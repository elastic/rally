--- conflicted
+++ resolved
@@ -19,7 +19,6 @@
 # We assume an active virtualenv for development
 PYENV_REGEX = .pyenv/shims
 PY_BIN = python3
-PY35 = $(shell jq '.python_versions.PY35' .ci/variables.json)
 PY36 = $(shell jq '.python_versions.PY36' .ci/variables.json)
 PY37 = $(shell jq '.python_versions.PY37' .ci/variables.json)
 PY38 = $(shell jq '.python_versions.PY38' .ci/variables.json)
@@ -33,12 +32,7 @@
 PYENV_PREREQ_HELP = "\033[0;31mIMPORTANT\033[0m: please add \033[0;31meval \"\$$(pyenv init -)\"\033[0m to your bash profile and restart your terminal before proceeding any further.\n"
 VE_MISSING_HELP = "\033[0;31mIMPORTANT\033[0m: Couldn't find $(PWD)/$(VENV_NAME); have you executed make venv-create?\033[0m\n"
 
-<<<<<<< HEAD
-prereq: make-requirements.txt
-=======
 prereq:
-	pyenv install --skip-existing $(PY35)
->>>>>>> f8eb78bc
 	pyenv install --skip-existing $(PY36)
 	pyenv install --skip-existing $(PY37)
 	pyenv install --skip-existing $(PY38)
