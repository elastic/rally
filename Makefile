# Licensed to Elasticsearch B.V. under one or more contributor
# license agreements. See the NOTICE file distributed with
# this work for additional information regarding copyright
# ownership. Elasticsearch B.V. licenses this file to you under
# the Apache License, Version 2.0 (the "License"); you may
# not use this file except in compliance with the License.
# You may obtain a copy of the License at
#
#	http://www.apache.org/licenses/LICENSE-2.0
#
# Unless required by applicable law or agreed to in writing,
# software distributed under the License is distributed on an
# "AS IS" BASIS, WITHOUT WARRANTIES OR CONDITIONS OF ANY
# KIND, either express or implied.  See the License for the
# specific language governing permissions and limitations
# under the License.

SHELL = /bin/bash
# We assume an active virtualenv for development
PYENV_REGEX = .pyenv/shims
PY_BIN = python3
# https://github.com/pypa/pip/issues/5599
PIP_WRAPPER = $(PY_BIN) -m pip
export PY38 = $(shell jq -r '.python_versions.PY38' .ci/variables.json)
export PY39 = $(shell jq -r '.python_versions.PY39' .ci/variables.json)
export PY310 = $(shell jq -r '.python_versions.PY310' .ci/variables.json)
export HATCH_VERSION = $(shell jq -r '.prerequisite_versions.HATCH' .ci/variables.json)
export HATCHLING_VERSION = $(shell jq -r '.prerequisite_versions.HATCHLING' .ci/variables.json)
export PIP_VERSION = $(shell jq -r '.prerequisite_versions.PIP' .ci/variables.json)
export WHEEL_VERSION = $(shell jq -r '.prerequisite_versions.WHEEL' .ci/variables.json)
VIRTUAL_ENV ?= .venv
VENV_ACTIVATE_FILE = $(VIRTUAL_ENV)/bin/activate
VENV_ACTIVATE = . $(VENV_ACTIVATE_FILE)
VEPYTHON = $(VIRTUAL_ENV)/bin/$(PY_BIN)
PYENV_ERROR = "\033[0;31mIMPORTANT\033[0m: Please install pyenv.\n"
PYENV_PREREQ_HELP = "\033[0;31mIMPORTANT\033[0m: please type \033[0;31mpyenv init\033[0m, follow the instructions there and restart your terminal before proceeding any further.\n"
VE_MISSING_HELP = "\033[0;31mIMPORTANT\033[0m: Couldn't find $(PWD)/$(VIRTUAL_ENV); have you executed make venv-create?\033[0m\n"

prereq:
	pyenv install --skip-existing $(PY38)
	pyenv install --skip-existing $(PY39)
	pyenv install --skip-existing $(PY310)
	pyenv local $(PY38)
	@# Ensure all Python versions are registered for this project
	@ jq -r '.python_versions | [.[] | tostring] | join("\n")' .ci/variables.json > .python-version
	-@ printf $(PYENV_PREREQ_HELP)

venv-create:
	@if [[ ! -x $$(command -v pyenv) ]]; then \
		printf $(PYENV_ERROR); \
		exit 1; \
	fi;
	@if [[ ! -f $(VENV_ACTIVATE_FILE) ]]; then \
		eval "$$(pyenv init -)" && eval "$$(pyenv init --path)" && $(PY_BIN) -mvenv $(VIRTUAL_ENV); \
		printf "Created python3 venv under $(PWD)/$(VIRTUAL_ENV).\n"; \
	fi;

check-venv:
	@if [[ ! -f $(VENV_ACTIVATE_FILE) ]]; then \
	printf $(VE_MISSING_HELP); \
	fi

install-user: venv-create
<<<<<<< HEAD
	. $(VENV_ACTIVATE_FILE); $(PIP_WRAPPER) install --upgrade hatch==$(HATCH_VERSION) hatchling==$(HATCHLING_VERSION) pip==$(PIP_VERSION) wheel==$(WHEEL_VERSION)
=======
	. $(VENV_ACTIVATE_FILE); $(PIP_WRAPPER) install --upgrade pip==$(PIP_VERSION) wheel==$(WHEEL_VERSION)
>>>>>>> 6cefc5a7
	. $(VENV_ACTIVATE_FILE); $(PIP_WRAPPER) install -e .

install: install-user
	# Also install development dependencies
	. $(VENV_ACTIVATE_FILE); $(PIP_WRAPPER) install -e .[develop]

clean: nondocs-clean docs-clean

nondocs-clean:
	rm -rf .benchmarks .eggs .tox .rally_it .cache build dist esrally.egg-info logs junit-py*.xml NOTICE.txt

docs-clean:
	cd docs && $(MAKE) clean

# Avoid conflicts between .pyc/pycache related files created by local Python interpreters and other interpreters in Docker
python-caches-clean:
	-@find . -name "__pycache__" -prune -exec rm -rf -- \{\} \;

lint: check-venv
	@. $(VENV_ACTIVATE_FILE); find esrally benchmarks scripts tests it -name "*.py" -exec pylint -j0 -rn --rcfile=$(CURDIR)/.pylintrc \{\} +
	@. $(VENV_ACTIVATE_FILE); black --check --diff .
	@. $(VENV_ACTIVATE_FILE); isort --check --diff .

format: check-venv
	@. $(VENV_ACTIVATE_FILE); black .
	@. $(VENV_ACTIVATE_FILE); isort .

docs: check-venv
	@. $(VENV_ACTIVATE_FILE); cd docs && $(MAKE) html

serve-docs: check-venv
	@. $(VENV_ACTIVATE_FILE); cd docs && $(MAKE) serve

test: check-venv
	. $(VENV_ACTIVATE_FILE); pytest tests/

precommit: lint

# checks min and max python versions
<<<<<<< HEAD
it: check-venv python-caches-clean
	. $(VENV_ACTIVATE_FILE); tox -e py38
	. $(VENV_ACTIVATE_FILE); tox -e py310
=======
it: check-venv python-caches-clean tox-env-clean
	. $(VENV_ACTIVATE_FILE); tox -e py38-unit
	. $(VENV_ACTIVATE_FILE); tox -e py38-it
	. $(VENV_ACTIVATE_FILE); tox -e py310-unit
	. $(VENV_ACTIVATE_FILE); tox -e py310-it
>>>>>>> 6cefc5a7

it38: check-venv python-caches-clean tox-env-clean
	. $(VENV_ACTIVATE_FILE); tox -e py38-it

it39: check-venv python-caches-clean tox-env-clean
	. $(VENV_ACTIVATE_FILE); tox -e py39-it

it310: check-venv python-caches-clean tox-env-clean
	. $(VENV_ACTIVATE_FILE); tox -e py310-it

check-all: lint test it

benchmark: check-venv
	. $(VENV_ACTIVATE_FILE); pytest benchmarks/

release-checks: check-venv
	. $(VENV_ACTIVATE_FILE); ./release-checks.sh $(release_version) $(next_version)

# usage: e.g. make release release_version=0.9.2 next_version=0.9.3
release: check-venv release-checks clean docs it
	. $(VENV_ACTIVATE_FILE); ./release.sh $(release_version) $(next_version)

.PHONY: install clean nondocs-clean docs-clean python-caches-clean tox-env-clean docs serve-docs test it it38 it39 it310 benchmark release release-checks prereq venv-create check-env<|MERGE_RESOLUTION|>--- conflicted
+++ resolved
@@ -61,11 +61,7 @@
 	fi
 
 install-user: venv-create
-<<<<<<< HEAD
 	. $(VENV_ACTIVATE_FILE); $(PIP_WRAPPER) install --upgrade hatch==$(HATCH_VERSION) hatchling==$(HATCHLING_VERSION) pip==$(PIP_VERSION) wheel==$(WHEEL_VERSION)
-=======
-	. $(VENV_ACTIVATE_FILE); $(PIP_WRAPPER) install --upgrade pip==$(PIP_VERSION) wheel==$(WHEEL_VERSION)
->>>>>>> 6cefc5a7
 	. $(VENV_ACTIVATE_FILE); $(PIP_WRAPPER) install -e .
 
 install: install-user
@@ -105,17 +101,11 @@
 precommit: lint
 
 # checks min and max python versions
-<<<<<<< HEAD
 it: check-venv python-caches-clean
-	. $(VENV_ACTIVATE_FILE); tox -e py38
-	. $(VENV_ACTIVATE_FILE); tox -e py310
-=======
-it: check-venv python-caches-clean tox-env-clean
 	. $(VENV_ACTIVATE_FILE); tox -e py38-unit
 	. $(VENV_ACTIVATE_FILE); tox -e py38-it
 	. $(VENV_ACTIVATE_FILE); tox -e py310-unit
 	. $(VENV_ACTIVATE_FILE); tox -e py310-it
->>>>>>> 6cefc5a7
 
 it38: check-venv python-caches-clean tox-env-clean
 	. $(VENV_ACTIVATE_FILE); tox -e py38-it
