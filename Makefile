# Licensed to Elasticsearch B.V. under one or more contributor
# license agreements. See the NOTICE file distributed with
# this work for additional information regarding copyright
# ownership. Elasticsearch B.V. licenses this file to you under
# the Apache License, Version 2.0 (the "License"); you may
# not use this file except in compliance with the License.
# You may obtain a copy of the License at
#
#	http://www.apache.org/licenses/LICENSE-2.0
#
# Unless required by applicable law or agreed to in writing,
# software distributed under the License is distributed on an
# "AS IS" BASIS, WITHOUT WARRANTIES OR CONDITIONS OF ANY
# KIND, either express or implied.  See the License for the
# specific language governing permissions and limitations
# under the License.

SHELL = /bin/bash
# We assume an active virtualenv for development
PYENV_REGEX = .pyenv/shims
PY_BIN = python3
# https://github.com/pypa/pip/issues/5599
PIP_WRAPPER = $(PY_BIN) -m pip
export PY38 = $(shell jq -r '.python_versions.PY38' .ci/variables.json)
export PY39 = $(shell jq -r '.python_versions.PY39' .ci/variables.json)
export PY310 = $(shell jq -r '.python_versions.PY310' .ci/variables.json)
export HATCH_VERSION = $(shell jq -r '.prerequisite_versions.HATCH' .ci/variables.json)
export HATCHLING_VERSION = $(shell jq -r '.prerequisite_versions.HATCHLING' .ci/variables.json)
export PIP_VERSION = $(shell jq -r '.prerequisite_versions.PIP' .ci/variables.json)
export WHEEL_VERSION = $(shell jq -r '.prerequisite_versions.WHEEL' .ci/variables.json)
VIRTUAL_ENV ?= .venv
VENV_ACTIVATE_FILE = $(VIRTUAL_ENV)/bin/activate
VENV_ACTIVATE = . $(VENV_ACTIVATE_FILE)
VEPYTHON = $(VIRTUAL_ENV)/bin/$(PY_BIN)
PYENV_ERROR = "\033[0;31mIMPORTANT\033[0m: Please install pyenv.\n"
PYENV_PREREQ_HELP = "\033[0;31mIMPORTANT\033[0m: please type \033[0;31mpyenv init\033[0m, follow the instructions there and restart your terminal before proceeding any further.\n"
VE_MISSING_HELP = "\033[0;31mIMPORTANT\033[0m: Couldn't find $(PWD)/$(VIRTUAL_ENV); have you executed make venv-create?\033[0m\n"

prereq:
	pyenv install --skip-existing $(PY38)
	pyenv install --skip-existing $(PY39)
	pyenv install --skip-existing $(PY310)
	pyenv local $(PY38)
	@# Ensure all Python versions are registered for this project
	@ jq -r '.python_versions | [.[] | tostring] | join("\n")' .ci/variables.json > .python-version
	-@ printf $(PYENV_PREREQ_HELP)

venv-create:
	@if [[ ! -x $$(command -v pyenv) ]]; then \
		printf $(PYENV_ERROR); \
		exit 1; \
	fi;
	@if [[ ! -f $(VENV_ACTIVATE_FILE) ]]; then \
		eval "$$(pyenv init -)" && eval "$$(pyenv init --path)" && $(PY_BIN) -mvenv $(VIRTUAL_ENV); \
		printf "Created python3 venv under $(PWD)/$(VIRTUAL_ENV).\n"; \
	fi;

check-venv:
	@if [[ ! -f $(VENV_ACTIVATE_FILE) ]]; then \
	printf $(VE_MISSING_HELP); \
	fi

install-user: venv-create
	. $(VENV_ACTIVATE_FILE); $(PIP_WRAPPER) install --upgrade hatch==$(HATCH_VERSION) hatchling==$(HATCHLING_VERSION) pip==$(PIP_VERSION) wheel==$(WHEEL_VERSION)
	. $(VENV_ACTIVATE_FILE); $(PIP_WRAPPER) install -e .

install: install-user
	# Also install development dependencies
	. $(VENV_ACTIVATE_FILE); $(PIP_WRAPPER) install -e .[develop]

clean: nondocs-clean docs-clean

nondocs-clean:
	rm -rf .benchmarks .eggs .tox .rally_it .cache build dist esrally.egg-info logs junit-py*.xml NOTICE.txt

docs-clean:
	cd docs && $(MAKE) clean

# Avoid conflicts between .pyc/pycache related files created by local Python interpreters and other interpreters in Docker
python-caches-clean:
	-@find . -name "__pycache__" -prune -exec rm -rf -- \{\} \;

# Force recreation of the virtual environment used by tox.
#
# See https://tox.readthedocs.io/en/latest/#system-overview:
#
# > Note pip will not update project dependencies (specified either in the install_requires or the extras
# > section of the setup.py) if any version already exists in the virtual environment; therefore we recommend
# > to recreate your environments whenever your project dependencies change.
tox-env-clean:
	rm -rf .tox

lint: check-venv
<<<<<<< HEAD
	@. $(VENV_ACTIVATE_FILE); pre-commit run --all-files
=======
	@. $(VENV_ACTIVATE_FILE); find esrally benchmarks scripts tests it -name "*.py" -exec pylint -j0 -rn --rcfile=$(CURDIR)/.pylintrc \{\} +
	@. $(VENV_ACTIVATE_FILE); black --check --diff .
	@. $(VENV_ACTIVATE_FILE); isort --check --diff .

format: check-venv
	@. $(VENV_ACTIVATE_FILE); black .
	@. $(VENV_ACTIVATE_FILE); isort .
>>>>>>> e0932965

docs: check-venv
	@. $(VENV_ACTIVATE_FILE); cd docs && $(MAKE) html

serve-docs: check-venv
	@. $(VENV_ACTIVATE_FILE); cd docs && $(MAKE) serve

test: check-venv
	. $(VENV_ACTIVATE_FILE); pytest tests/

precommit: lint

unit: check-venv python-caches-clean tox-env-clean
	. $(VENV_ACTIVATE_FILE); tox -e py38-unit
	. $(VENV_ACTIVATE_FILE); tox -e py310-unit

# checks min and max python versions
it: check-venv python-caches-clean tox-env-clean
	. $(VENV_ACTIVATE_FILE); tox -e py38-it
	. $(VENV_ACTIVATE_FILE); tox -e py310-it

it38: check-venv python-caches-clean tox-env-clean
	. $(VENV_ACTIVATE_FILE); tox -e py38-it

it39: check-venv python-caches-clean tox-env-clean
	. $(VENV_ACTIVATE_FILE); tox -e py39-it

it310: check-venv python-caches-clean tox-env-clean
	. $(VENV_ACTIVATE_FILE); tox -e py310-it

check-all: lint test it

benchmark: check-venv
	. $(VENV_ACTIVATE_FILE); pytest benchmarks/

release-checks: check-venv
	. $(VENV_ACTIVATE_FILE); ./release-checks.sh $(release_version) $(next_version)

# usage: e.g. make release release_version=0.9.2 next_version=0.9.3
release: check-venv release-checks clean docs it
	. $(VENV_ACTIVATE_FILE); ./release.sh $(release_version) $(next_version)

.PHONY: install clean nondocs-clean docs-clean python-caches-clean tox-env-clean docs serve-docs test it it38 it39 it310 benchmark release release-checks prereq venv-create check-env<|MERGE_RESOLUTION|>--- conflicted
+++ resolved
@@ -91,17 +91,7 @@
 	rm -rf .tox
 
 lint: check-venv
-<<<<<<< HEAD
 	@. $(VENV_ACTIVATE_FILE); pre-commit run --all-files
-=======
-	@. $(VENV_ACTIVATE_FILE); find esrally benchmarks scripts tests it -name "*.py" -exec pylint -j0 -rn --rcfile=$(CURDIR)/.pylintrc \{\} +
-	@. $(VENV_ACTIVATE_FILE); black --check --diff .
-	@. $(VENV_ACTIVATE_FILE); isort --check --diff .
-
-format: check-venv
-	@. $(VENV_ACTIVATE_FILE); black .
-	@. $(VENV_ACTIVATE_FILE); isort .
->>>>>>> e0932965
 
 docs: check-venv
 	@. $(VENV_ACTIVATE_FILE); cd docs && $(MAKE) html
