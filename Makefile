--- conflicted
+++ resolved
@@ -88,11 +88,7 @@
 	rm -rf .tox
 
 lint: check-venv
-<<<<<<< HEAD
-	@find esrally benchmarks scripts tests estracker -name "*.py" -exec $(VEPYLINT) -j0 -rn --load-plugins pylint_quotes --rcfile=$(CURDIR)/.pylintrc \{\} +
-=======
-	@find esrally benchmarks scripts tests it -name "*.py" -exec $(VEPYLINT) -j0 -rn --load-plugins pylint_quotes --rcfile=$(CURDIR)/.pylintrc \{\} +
->>>>>>> 012bbb0e
+	@find esrally benchmarks scripts tests estracker it -name "*.py" -exec $(VEPYLINT) -j0 -rn --load-plugins pylint_quotes --rcfile=$(CURDIR)/.pylintrc \{\} +
 
 docs: check-venv
 	@. $(VENV_ACTIVATE_FILE); cd docs && $(MAKE) html
