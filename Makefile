# Licensed to Elasticsearch B.V. under one or more contributor
# license agreements. See the NOTICE file distributed with
# this work for additional information regarding copyright
# ownership. Elasticsearch B.V. licenses this file to you under
# the Apache License, Version 2.0 (the "License"); you may
# not use this file except in compliance with the License.
# You may obtain a copy of the License at
#
#	http://www.apache.org/licenses/LICENSE-2.0
#
# Unless required by applicable law or agreed to in writing,
# software distributed under the License is distributed on an
# "AS IS" BASIS, WITHOUT WARRANTIES OR CONDITIONS OF ANY
# KIND, either express or implied.  See the License for the
# specific language governing permissions and limitations
# under the License.

SHELL = /bin/bash
# We assume an active virtualenv for development
PYENV_REGEX = .pyenv/shims
PY_BIN = python3
<<<<<<< HEAD
=======
# https://github.com/pypa/pip/issues/5599
PIP_WRAPPER = $(PY_BIN) -m pip
>>>>>>> b2799330
PY36 = $(shell jq '.python_versions.PY36' .ci/variables.json)
PY37 = $(shell jq '.python_versions.PY37' .ci/variables.json)
PY38 = $(shell jq '.python_versions.PY38' .ci/variables.json)
VENV_NAME ?= .venv
VENV_ACTIVATE_FILE = $(VENV_NAME)/bin/activate
VENV_ACTIVATE = . $(VENV_ACTIVATE_FILE)
VEPYTHON = $(VENV_NAME)/bin/$(PY_BIN)
VEPYLINT = $(VENV_NAME)/bin/pylint
PYENV_ERROR = "\033[0;31mIMPORTANT\033[0m: Please install pyenv.\n"
PYENV_PATH_ERROR = "\033[0;31mIMPORTANT\033[0m: Please add $(HOME)/$(PYENV_REGEX) to your PATH env.\n"
PYENV_PREREQ_HELP = "\033[0;31mIMPORTANT\033[0m: please add \033[0;31meval \"\$$(pyenv init -)\"\033[0m to your bash profile and restart your terminal before proceeding any further.\n"
VE_MISSING_HELP = "\033[0;31mIMPORTANT\033[0m: Couldn't find $(PWD)/$(VENV_NAME); have you executed make venv-create?\033[0m\n"

prereq:
	pyenv install --skip-existing $(PY36)
	pyenv install --skip-existing $(PY37)
	pyenv install --skip-existing $(PY38)
	pyenv local $(PY36) $(PY37) $(PY38)
	@# Ensure all Python versions are registered for this project
	@ jq -r '.python_versions | [.[] | tostring] | join("\n")' .ci/variables.json > .python-version
	-@ printf $(PYENV_PREREQ_HELP)

venv-create:
	@if [[ ! -x $$(command -v pyenv) ]]; then \
		printf $(PYENV_ERROR); \
		exit 1; \
	fi;
	@if [[ ! "$(PATH)" =~ $(PYENV_REGEX) ]]; then \
		printf $(PYENV_PATH_ERROR); \
		exit 1; \
	fi;
	@if [[ ! -f $(VENV_ACTIVATE_FILE) ]]; then \
		eval "$$(pyenv init -)" && $(PY_BIN) -mvenv $(VENV_NAME); \
		printf "Created python3 venv under $(PWD)/$(VENV_NAME).\n"; \
	fi;

check-venv:
	@if [[ ! -f $(VENV_ACTIVATE_FILE) ]]; then \
	printf $(VE_MISSING_HELP); \
	fi

install: venv-create
	. $(VENV_ACTIVATE_FILE); $(PIP_WRAPPER) install --upgrade pip setuptools wheel
	. $(VENV_ACTIVATE_FILE); $(PIP_WRAPPER) install -e .
	# Also install development dependencies
	. $(VENV_ACTIVATE_FILE); $(PIP_WRAPPER) install -e .[develop]

clean: nondocs-clean docs-clean

nondocs-clean:
	rm -rf .benchmarks .eggs .tox .rally_it .cache build dist esrally.egg-info logs junit-py*.xml NOTICE.txt

docs-clean:
	cd docs && $(MAKE) clean

# Avoid conflicts between .pyc/pycache related files created by local Python interpreters and other interpreters in Docker
python-caches-clean:
	-@find . -name "__pycache__" -exec rm -rf -- \{\} \;
	-@find . -name ".pyc" -exec rm -rf -- \{\} \;

# Force recreation of the virtual environment used by tox.
#
# See https://tox.readthedocs.io/en/latest/#system-overview:
#
# > Note pip will not update project dependencies (specified either in the install_requires or the extras
# > section of the setup.py) if any version already exists in the virtual environment; therefore we recommend
# > to recreate your environments whenever your project dependencies change.
tox-env-clean:
	rm -rf .tox

lint: check-venv
	@find esrally benchmarks scripts tests -name "*.py" -exec $(VEPYLINT) -j0 -rn --load-plugins pylint_quotes --rcfile=$(CURDIR)/.pylintrc \{\} +

docs: check-venv
	@. $(VENV_ACTIVATE_FILE); cd docs && $(MAKE) html

serve-docs: check-venv
	@. $(VENV_ACTIVATE_FILE); cd docs && $(MAKE) serve

test: check-venv
	$(VEPYTHON) setup.py test

precommit: lint

it: check-venv python-caches-clean tox-env-clean
	. $(VENV_ACTIVATE_FILE); tox

it36: check-venv python-caches-clean tox-env-clean
	. $(VENV_ACTIVATE_FILE); tox -e py36

it37: check-venv python-caches-clean tox-env-clean
	. $(VENV_ACTIVATE_FILE); tox -e py37

it38: check-venv python-caches-clean tox-env-clean
	. $(VENV_ACTIVATE_FILE); tox -e py38

benchmark: check-venv
	$(VEPYTHON) setup.py pytest --addopts="-s benchmarks"

coverage: check-venv
	. $(VENV_ACTIVATE_FILE); coverage run setup.py test
	. $(VENV_ACTIVATE_FILE); coverage html

release-checks: check-venv
	. $(VENV_ACTIVATE_FILE); ./release-checks.sh $(release_version) $(next_version)

# usage: e.g. make release release_version=0.9.2 next_version=0.9.3
release: check-venv release-checks clean docs it
	. $(VENV_ACTIVATE_FILE); ./release.sh $(release_version) $(next_version)

.PHONY: install clean nondocs-clean docs-clean python-caches-clean tox-env-clean docs serve-docs test it it36 it37 it38 benchmark coverage release release-checks prereq venv-create check-env<|MERGE_RESOLUTION|>--- conflicted
+++ resolved
@@ -19,11 +19,8 @@
 # We assume an active virtualenv for development
 PYENV_REGEX = .pyenv/shims
 PY_BIN = python3
-<<<<<<< HEAD
-=======
 # https://github.com/pypa/pip/issues/5599
 PIP_WRAPPER = $(PY_BIN) -m pip
->>>>>>> b2799330
 PY36 = $(shell jq '.python_versions.PY36' .ci/variables.json)
 PY37 = $(shell jq '.python_versions.PY37' .ci/variables.json)
 PY38 = $(shell jq '.python_versions.PY38' .ci/variables.json)
