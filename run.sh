#!/usr/bin/env bash

# Licensed to Elasticsearch B.V. under one or more contributor
# license agreements. See the NOTICE file distributed with
# this work for additional information regarding copyright
# ownership. Elasticsearch B.V. licenses this file to you under
# the Apache License, Version 2.0 (the "License"); you may
# not use this file except in compliance with the License.
# You may obtain a copy of the License at
#
#	http://www.apache.org/licenses/LICENSE-2.0
#
# Unless required by applicable law or agreed to in writing,
# software distributed under the License is distributed on an
# "AS IS" BASIS, WITHOUT WARRANTIES OR CONDITIONS OF ANY
# KIND, either express or implied.  See the License for the
# specific language governing permissions and limitations
# under the License.

##########################################################################################
#
# Internal helper script to actually run either Rally or Rally daemon.
#
# Do not invoke directly but rather use the `rally` and `rallyd` scripts.
#
##########################################################################################

readonly BINARY_NAME="${__RALLY_INTERNAL_BINARY_NAME}"
readonly HUMAN_NAME="${__RALLY_INTERNAL_HUMAN_NAME}"

install_esrally() {
    # Check if optional parameter with Rally binary path, points to an existing executable file.
    if [[ $# -ge 1 && -n $1 ]]; then
        if [[ -f $1 && -x $1 ]]; then return; fi
    fi

    if [[ ${IN_VIRTUALENV} == 0 ]]; then
<<<<<<< HEAD
        # workaround system pip conflicts, https://github.com/pypa/pip/issues/5599
=======
        # Workaround system pip conflicts, see https://github.com/pypa/pip/issues/5599
>>>>>>> 6cefc5a7
        python3 -m pip install --quiet --user --upgrade --editable .[develop]
    else
        python3 -m pip install --quiet --upgrade --editable .[develop]
    fi
}

# Attempt to update Rally itself by default but allow user to skip it.
SELF_UPDATE=YES
# Assume that the "main remote" is called "origin"
REMOTE="origin"

# While we could also check via the presence of `VIRTUAL_ENV` this is a bit more reliable.
# Check for both pyvenv and normal venv environments
# https://www.python.org/dev/peps/pep-0405/
if python3 -c 'import os, sys; sys.exit(0) if "VIRTUAL_ENV" in os.environ else sys.exit(1)' >/dev/null 2>&1
then
    IN_VIRTUALENV=1
else
    IN_VIRTUALENV=0
fi

# Check for parameters that are intended for this script. Note that they only work if they're specified at the beginning (due to how
# the shell builtin `shift` works. We could make it work for arbitrary positions but that's not worth the complexity for such an
# edge case).
for i in "$@"
do
case ${i} in
    --update-from-remote=*)
    REMOTE="${i#*=}"
    shift # past argument=value
    ;;
    --skip-update)
    SELF_UPDATE=NO
    shift # past argument with no value
    ;;
    # inspect Rally's command line options and skip update also if the user has specified --offline.
    #
    # Note that we do NOT consume this option as it needs to be passed to Rally.
    --offline)
    SELF_UPDATE=NO
    # DO NOT CONSUME!!
    ;;
    # Do not consume unknown parameters; they should still be passed to the actual Rally script
    #*)
esac
done

if [[ $SELF_UPDATE == YES ]]
then
    # see http://unix.stackexchange.com/a/155077
    if output=$(git status --porcelain) && [ -z "$output" ] && on_master=$(git rev-parse --abbrev-ref HEAD) && [ "$on_master" == "master" ]
    then
      # Working directory clean -> we assume this is a user that is not actively developing Rally and just upgrade it every time it is invoked
      set +e
      # this will fail if the user is offline
      git fetch ${REMOTE} --quiet >/dev/null 2>&1
      exit_code=$?
      set -e
      if [[ $exit_code == 0 ]]
      then
        echo "Auto-updating Rally from ${REMOTE}"
        git rebase ${REMOTE}/master --quiet
        install_esrally
      #else
      # offline - skipping update
      fi
    else
      >&2 echo "There are uncommitted changes. Please cleanup your working copy or specify --skip-update."
      exit 1
    fi
#else -> No self update
fi

popd >/dev/null 2>&1

# write the actor system's log file to a well-known location (but let the user override it with the same env variable)
export THESPLOG_FILE="${THESPLOG_FILE:-${HOME}/.rally/logs/actor-system-internal.log}"
# this value is in bytes, the default is 50kB. We increase it to 200kiB.
export THESPLOG_FILE_MAXSIZE=${THESPLOG_FILE_MAXSIZE:-204800}
# adjust the default log level from WARNING
export THESPLOG_THRESHOLD="INFO"

# Provide a consistent binary name to the user and hide the fact that we call another binary under the hood.
export RALLY_ALTERNATIVE_BINARY_NAME=$(basename "$0")
if [[ $IN_VIRTUALENV == 0 ]]
then
    RALLY_ROOT=$(python3 -c "import site; print(site.USER_BASE)")
    RALLY_BIN=${RALLY_ROOT}/bin/${BINARY_NAME}
    install_esrally "${RALLY_BIN}"
    if [[ -x $RALLY_BIN ]]; then
        ${RALLY_BIN} "$@"
    else
        echo "Cannot execute ${HUMAN_NAME} in ${RALLY_BIN}."
    fi
else
    install_esrally "${BINARY_NAME}"

    ${BINARY_NAME} "$@"
fi<|MERGE_RESOLUTION|>--- conflicted
+++ resolved
@@ -35,11 +35,7 @@
     fi
 
     if [[ ${IN_VIRTUALENV} == 0 ]]; then
-<<<<<<< HEAD
-        # workaround system pip conflicts, https://github.com/pypa/pip/issues/5599
-=======
         # Workaround system pip conflicts, see https://github.com/pypa/pip/issues/5599
->>>>>>> 6cefc5a7
         python3 -m pip install --quiet --user --upgrade --editable .[develop]
     else
         python3 -m pip install --quiet --upgrade --editable .[develop]
