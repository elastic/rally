# Licensed to Elasticsearch B.V. under one or more contributor
# license agreements. See the NOTICE file distributed with
# this work for additional information regarding copyright
# ownership. Elasticsearch B.V. licenses this file to you under
# the Apache License, Version 2.0 (the "License"); you may
# not use this file except in compliance with the License.
# You may obtain a copy of the License at
#
# 	http://www.apache.org/licenses/LICENSE-2.0
#
# Unless required by applicable law or agreed to in writing,
# software distributed under the License is distributed on an
# "AS IS" BASIS, WITHOUT WARRANTIES OR CONDITIONS OF ANY
# KIND, either express or implied.  See the License for the
# specific language governing permissions and limitations
# under the License.
# pylint: disable=protected-access

import random

import pytest

from esrally import exceptions
from esrally.track import params, track
from esrally.utils import io


class StaticBulkReader:
    def __init__(self, index_name, type_name, bulks):
        self.index_name = index_name
        self.type_name = type_name
        self.bulks = iter(bulks)

    def __enter__(self):
        return self

    def __iter__(self):
        return self

    def __next__(self):
        batch = []
        bulk = next(self.bulks)
        batch.append((len(bulk), bulk))
        return self.index_name, self.type_name, batch

    def __exit__(self, exc_type, exc_val, exc_tb):
        return False


class TestSlice:
    def test_slice_with_source_larger_than_slice(self):
        source = params.Slice(io.StringAsFileSource, 2, 5)
        data = [
            '{"key": "value1"}',
            '{"key": "value2"}',
            '{"key": "value3"}',
            '{"key": "value4"}',
            '{"key": "value5"}',
            '{"key": "value6"}',
            '{"key": "value7"}',
            '{"key": "value8"}',
            '{"key": "value9"}',
            '{"key": "value10"}',
        ]

        source.open(data, "r", 5)
        # lines are returned as a list so we have to wrap our data once more
        assert list(source) == [data[2:7]]
        source.close()

    def test_slice_with_slice_larger_than_source(self):
        source = params.Slice(io.StringAsFileSource, 0, 5)
        data = [
            '{"key": "value1"}',
            '{"key": "value2"}',
            '{"key": "value3"}',
        ]

        source.open(data, "r", 5)
        # lines are returned as a list so we have to wrap our data once more
        assert list(source) == [data]
        source.close()


class TestConflictingIdsBuilder:
    def test_no_id_conflicts(self):
        assert params.build_conflicting_ids(None, 100, 0) is None
        assert params.build_conflicting_ids(params.IndexIdConflict.NoConflicts, 100, 0) is None

    def test_sequential_conflicts(self):
        assert params.build_conflicting_ids(params.IndexIdConflict.SequentialConflicts, 11, 0) == [
            "0000000000",
            "0000000001",
            "0000000002",
            "0000000003",
            "0000000004",
            "0000000005",
            "0000000006",
            "0000000007",
            "0000000008",
            "0000000009",
            "0000000010",
        ]

        assert params.build_conflicting_ids(params.IndexIdConflict.SequentialConflicts, 11, 5) == [
            "0000000005",
            "0000000006",
            "0000000007",
            "0000000008",
            "0000000009",
            "0000000010",
            "0000000011",
            "0000000012",
            "0000000013",
            "0000000014",
            "0000000015",
        ]

    def test_random_conflicts(self):
        predictable_shuffle = list.reverse

        assert params.build_conflicting_ids(params.IndexIdConflict.RandomConflicts, 3, 0, shuffle=predictable_shuffle) == [
            "0000000002",
            "0000000001",
            "0000000000",
        ]

        assert params.build_conflicting_ids(params.IndexIdConflict.RandomConflicts, 3, 5, shuffle=predictable_shuffle) == [
            "0000000007",
            "0000000006",
            "0000000005",
        ]


class TestActionMetaData:
    def test_generate_action_meta_data_without_id_conflicts(self):
        assert next(params.GenerateActionMetaData("test_index", "test_type")) == (
            "index",
            '{"index": {"_index": "test_index", "_type": "test_type"}}\n',
        )

    def test_generate_action_meta_data_create(self):
        assert next(params.GenerateActionMetaData("test_index", None, use_create=True)) == (
            "create",
            '{"create": {"_index": "test_index"}}\n',
        )

    def test_generate_action_meta_data_create_with_conflicts(self):
        with pytest.raises(exceptions.RallyError) as exc:
            params.GenerateActionMetaData("test_index", None, conflicting_ids=[100, 200, 300, 400], use_create=True)
        assert exc.value.args[0] == "Index mode '_create' cannot be used with conflicting ids"

    def test_generate_action_meta_data_typeless(self):
        assert next(params.GenerateActionMetaData("test_index", type_name=None)) == (
            "index",
            '{"index": {"_index": "test_index"}}\n',
        )

    def test_generate_action_meta_data_with_id_conflicts(self):
        def idx(id):
            return "index", '{"index": {"_index": "test_index", "_type": "test_type", "_id": "%s"}}\n' % id

        def conflict(action, id):
            return action, '{"%s": {"_index": "test_index", "_type": "test_type", "_id": "%s"}}\n' % (action, id)

        pseudo_random_conflicts = iter(
            [
                # if this value is <= our chosen threshold of 0.25 (see conflict_probability) we produce a conflict.
                0.2,
                0.25,
                0.2,
                # no conflict
                0.3,
                # conflict again
                0.0,
            ]
        )

        chosen_index_of_conflicting_ids = iter(
            [
                # the "random" index of the id in the array `conflicting_ids` that will produce a conflict
                1,
                3,
                2,
                0,
            ]
        )

        conflict_action = random.choice(["index", "update"])

        generator = params.GenerateActionMetaData(
            "test_index",
            "test_type",
            conflicting_ids=[100, 200, 300, 400],
            conflict_probability=25,
            on_conflict=conflict_action,
            rand=lambda: next(pseudo_random_conflicts),
            randint=lambda x, y: next(chosen_index_of_conflicting_ids),
        )

        # first one is always *not* drawn from a random index
        assert next(generator) == idx("100")
        # now we start using random ids, i.e. look in the first line of the pseudo-random sequence
        assert next(generator) == conflict(conflict_action, "200")
        assert next(generator) == conflict(conflict_action, "400")
        assert next(generator) == conflict(conflict_action, "300")
        # no conflict -> we draw the next sequential one, which is 200
        assert next(generator) == idx("200")
        # and we're back to random
        assert next(generator) == conflict(conflict_action, "100")

    def test_generate_action_meta_data_with_id_conflicts_and_recency_bias(self):
        def idx(type_name, id):
            if type_name:
                return "index", '{"index": {"_index": "test_index", "_type": "%s", "_id": "%s"}}\n' % (type_name, id)
            else:
                return "index", '{"index": {"_index": "test_index", "_id": "%s"}}\n' % id

        def conflict(action, type_name, id):
            if type_name:
                return action, '{"%s": {"_index": "test_index", "_type": "%s", "_id": "%s"}}\n' % (action, type_name, id)
            else:
                return action, '{"%s": {"_index": "test_index", "_id": "%s"}}\n' % (action, id)

        pseudo_random_conflicts = iter(
            [
                # if this value is <= our chosen threshold of 0.25 (see conflict_probability) we produce a conflict.
                0.2,
                0.25,
                0.2,
                # no conflict
                0.3,
                0.4,
                0.35,
                # conflict again
                0.0,
                0.2,
                0.15,
            ]
        )

        # we use this value as `idx_range` in the calculation: idx = round((self.id_up_to - 1) * (1 - idx_range))
        pseudo_exponential_distribution = iter(
            [
                # id_up_to = 1 -> idx = 0
                0.013375248172714948,
                # id_up_to = 1 -> idx = 0
                0.042495604491024914,
                # id_up_to = 1 -> idx = 0
                0.005491072642023834,
                # no conflict: id_up_to = 2
                # no conflict: id_up_to = 3
                # no conflict: id_up_to = 4
                # id_up_to = 4 -> idx = round((4 - 1) * (1 - 0.028557879547255083)) = 3
                0.028557879547255083,
                # id_up_to = 4 -> idx = round((4 - 1) * (1 - 0.209771474243926352)) = 2
                0.209771474243926352,
            ]
        )

        conflict_action = random.choice(["index", "update"])
        type_name = random.choice([None, "test_type"])

        generator = params.GenerateActionMetaData(
            "test_index",
            type_name=type_name,
            conflicting_ids=[100, 200, 300, 400, 500, 600],
            conflict_probability=25,
            # heavily biased towards recent ids
            recency=1.0,
            on_conflict=conflict_action,
            rand=lambda: next(pseudo_random_conflicts),
            # we don't use this one here because recency is > 0.
            # randint=lambda x, y: next(chosen_index_of_conflicting_ids),
            randexp=lambda lmbda: next(pseudo_exponential_distribution),
        )

        # first one is always *not* drawn from a random index
        assert next(generator) == idx(type_name, "100")
        # now we start using random ids
        assert next(generator) == conflict(conflict_action, type_name, "100")
        assert next(generator) == conflict(conflict_action, type_name, "100")
        assert next(generator) == conflict(conflict_action, type_name, "100")
        # no conflict
        assert next(generator) == idx(type_name, "200")
        assert next(generator) == idx(type_name, "300")
        assert next(generator) == idx(type_name, "400")
        # conflict
        assert next(generator) == conflict(conflict_action, type_name, "400")
        assert next(generator) == conflict(conflict_action, type_name, "300")

    def test_generate_action_meta_data_with_id_and_zero_conflict_probability(self):
        def idx(id):
            return "index", '{"index": {"_index": "test_index", "_type": "test_type", "_id": "%s"}}\n' % id

        test_ids = [100, 200, 300, 400]

        generator = params.GenerateActionMetaData("test_index", "test_type", conflicting_ids=test_ids, conflict_probability=0)

        assert list(generator) == [idx(id) for id in test_ids]


class TestIndexDataReader:
    def test_read_bulk_larger_than_number_of_docs(self):
        data = [b'{"key": "value1"}\n', b'{"key": "value2"}\n', b'{"key": "value3"}\n', b'{"key": "value4"}\n', b'{"key": "value5"}\n']
        bulk_size = 50

        source = params.Slice(io.StringAsFileSource, 0, len(data))
        am_handler = params.GenerateActionMetaData("test_index", "test_type")

        reader = params.MetadataIndexDataReader(
            data,
            batch_size=bulk_size,
            bulk_size=bulk_size,
            file_source=source,
            action_metadata=am_handler,
            index_name="test_index",
            type_name="test_type",
        )

        expected_bulk_sizes = [len(data)]
        # lines should include meta-data
        expected_line_sizes = [len(data) * 2]
        self.assert_bulks_sized(reader, expected_bulk_sizes, expected_line_sizes)

    def test_read_bulk_with_offset(self):
        data = [b'{"key": "value1"}\n', b'{"key": "value2"}\n', b'{"key": "value3"}\n', b'{"key": "value4"}\n', b'{"key": "value5"}\n']
        bulk_size = 50

        source = params.Slice(io.StringAsFileSource, 3, len(data))
        am_handler = params.GenerateActionMetaData("test_index", "test_type")

        reader = params.MetadataIndexDataReader(
            data,
            batch_size=bulk_size,
            bulk_size=bulk_size,
            file_source=source,
            action_metadata=am_handler,
            index_name="test_index",
            type_name="test_type",
        )

        expected_bulk_sizes = [(len(data) - 3)]
        # lines should include meta-data
        expected_line_sizes = [(len(data) - 3) * 2]
        self.assert_bulks_sized(reader, expected_bulk_sizes, expected_line_sizes)

    def test_read_bulk_smaller_than_number_of_docs(self):
        data = [
            b'{"key": "value1"}\n',
            b'{"key": "value2"}\n',
            b'{"key": "value3"}\n',
            b'{"key": "value4"}\n',
            b'{"key": "value5"}\n',
            b'{"key": "value6"}\n',
            b'{"key": "value7"}\n',
        ]
        bulk_size = 3

        source = params.Slice(io.StringAsFileSource, 0, len(data))
        am_handler = params.GenerateActionMetaData("test_index", "test_type")

        reader = params.MetadataIndexDataReader(
            data,
            batch_size=bulk_size,
            bulk_size=bulk_size,
            file_source=source,
            action_metadata=am_handler,
            index_name="test_index",
            type_name="test_type",
        )

        expected_bulk_sizes = [3, 3, 1]
        # lines should include meta-data
        expected_line_sizes = [6, 6, 2]
        self.assert_bulks_sized(reader, expected_bulk_sizes, expected_line_sizes)

    def test_read_bulk_smaller_than_number_of_docs_and_multiple_clients(self):
        data = [
            b'{"key": "value1"}\n',
            b'{"key": "value2"}\n',
            b'{"key": "value3"}\n',
            b'{"key": "value4"}\n',
            b'{"key": "value5"}\n',
            b'{"key": "value6"}\n',
            b'{"key": "value7"}\n',
        ]
        bulk_size = 3

        # only 5 documents to index for this client
        source = params.Slice(io.StringAsFileSource, 0, 5)
        am_handler = params.GenerateActionMetaData("test_index", "test_type")

        reader = params.MetadataIndexDataReader(
            data,
            batch_size=bulk_size,
            bulk_size=bulk_size,
            file_source=source,
            action_metadata=am_handler,
            index_name="test_index",
            type_name="test_type",
        )

        expected_bulk_sizes = [3, 2]
        # lines should include meta-data
        expected_line_sizes = [6, 4]
        self.assert_bulks_sized(reader, expected_bulk_sizes, expected_line_sizes)

    def test_read_bulks_and_assume_metadata_line_in_source_file(self):
        data = [
            b'{"index": {"_index": "test_index", "_type": "test_type"}\n',
            b'{"key": "value1"}\n',
            b'{"index": {"_index": "test_index", "_type": "test_type"}\n',
            b'{"key": "value2"}\n',
            b'{"index": {"_index": "test_index", "_type": "test_type"}\n',
            b'{"key": "value3"}\n',
            b'{"index": {"_index": "test_index", "_type": "test_type"}\n',
            b'{"key": "value4"}\n',
            b'{"index": {"_index": "test_index", "_type": "test_type"}\n',
            b'{"key": "value5"}\n',
            b'{"index": {"_index": "test_index", "_type": "test_type"}\n',
            b'{"key": "value6"}\n',
            b'{"index": {"_index": "test_index", "_type": "test_type"}\n',
            b'{"key": "value7"}\n',
        ]
        bulk_size = 3

        source = params.Slice(io.StringAsFileSource, 0, len(data))

        reader = params.SourceOnlyIndexDataReader(
            data, batch_size=bulk_size, bulk_size=bulk_size, file_source=source, index_name="test_index", type_name="test_type"
        )

        expected_bulk_sizes = [3, 3, 1]
        # lines should include meta-data
        expected_line_sizes = [6, 6, 2]
        self.assert_bulks_sized(reader, expected_bulk_sizes, expected_line_sizes)

    def test_read_bulk_with_id_conflicts(self):
        pseudo_random_conflicts = iter(
            [
                # if this value is <= our chosen threshold of 0.25 (see conflict_probability) we produce a conflict.
                0.2,
                0.25,
                0.2,
                # no conflict
                0.3,
            ]
        )

        chosen_index_of_conflicting_ids = iter(
            [
                # the "random" index of the id in the array `conflicting_ids` that will produce a conflict
                1,
                3,
                2,
            ]
        )

        data = [b'{"key": "value1"}\n', b'{"key": "value2"}\n', b'{"key": "value3"}\n', b'{"key": "value4"}\n', b'{"key": "value5"}\n']
        bulk_size = 2

        source = params.Slice(io.StringAsFileSource, 0, len(data))
        am_handler = params.GenerateActionMetaData(
            "test_index",
            "test_type",
            conflicting_ids=[100, 200, 300, 400],
            conflict_probability=25,
            on_conflict="update",
            rand=lambda: next(pseudo_random_conflicts),
            randint=lambda x, y: next(chosen_index_of_conflicting_ids),
        )

        reader = params.MetadataIndexDataReader(
            data,
            batch_size=bulk_size,
            bulk_size=bulk_size,
            file_source=source,
            action_metadata=am_handler,
            index_name="test_index",
            type_name="test_type",
        )

        # consume all bulks
        bulks = []
        with reader:
            for _, _, batch in reader:
                for bulk_size, bulk in batch:
                    bulks.append(bulk)

        assert bulks == [
            b'{"index": {"_index": "test_index", "_type": "test_type", "_id": "100"}}\n'
            + b'{"key": "value1"}\n'
            + b'{"update": {"_index": "test_index", "_type": "test_type", "_id": "200"}}\n'
            + b'{"doc":{"key": "value2"}}\n',
            b'{"update": {"_index": "test_index", "_type": "test_type", "_id": "400"}}\n'
            + b'{"doc":{"key": "value3"}}\n'
            + b'{"update": {"_index": "test_index", "_type": "test_type", "_id": "300"}}\n'
            + b'{"doc":{"key": "value4"}}\n',
            b'{"index": {"_index": "test_index", "_type": "test_type", "_id": "200"}}\n' + b'{"key": "value5"}\n',
        ]

    def test_read_bulk_with_external_id_and_zero_conflict_probability(self):
        data = [b'{"key": "value1"}\n', b'{"key": "value2"}\n', b'{"key": "value3"}\n', b'{"key": "value4"}\n']
        bulk_size = 2

        source = params.Slice(io.StringAsFileSource, 0, len(data))
        am_handler = params.GenerateActionMetaData("test_index", "test_type", conflicting_ids=[100, 200, 300, 400], conflict_probability=0)

        reader = params.MetadataIndexDataReader(
            data,
            batch_size=bulk_size,
            bulk_size=bulk_size,
            file_source=source,
            action_metadata=am_handler,
            index_name="test_index",
            type_name="test_type",
        )

        # consume all bulks
        bulks = []
        with reader:
            for _, _, batch in reader:
                for bulk_size, bulk in batch:
                    bulks.append(bulk)

        assert bulks == [
            b'{"index": {"_index": "test_index", "_type": "test_type", "_id": "100"}}\n'
            + b'{"key": "value1"}\n'
            + b'{"index": {"_index": "test_index", "_type": "test_type", "_id": "200"}}\n'
            + b'{"key": "value2"}\n',
            b'{"index": {"_index": "test_index", "_type": "test_type", "_id": "300"}}\n'
            + b'{"key": "value3"}\n'
            + b'{"index": {"_index": "test_index", "_type": "test_type", "_id": "400"}}\n'
            + b'{"key": "value4"}\n',
        ]

    def assert_bulks_sized(self, reader, expected_bulk_sizes, expected_line_sizes):
        assert len(expected_bulk_sizes) == len(expected_line_sizes), "Bulk sizes and line sizes must be equal"
        with reader:
            bulk_index = 0
            for _, _, batch in reader:
                for bulk_size, bulk in batch:
                    assert bulk_size == expected_bulk_sizes[bulk_index]
                    assert bulk.count(b"\n") == expected_line_sizes[bulk_index]
                    bulk_index += 1
            assert bulk_index == len(expected_bulk_sizes)


class TestInvocationGenerator:
    class MockIndexReader:
        def __init__(self, data):
            self.enter_count = 0
            self.exit_count = 0
            self.data = data

        def __enter__(self):
            self.enter_count += 1
            return self

        def __iter__(self):
            return iter(self.data)

        def __exit__(self, exc_type, exc_val, exc_tb):
            self.exit_count += 1
            return False

    class MockIndex:
        def __init__(self, name, types):
            self.name = name
            self.types = types

    class MockType:
        def __init__(self, number_of_documents, includes_action_and_meta_data=False):
            self.number_of_documents = number_of_documents
            self.includes_action_and_meta_data = includes_action_and_meta_data

    def idx(self, *args, **kwargs):
        return self.MockIndex(*args, **kwargs)

    def t(self, *args, **kwargs):
        return self.MockType(*args, **kwargs)

    def test_iterator_chaining_respects_context_manager(self):
        i0 = self.MockIndexReader([1, 2, 3])
        i1 = self.MockIndexReader([4, 5, 6])

        assert list(params.chain(i0, i1)) == [1, 2, 3, 4, 5, 6]
        assert i0.enter_count == 1
        assert i0.exit_count == 1
        assert i1.enter_count == 1
        assert i1.exit_count == 1

    def test_calculate_bounds(self):
        num_docs = 1000
        clients = 1
        assert params.bounds(num_docs, 0, 0, clients, includes_action_and_meta_data=False) == (0, 1000, 1000)
        assert params.bounds(num_docs, 0, 0, clients, includes_action_and_meta_data=True) == (0, 1000, 2000)

        num_docs = 1000
        clients = 2
        assert params.bounds(num_docs, 0, 0, clients, includes_action_and_meta_data=False) == (0, 500, 500)
        assert params.bounds(num_docs, 1, 1, clients, includes_action_and_meta_data=False) == (500, 500, 500)

        num_docs = 800
        clients = 4
        assert params.bounds(num_docs, 0, 0, clients, includes_action_and_meta_data=True) == (0, 200, 400)
        assert params.bounds(num_docs, 1, 1, clients, includes_action_and_meta_data=True) == (400, 200, 400)
        assert params.bounds(num_docs, 2, 2, clients, includes_action_and_meta_data=True) == (800, 200, 400)
        assert params.bounds(num_docs, 3, 3, clients, includes_action_and_meta_data=True) == (1200, 200, 400)

        num_docs = 2000
        clients = 8
        assert params.bounds(num_docs, 0, 0, clients, includes_action_and_meta_data=False) == (0, 250, 250)
        assert params.bounds(num_docs, 1, 1, clients, includes_action_and_meta_data=False) == (250, 250, 250)
        assert params.bounds(num_docs, 2, 2, clients, includes_action_and_meta_data=False) == (500, 250, 250)
        assert params.bounds(num_docs, 3, 3, clients, includes_action_and_meta_data=False) == (750, 250, 250)
        assert params.bounds(num_docs, 4, 4, clients, includes_action_and_meta_data=False) == (1000, 250, 250)
        assert params.bounds(num_docs, 5, 5, clients, includes_action_and_meta_data=False) == (1250, 250, 250)
        assert params.bounds(num_docs, 6, 6, clients, includes_action_and_meta_data=False) == (1500, 250, 250)
        assert params.bounds(num_docs, 7, 7, clients, includes_action_and_meta_data=False) == (1750, 250, 250)

    def test_calculate_non_multiple_bounds_16_clients(self):
        # in this test case, each client would need to read 1333.3333 lines. Instead we let most clients read 1333
        # lines and every third client, one line more (1334).
        num_docs = 16000
        clients = 12
        assert params.bounds(num_docs, 0, 0, clients, includes_action_and_meta_data=False) == (0, 1333, 1333)
        assert params.bounds(num_docs, 1, 1, clients, includes_action_and_meta_data=False) == (1333, 1334, 1334)
        assert params.bounds(num_docs, 2, 2, clients, includes_action_and_meta_data=False) == (2667, 1333, 1333)
        assert params.bounds(num_docs, 3, 3, clients, includes_action_and_meta_data=False) == (4000, 1333, 1333)
        assert params.bounds(num_docs, 4, 4, clients, includes_action_and_meta_data=False) == (5333, 1334, 1334)
        assert params.bounds(num_docs, 5, 5, clients, includes_action_and_meta_data=False) == (6667, 1333, 1333)
        assert params.bounds(num_docs, 6, 6, clients, includes_action_and_meta_data=False) == (8000, 1333, 1333)
        assert params.bounds(num_docs, 7, 7, clients, includes_action_and_meta_data=False) == (9333, 1334, 1334)
        assert params.bounds(num_docs, 8, 8, clients, includes_action_and_meta_data=False) == (10667, 1333, 1333)
        assert params.bounds(num_docs, 9, 9, clients, includes_action_and_meta_data=False) == (12000, 1333, 1333)
        assert params.bounds(num_docs, 10, 10, clients, includes_action_and_meta_data=False) == (13333, 1334, 1334)
        assert params.bounds(num_docs, 11, 11, clients, includes_action_and_meta_data=False) == (14667, 1333, 1333)

    def test_calculate_non_multiple_bounds_6_clients(self):
        # With 3500 docs and 6 clients, every client needs to read 583.33 docs. We have two lines per doc, which makes it
        # 2 * 583.333 docs = 1166.6666 lines per client. We let them read 1166 and 1168 lines respectively (583 and 584 docs).
        num_docs = 3500
        clients = 6
        assert params.bounds(num_docs, 0, 0, clients, includes_action_and_meta_data=True) == (0, 583, 1166)
        assert params.bounds(num_docs, 1, 1, clients, includes_action_and_meta_data=True) == (1166, 584, 1168)
        assert params.bounds(num_docs, 2, 2, clients, includes_action_and_meta_data=True) == (2334, 583, 1166)
        assert params.bounds(num_docs, 3, 3, clients, includes_action_and_meta_data=True) == (3500, 583, 1166)
        assert params.bounds(num_docs, 4, 4, clients, includes_action_and_meta_data=True) == (4666, 584, 1168)
        assert params.bounds(num_docs, 5, 5, clients, includes_action_and_meta_data=True) == (5834, 583, 1166)

    def test_calculate_bounds_for_multiple_clients_per_worker(self):
        num_docs = 2000
        clients = 8
        # four clients per worker, each reads 250 lines
        assert params.bounds(num_docs, 0, 3, clients, includes_action_and_meta_data=False) == (0, 1000, 1000)
        assert params.bounds(num_docs, 4, 7, clients, includes_action_and_meta_data=False) == (1000, 1000, 1000)

        # four clients per worker, each reads 500 lines (includes action and metadata)
        assert params.bounds(num_docs, 0, 3, clients, includes_action_and_meta_data=True) == (0, 1000, 2000)
        assert params.bounds(num_docs, 4, 7, clients, includes_action_and_meta_data=True) == (2000, 1000, 2000)

    def test_calculate_number_of_bulks(self):
        docs1 = self.docs(1)
        docs2 = self.docs(2)

        assert self.number_of_bulks([self.corpus("a", [docs1])], 0, 0, 1, 1) == 1
        assert self.number_of_bulks([self.corpus("a", [docs1])], 0, 0, 1, 2) == 1
        assert (
            self.number_of_bulks(
                [self.corpus("a", [docs2, docs2, docs2, docs2, docs1]), self.corpus("b", [docs2, docs2, docs2, docs2, docs2, docs1])],
                0,
                0,
                1,
                1,
            )
            == 20
        )
        assert (
            self.number_of_bulks(
                [self.corpus("a", [docs2, docs2, docs2, docs2, docs1]), self.corpus("b", [docs2, docs2, docs2, docs2, docs2, docs1])],
                0,
                0,
                1,
                2,
            )
            == 11
        )
        assert (
            self.number_of_bulks(
                [self.corpus("a", [docs2, docs2, docs2, docs2, docs1]), self.corpus("b", [docs2, docs2, docs2, docs2, docs2, docs1])],
                0,
                0,
                1,
                3,
            )
            == 11
        )
        assert (
            self.number_of_bulks(
                [self.corpus("a", [docs2, docs2, docs2, docs2, docs1]), self.corpus("b", [docs2, docs2, docs2, docs2, docs2, docs1])],
                0,
                0,
                1,
                100,
            )
            == 11
        )

        assert self.number_of_bulks([self.corpus("a", [self.docs(800)])], 0, 0, 3, 250) == 2
        assert self.number_of_bulks([self.corpus("a", [self.docs(800)])], 0, 0, 3, 267) == 1
        assert self.number_of_bulks([self.corpus("a", [self.docs(80)])], 0, 0, 3, 267) == 1
        # this looks odd at first but we are prioritizing number of clients above bulk size
        assert self.number_of_bulks([self.corpus("a", [self.docs(80)])], 1, 1, 3, 267) == 1
        assert self.number_of_bulks([self.corpus("a", [self.docs(80)])], 2, 2, 3, 267) == 1

    @staticmethod
    def corpus(name, docs):
        return track.DocumentCorpus(name, documents=docs)

    @staticmethod
    def docs(num_docs):
        return track.Documents(source_format=track.Documents.SOURCE_FORMAT_BULK, number_of_documents=num_docs)

    @staticmethod
    def number_of_bulks(corpora, first_partition_index, last_partition_index, total_partitions, bulk_size):
        return params.number_of_bulks(corpora, first_partition_index, last_partition_index, total_partitions, bulk_size)

    def test_build_conflicting_ids(self):
        assert params.build_conflicting_ids(params.IndexIdConflict.NoConflicts, 3, 0) is None
        assert params.build_conflicting_ids(params.IndexIdConflict.SequentialConflicts, 3, 0) == ["0000000000", "0000000001", "0000000002"]
        # we cannot tell anything specific about the contents...
        assert len(params.build_conflicting_ids(params.IndexIdConflict.RandomConflicts, 3, 0)) == 3


# pylint: disable=too-many-public-methods
class TestBulkIndexParamSource:
    def test_create_without_params(self):
        corpus = track.DocumentCorpus(
            name="default",
            documents=[
                track.Documents(
                    source_format=track.Documents.SOURCE_FORMAT_BULK,
                    number_of_documents=10,
                    target_index="test-idx",
                    target_type="test-type",
                )
            ],
        )

        with pytest.raises(exceptions.InvalidSyntax) as exc:
            params.BulkIndexParamSource(
                track=track.Track(name="unit-test", corpora=[corpus]),
                params={},
            )

        assert exc.value.args[0] == "Mandatory parameter 'bulk-size' is missing"

    def test_create_without_corpora_definition(self):
        with pytest.raises(exceptions.InvalidSyntax) as exc:
            params.BulkIndexParamSource(
                track=track.Track(name="unit-test"),
                params={},
            )

        assert exc.value.args[0] == (
            "There is no document corpus definition for track unit-test. "
            "You must add at least one before making bulk requests to Elasticsearch."
        )

    def test_create_with_non_numeric_bulk_size(self):
        corpus = track.DocumentCorpus(
            name="default",
            documents=[
                track.Documents(
                    source_format=track.Documents.SOURCE_FORMAT_BULK,
                    number_of_documents=10,
                    target_index="test-idx",
                    target_type="test-type",
                )
            ],
        )

        with pytest.raises(exceptions.InvalidSyntax) as exc:
            params.BulkIndexParamSource(
                track=track.Track(name="unit-test", corpora=[corpus]),
                params={
                    "bulk-size": "Three",
                },
            )

        assert exc.value.args[0] == "'bulk-size' must be numeric"

    def test_create_with_negative_bulk_size(self):
        corpus = track.DocumentCorpus(
            name="default",
            documents=[
                track.Documents(
                    source_format=track.Documents.SOURCE_FORMAT_BULK,
                    number_of_documents=10,
                    target_index="test-idx",
                    target_type="test-type",
                )
            ],
        )

        with pytest.raises(exceptions.InvalidSyntax) as exc:
            params.BulkIndexParamSource(
                track=track.Track(name="unit-test", corpora=[corpus]),
                params={
                    "bulk-size": -5,
                },
            )

        assert exc.value.args[0] == "'bulk-size' must be positive but was -5"

    def test_create_with_fraction_smaller_batch_size(self):
        corpus = track.DocumentCorpus(
            name="default",
            documents=[
                track.Documents(
                    source_format=track.Documents.SOURCE_FORMAT_BULK,
                    number_of_documents=10,
                    target_index="test-idx",
                    target_type="test-type",
                )
            ],
        )

        with pytest.raises(exceptions.InvalidSyntax) as exc:
            params.BulkIndexParamSource(
                track=track.Track(name="unit-test", corpora=[corpus]),
                params={
                    "bulk-size": 5,
                    "batch-size": 3,
                },
            )

        assert exc.value.args[0] == "'batch-size' must be greater than or equal to 'bulk-size'"

    def test_create_with_fraction_larger_batch_size(self):
        corpus = track.DocumentCorpus(
            name="default",
            documents=[
                track.Documents(
                    source_format=track.Documents.SOURCE_FORMAT_BULK,
                    number_of_documents=10,
                    target_index="test-idx",
                    target_type="test-type",
                )
            ],
        )

        with pytest.raises(exceptions.InvalidSyntax) as exc:
            params.BulkIndexParamSource(
                track=track.Track(name="unit-test", corpora=[corpus]),
                params={
                    "bulk-size": 5,
                    "batch-size": 8,
                },
            )

        assert exc.value.args[0] == "'batch-size' must be a multiple of 'bulk-size'"

    def test_create_with_metadata_in_source_file_but_conflicts(self):
        corpus = track.DocumentCorpus(
            name="default",
            documents=[
                track.Documents(
                    source_format=track.Documents.SOURCE_FORMAT_BULK,
                    document_archive="docs.json.bz2",
                    document_file="docs.json",
                    number_of_documents=10,
                    includes_action_and_meta_data=True,
                )
            ],
        )

        with pytest.raises(exceptions.InvalidSyntax) as exc:
            params.BulkIndexParamSource(
                track=track.Track(name="unit-test", corpora=[corpus]),
                params={
                    "conflicts": "random",
                },
            )

        assert exc.value.args[0] == (
            "Cannot generate id conflicts [random] as [docs.json.bz2] in document corpus [default] already contains "
            "an action and meta-data line."
        )

    def test_create_with_unknown_id_conflicts(self):
        with pytest.raises(exceptions.InvalidSyntax) as exc:
            params.BulkIndexParamSource(
                track=track.Track(name="unit-test"),
                params={
                    "conflicts": "crazy",
                },
            )

        assert exc.value.args[0] == "Unknown 'conflicts' setting [crazy]"

    def test_create_with_unknown_on_conflict_setting(self):
        with pytest.raises(exceptions.InvalidSyntax) as exc:
            params.BulkIndexParamSource(
                track=track.Track(name="unit-test"),
                params={
                    "conflicts": "sequential",
                    "on-conflict": "delete",
                },
            )

        assert exc.value.args[0] == "Unknown 'on-conflict' setting [delete]"

    def test_create_with_conflicts_and_data_streams(self):
        with pytest.raises(exceptions.InvalidSyntax) as exc:
            params.BulkIndexParamSource(
                track=track.Track(name="unit-test"),
                params={
                    "data-streams": ["test-data-stream-1", "test-data-stream-2"],
                    "conflicts": "sequential",
                },
            )

        assert exc.value.args[0] == "'conflicts' cannot be used with 'data-streams'"

    def test_create_with_ingest_percentage_too_low(self):
        corpus = track.DocumentCorpus(
            name="default",
            documents=[
                track.Documents(
                    source_format=track.Documents.SOURCE_FORMAT_BULK,
                    number_of_documents=10,
                    target_index="test-idx",
                    target_type="test-type",
                )
            ],
        )

        with pytest.raises(exceptions.InvalidSyntax) as exc:
            params.BulkIndexParamSource(
                track=track.Track(name="unit-test", corpora=[corpus]),
                params={
                    "bulk-size": 5000,
                    "ingest-percentage": 0.0,
                },
            )

        assert exc.value.args[0] == "'ingest-percentage' must be in the range (0.0, 100.0] but was 0.0"

    def test_create_with_ingest_percentage_too_high(self):
        corpus = track.DocumentCorpus(
            name="default",
            documents=[
                track.Documents(
                    source_format=track.Documents.SOURCE_FORMAT_BULK,
                    number_of_documents=10,
                    target_index="test-idx",
                    target_type="test-type",
                )
            ],
        )

        with pytest.raises(exceptions.InvalidSyntax) as exc:
            params.BulkIndexParamSource(
                track=track.Track(name="unit-test", corpora=[corpus]),
                params={
                    "bulk-size": 5000,
                    "ingest-percentage": 100.1,
                },
            )

        assert exc.value.args[0] == "'ingest-percentage' must be in the range (0.0, 100.0] but was 100.1"

    def test_create_with_ingest_percentage_not_numeric(self):
        corpus = track.DocumentCorpus(
            name="default",
            documents=[
                track.Documents(
                    source_format=track.Documents.SOURCE_FORMAT_BULK,
                    number_of_documents=10,
                    target_index="test-idx",
                    target_type="test-type",
                )
            ],
        )

        with pytest.raises(exceptions.InvalidSyntax) as exc:
            params.BulkIndexParamSource(
                track=track.Track(name="unit-test", corpora=[corpus]),
                params={
                    "bulk-size": 5000,
                    "ingest-percentage": "100 percent",
                },
            )

        assert exc.value.args[0] == "'ingest-percentage' must be numeric"

    def test_create_valid_param_source(self):
        corpus = track.DocumentCorpus(
            name="default",
            documents=[
                track.Documents(
                    source_format=track.Documents.SOURCE_FORMAT_BULK,
                    number_of_documents=10,
                    target_index="test-idx",
                    target_type="test-type",
                )
            ],
        )

        assert (
            params.BulkIndexParamSource(
                track.Track(name="unit-test", corpora=[corpus]),
                params={
                    "conflicts": "random",
                    "bulk-size": 5000,
                    "batch-size": 20000,
                    "ingest-percentage": 20.5,
                    "pipeline": "test-pipeline",
                },
            )
            is not None
        )

    def test_passes_all_corpora_by_default(self):
        corpora = [
            track.DocumentCorpus(
                name="default",
                documents=[
                    track.Documents(
                        source_format=track.Documents.SOURCE_FORMAT_BULK,
                        number_of_documents=10,
                        target_index="test-idx",
                        target_type="test-type",
                    )
                ],
            ),
            track.DocumentCorpus(
                name="special",
                documents=[
                    track.Documents(
                        source_format=track.Documents.SOURCE_FORMAT_BULK,
                        number_of_documents=100,
                        target_index="test-idx2",
                        target_type="type",
                    )
                ],
            ),
        ]

        source = params.BulkIndexParamSource(
            track=track.Track(name="unit-test", corpora=corpora),
            params={
                "conflicts": "random",
                "bulk-size": 5000,
                "batch-size": 20000,
                "pipeline": "test-pipeline",
            },
        )

        partition = source.partition(0, 1)
        assert partition.corpora == corpora

    def test_filters_corpora(self):
        corpora = [
            track.DocumentCorpus(
                name="default",
                documents=[
                    track.Documents(
                        source_format=track.Documents.SOURCE_FORMAT_BULK,
                        number_of_documents=10,
                        target_index="test-idx",
                        target_type="test-type",
                    )
                ],
            ),
            track.DocumentCorpus(
                name="special",
                documents=[
                    track.Documents(
                        source_format=track.Documents.SOURCE_FORMAT_BULK,
                        number_of_documents=100,
                        target_index="test-idx2",
                        target_type="type",
                    )
                ],
            ),
        ]

        source = params.BulkIndexParamSource(
            track=track.Track(name="unit-test", corpora=corpora),
            params={
                "corpora": ["special"],
                "conflicts": "random",
                "bulk-size": 5000,
                "batch-size": 20000,
                "pipeline": "test-pipeline",
            },
        )

        partition = source.partition(0, 1)
        assert partition.corpora == [corpora[1]]

    def test_filters_corpora_by_data_stream(self):
        corpora = [
            track.DocumentCorpus(
                name="default",
                documents=[
                    track.Documents(
                        source_format=track.Documents.SOURCE_FORMAT_BULK, number_of_documents=10, target_data_stream="test-data-stream-1"
                    )
                ],
            ),
            track.DocumentCorpus(
                name="special",
                documents=[
                    track.Documents(
                        source_format=track.Documents.SOURCE_FORMAT_BULK,
                        number_of_documents=100,
                        target_index="test-idx2",
                        target_type="type",
                    )
                ],
            ),
            track.DocumentCorpus(
                name="special-2",
                documents=[
                    track.Documents(
                        source_format=track.Documents.SOURCE_FORMAT_BULK, number_of_documents=10, target_data_stream="test-data-stream-2"
                    )
                ],
            ),
        ]

        source = params.BulkIndexParamSource(
            track=track.Track(name="unit-test", corpora=corpora),
            params={
                "data-streams": ["test-data-stream-1", "test-data-stream-2"],
                "bulk-size": 5000,
                "batch-size": 20000,
                "pipeline": "test-pipeline",
            },
        )

        partition = source.partition(0, 1)
        assert partition.corpora == [corpora[0], corpora[2]]

    def test_raises_exception_if_no_corpus_matches(self):
        corpus = track.DocumentCorpus(
            name="default",
            documents=[
                track.Documents(
                    source_format=track.Documents.SOURCE_FORMAT_BULK,
                    number_of_documents=10,
                    target_index="test-idx",
                    target_type="test-type",
                )
            ],
        )

        with pytest.raises(exceptions.RallyAssertionError) as exc:
            params.BulkIndexParamSource(
                track=track.Track(name="unit-test", corpora=[corpus]),
                params={
                    "corpora": "does_not_exist",
                    "conflicts": "random",
                    "bulk-size": 5000,
                    "batch-size": 20000,
                    "pipeline": "test-pipeline",
                },
            )

        assert exc.value.args[0] == "The provided corpus ['does_not_exist'] does not match any of the corpora ['default']."

    def test_ingests_all_documents_by_default(self):
        corpora = [
            track.DocumentCorpus(
                name="default",
                documents=[
                    track.Documents(
                        source_format=track.Documents.SOURCE_FORMAT_BULK,
                        number_of_documents=300000,
                        target_index="test-idx",
                        target_type="test-type",
                    )
                ],
            ),
            track.DocumentCorpus(
                name="special",
                documents=[
                    track.Documents(
                        source_format=track.Documents.SOURCE_FORMAT_BULK,
                        number_of_documents=700000,
                        target_index="test-idx2",
                        target_type="type",
                    )
                ],
            ),
        ]

        source = params.BulkIndexParamSource(
            track=track.Track(name="unit-test", corpora=corpora),
            params={
                "bulk-size": 10000,
            },
        )

        partition = source.partition(0, 1)
        partition._init_internal_params()
        # # no ingest-percentage specified, should issue all one hundred bulk requests
        assert partition.total_bulks == 100

    def test_restricts_number_of_bulks_if_required(self):
        def create_unit_test_reader(*args):
            return StaticBulkReader(
                "idx",
                "doc",
                bulks=[
                    ['{"location" : [-0.1485188, 51.5250666]}'],
                    ['{"location" : [-0.1479949, 51.5252071]}'],
                    ['{"location" : [-0.1458559, 51.5289059]}'],
                    ['{"location" : [-0.1498551, 51.5282564]}'],
                    ['{"location" : [-0.1487043, 51.5254843]}'],
                    ['{"location" : [-0.1533367, 51.5261779]}'],
                    ['{"location" : [-0.1543018, 51.5262398]}'],
                    ['{"location" : [-0.1522118, 51.5266564]}'],
                    ['{"location" : [-0.1529092, 51.5263360]}'],
                    ['{"location" : [-0.1537008, 51.5265365]}'],
                ],
            )

        def schedule(param_source):
            while True:
                try:
                    yield param_source.params()
                except StopIteration:
                    return

        corpora = [
            track.DocumentCorpus(
                name="default",
                documents=[
                    track.Documents(
                        source_format=track.Documents.SOURCE_FORMAT_BULK,
                        number_of_documents=300000,
                        target_index="test-idx",
                        target_type="test-type",
                    )
                ],
            ),
            track.DocumentCorpus(
                name="special",
                documents=[
                    track.Documents(
                        source_format=track.Documents.SOURCE_FORMAT_BULK,
                        number_of_documents=700000,
                        target_index="test-idx2",
                        target_type="type",
                    )
                ],
            ),
        ]

        source = params.BulkIndexParamSource(
            track=track.Track(name="unit-test", corpora=corpora),
            params={
                "bulk-size": 10000,
                "ingest-percentage": 2.5,
                "__create_reader": create_unit_test_reader,
            },
        )

        partition = source.partition(0, 1)
        partition._init_internal_params()
        # should issue three bulks of size 10.000
        assert partition.total_bulks == 3
        assert len(list(schedule(partition))) == 3

    def test_create_with_conflict_probability_zero(self):
        corpus = track.DocumentCorpus(
            name="default",
            documents=[
                track.Documents(
                    source_format=track.Documents.SOURCE_FORMAT_BULK,
                    number_of_documents=10,
                    target_index="test-idx",
                    target_type="test-type",
                )
            ],
        )

        params.BulkIndexParamSource(
            track=track.Track(name="unit-test", corpora=[corpus]),
            params={"bulk-size": 5000, "conflicts": "sequential", "conflict-probability": 0},
        )

    def test_create_with_conflict_probability_too_low(self):
        with pytest.raises(exceptions.InvalidSyntax) as exc:
            params.BulkIndexParamSource(
                track=track.Track(name="unit-test"), params={"bulk-size": 5000, "conflicts": "sequential", "conflict-probability": -0.1}
            )

        assert exc.value.args[0] == "'conflict-probability' must be in the range [0.0, 100.0] but was -0.1"

    def test_create_with_conflict_probability_too_high(self):
        with pytest.raises(exceptions.InvalidSyntax) as exc:
            params.BulkIndexParamSource(
                track=track.Track(name="unit-test"), params={"bulk-size": 5000, "conflicts": "sequential", "conflict-probability": 100.1}
            )

        assert exc.value.args[0] == "'conflict-probability' must be in the range [0.0, 100.0] but was 100.1"

    def test_create_with_conflict_probability_not_numeric(self):
        with pytest.raises(exceptions.InvalidSyntax) as exc:
            params.BulkIndexParamSource(
                track=track.Track(name="unit-test"),
                params={"bulk-size": 5000, "conflicts": "sequential", "conflict-probability": "100 percent"},
            )

        assert exc.value.args[0] == "'conflict-probability' must be numeric"


class TestBulkDataGenerator:
    @classmethod
    def create_test_reader(cls, batches):
        def inner_create_test_reader(docs, *args):
            return StaticBulkReader(docs.target_index, docs.target_type, batches)

        return inner_create_test_reader

    def test_generate_two_bulks(self):
        corpus = track.DocumentCorpus(
            name="default",
            documents=[
                track.Documents(
                    source_format=track.Documents.SOURCE_FORMAT_BULK,
                    number_of_documents=10,
                    target_index="test-idx",
                    target_type="test-type",
                )
            ],
        )

        bulks = params.bulk_data_based(
            num_clients=1,
            start_client_index=0,
            end_client_index=0,
            corpora=[corpus],
            batch_size=5,
            bulk_size=5,
            id_conflicts=params.IndexIdConflict.NoConflicts,
            conflict_probability=None,
            on_conflict=None,
            recency=None,
            pipeline=None,
            original_params={"my-custom-parameter": "foo", "my-custom-parameter-2": True},
            create_reader=self.create_test_reader([["1", "2", "3", "4", "5"], ["6", "7", "8"]]),
        )
        all_bulks = list(bulks)
        assert len(all_bulks) == 2
        assert all_bulks[0] == {
            "action-metadata-present": True,
            "body": ["1", "2", "3", "4", "5"],
            "bulk-size": 5,
            "unit": "docs",
            "index": "test-idx",
            "type": "test-type",
            "my-custom-parameter": "foo",
            "my-custom-parameter-2": True,
        }

        assert all_bulks[1] == {
            "action-metadata-present": True,
            "body": ["6", "7", "8"],
            "bulk-size": 3,
            "unit": "docs",
            "index": "test-idx",
            "type": "test-type",
            "my-custom-parameter": "foo",
            "my-custom-parameter-2": True,
        }

    def test_generate_bulks_from_multiple_corpora(self):
        corpora = [
            track.DocumentCorpus(
                name="default",
                documents=[
                    track.Documents(
                        source_format=track.Documents.SOURCE_FORMAT_BULK,
                        number_of_documents=5,
                        target_index="logs-2018-01",
                        target_type="docs",
                    ),
                    track.Documents(
                        source_format=track.Documents.SOURCE_FORMAT_BULK,
                        number_of_documents=5,
                        target_index="logs-2018-02",
                        target_type="docs",
                    ),
                ],
            ),
            track.DocumentCorpus(
                name="special",
                documents=[
                    track.Documents(
                        source_format=track.Documents.SOURCE_FORMAT_BULK,
                        number_of_documents=5,
                        target_index="logs-2017-01",
                        target_type="docs",
                    )
                ],
            ),
        ]

        bulks = params.bulk_data_based(
            num_clients=1,
            start_client_index=0,
            end_client_index=0,
            corpora=corpora,
            batch_size=5,
            bulk_size=5,
            id_conflicts=params.IndexIdConflict.NoConflicts,
            conflict_probability=None,
            on_conflict=None,
            recency=None,
            pipeline=None,
            original_params={"my-custom-parameter": "foo", "my-custom-parameter-2": True},
            create_reader=self.create_test_reader([["1", "2", "3", "4", "5"]]),
        )
        all_bulks = list(bulks)
<<<<<<< HEAD
        self.assertEqual(3, len(all_bulks))
        self.assertEqual(
            {
                "action-metadata-present": True,
                "body": ["1", "2", "3", "4", "5"],
                "bulk-size": 5,
                "unit": "docs",
                "index": "logs-2018-01",
                "type": "docs",
                "my-custom-parameter": "foo",
                "my-custom-parameter-2": True,
            },
            all_bulks[0],
        )

        self.assertEqual(
            {
                "action-metadata-present": True,
                "body": ["1", "2", "3", "4", "5"],
                "bulk-size": 5,
                "unit": "docs",
                "index": "logs-2017-01",
                "type": "docs",
                "my-custom-parameter": "foo",
                "my-custom-parameter-2": True,
            },
            all_bulks[1],
        )

        self.assertEqual(
            {
                "action-metadata-present": True,
                "body": ["1", "2", "3", "4", "5"],
                "bulk-size": 5,
                "unit": "docs",
                "index": "logs-2018-02",
                "type": "docs",
                "my-custom-parameter": "foo",
                "my-custom-parameter-2": True,
            },
            all_bulks[2],
        )
=======
        assert len(all_bulks) == 3
        assert all_bulks[0] == {
            "action-metadata-present": True,
            "body": ["1", "2", "3", "4", "5"],
            "bulk-size": 5,
            "unit": "docs",
            "index": "logs-2018-01",
            "type": "docs",
            "my-custom-parameter": "foo",
            "my-custom-parameter-2": True,
        }

        assert all_bulks[1] == {
            "action-metadata-present": True,
            "body": ["1", "2", "3", "4", "5"],
            "bulk-size": 5,
            "unit": "docs",
            "index": "logs-2018-02",
            "type": "docs",
            "my-custom-parameter": "foo",
            "my-custom-parameter-2": True,
        }

        assert all_bulks[2] == {
            "action-metadata-present": True,
            "body": ["1", "2", "3", "4", "5"],
            "bulk-size": 5,
            "unit": "docs",
            "index": "logs-2017-01",
            "type": "docs",
            "my-custom-parameter": "foo",
            "my-custom-parameter-2": True,
        }
>>>>>>> cb14f9b8

    def test_internal_params_take_precedence(self):
        corpus = track.DocumentCorpus(
            name="default",
            documents=[
                track.Documents(
                    source_format=track.Documents.SOURCE_FORMAT_BULK,
                    number_of_documents=3,
                    target_index="test-idx",
                    target_type="test-type",
                )
            ],
        )

        bulks = params.bulk_data_based(
            num_clients=1,
            start_client_index=0,
            end_client_index=0,
            corpora=[corpus],
            batch_size=3,
            bulk_size=3,
            id_conflicts=params.IndexIdConflict.NoConflicts,
            conflict_probability=None,
            on_conflict=None,
            recency=None,
            pipeline=None,
            original_params={"body": "foo", "custom-param": "bar"},
            create_reader=self.create_test_reader([["1", "2", "3"]]),
        )
        all_bulks = list(bulks)
        assert len(all_bulks) == 1
        # body must not contain 'foo'!
        assert all_bulks[0] == {
            "action-metadata-present": True,
            "body": ["1", "2", "3"],
            "bulk-size": 3,
            "unit": "docs",
            "index": "test-idx",
            "type": "test-type",
            "custom-param": "bar",
        }


class TestParamsRegistration:
    @staticmethod
    def param_source_legacy_function(indices, params):
        return {"key": params["parameter"]}

    @staticmethod
    def param_source_function(track, params, **kwargs):
        return {"key": params["parameter"]}

    class ParamSourceLegacyClass:
        def __init__(self, indices=None, params=None):
            self._indices = indices
            self._params = params

        def partition(self, partition_index, total_partitions):
            return self

        def size(self):
            return 1

        def params(self):
            return {"class-key": self._params["parameter"]}

    class ParamSourceClass:
        def __init__(self, track=None, params=None, **kwargs):
            self._track = track
            self._params = params

        def partition(self, partition_index, total_partitions):
            return self

        def size(self):
            return 1

        def params(self):
            return {"class-key": self._params["parameter"]}

        def __str__(self):
            return "test param source"

    def test_can_register_legacy_function_as_param_source(self):
        source_name = "legacy-params-test-function-param-source"

        params.register_param_source_for_name(source_name, self.param_source_legacy_function)
        source = params.param_source_for_name(source_name, track.Track(name="unit-test"), {"parameter": 42})
        assert source.params() == {"key": 42}

        params._unregister_param_source_for_name(source_name)

    def test_can_register_function_as_param_source(self):
        source_name = "params-test-function-param-source"

        params.register_param_source_for_name(source_name, self.param_source_function)
        source = params.param_source_for_name(source_name, track.Track(name="unit-test"), {"parameter": 42})
        assert source.params() == {"key": 42}

        params._unregister_param_source_for_name(source_name)

    def test_can_register_legacy_class_as_param_source(self):
        source_name = "legacy-params-test-class-param-source"

        params.register_param_source_for_name(source_name, self.ParamSourceLegacyClass)
        source = params.param_source_for_name(source_name, track.Track(name="unit-test"), {"parameter": 42})
        assert source.params() == {"class-key": 42}

        params._unregister_param_source_for_name(source_name)

    def test_can_register_class_as_param_source(self):
        source_name = "params-test-class-param-source"

        params.register_param_source_for_name(source_name, self.ParamSourceClass)
        source = params.param_source_for_name(source_name, track.Track(name="unit-test"), {"parameter": 42})
        assert source.params() == {"class-key": 42}

        params._unregister_param_source_for_name(source_name)

    def test_cannot_register_an_instance_as_param_source(self):
        source_name = "params-test-class-param-source"
        # we create an instance, instead of passing the class
        with pytest.raises(
            exceptions.RallyAssertionError, match="Parameter source \\[test param source\\] must be either a function or a class\\."
        ):
            params.register_param_source_for_name(source_name, self.ParamSourceClass())


class TestSleepParamSource:
    def test_missing_duration_parameter(self):
        with pytest.raises(exceptions.InvalidSyntax, match="parameter 'duration' is mandatory for sleep operation"):
            params.SleepParamSource(track.Track(name="unit-test"), params={})

    def test_duration_parameter_wrong_type(self):
        with pytest.raises(exceptions.InvalidSyntax, match="parameter 'duration' for sleep operation must be a number"):
            params.SleepParamSource(track.Track(name="unit-test"), params={"duration": "this is a string"})

    def test_duration_parameter_negative_number(self):
        with pytest.raises(exceptions.InvalidSyntax, match="parameter 'duration' must be non-negative but was -1.0"):
            params.SleepParamSource(track.Track(name="unit-test"), params={"duration": -1.0})

    def test_param_source_passes_all_parameters(self):
        p = params.SleepParamSource(track.Track(name="unit-test"), params={"duration": 3.4, "additional": True})
        assert {"duration": 3.4, "additional": True} == p.params()


class TestCreateIndexParamSource:
    def test_create_index_inline_with_body(self):
        source = params.CreateIndexParamSource(
            track.Track(name="unit-test"),
            params={
                "index": "test",
                "body": {
                    "settings": {
                        "index.number_of_replicas": 0,
                    },
                    "mappings": {
                        "doc": {
                            "properties": {
                                "name": {
                                    "type": "keyword",
                                }
                            }
                        }
                    },
                },
            },
        )

        p = source.params()
        assert len(p["indices"]) == 1
        index, body = p["indices"][0]
        assert index == "test"
        assert len(body) > 0
        assert p["request-params"] == {}

    def test_create_index_inline_without_body(self):
        source = params.CreateIndexParamSource(
            track.Track(name="unit-test"),
            params={"index": "test", "request-params": {"wait_for_active_shards": True}},
        )

        p = source.params()
        assert len(p["indices"]) == 1
        index, body = p["indices"][0]
        assert index == "test"
        assert body is None
        assert p["request-params"] == {"wait_for_active_shards": True}

    def test_create_index_from_track_with_settings(self):
        index1 = track.Index(name="index1", types=["type1"])
        index2 = track.Index(
            name="index2",
            types=["type1"],
            body={
                "settings": {
                    "index.number_of_replicas": 0,
                    "index.number_of_shards": 3,
                },
                "mappings": {
                    "type1": {
                        "properties": {
                            "name": {
                                "type": "keyword",
                            }
                        }
                    }
                },
            },
        )

        source = params.CreateIndexParamSource(
            track.Track(name="unit-test", indices=[index1, index2]),
            params={
                "settings": {
                    "index.number_of_replicas": 1,
                },
            },
        )

        p = source.params()
        assert len(p["indices"]) == 2

        index, body = p["indices"][0]
        assert index == "index1"
        # index did not specify any body
        assert body == {"settings": {"index.number_of_replicas": 1}}

        index, body = p["indices"][1]
        assert index == "index2"
        # index specified a body + we need to merge settings
        assert body == {
            "settings": {
                # we have properly merged (overridden) an existing setting
                "index.number_of_replicas": 1,
                # and we have preserved one that was specified in the original index body
                "index.number_of_shards": 3,
            },
            "mappings": {
                "type1": {
                    "properties": {
                        "name": {
                            "type": "keyword",
                        }
                    }
                }
            },
        }

    def test_create_index_from_track_without_settings(self):
        index1 = track.Index(name="index1", types=["type1"])
        index2 = track.Index(
            name="index2",
            types=["type1"],
            body={
                "settings": {
                    "index.number_of_replicas": 0,
                    "index.number_of_shards": 3,
                },
                "mappings": {
                    "type1": {
                        "properties": {
                            "name": {
                                "type": "keyword",
                            }
                        }
                    }
                },
            },
        )

        source = params.CreateIndexParamSource(
            track.Track(name="unit-test", indices=[index1, index2]),
            params={},
        )

        p = source.params()
        assert len(p["indices"]) == 2

        index, body = p["indices"][0]
        assert index == "index1"
        # index did not specify any body
        assert body == {}

        index, body = p["indices"][1]
        assert index == "index2"
        # index specified a body
        assert body == {
            "settings": {
                "index.number_of_replicas": 0,
                "index.number_of_shards": 3,
            },
            "mappings": {
                "type1": {
                    "properties": {
                        "name": {
                            "type": "keyword",
                        }
                    }
                }
            },
        }

    def test_filter_index(self):
        index1 = track.Index(name="index1", types=["type1"])
        index2 = track.Index(name="index2", types=["type1"])
        index3 = track.Index(name="index3", types=["type1"])

        source = params.CreateIndexParamSource(
            track.Track(name="unit-test", indices=[index1, index2, index3]),
            params={"index": "index2"},
        )

        p = source.params()
        assert len(p["indices"]) == 1

        index, _ = p["indices"][0]
        assert index == "index2"


class TestCreateDataStreamParamSource:
    def test_create_data_stream(self):
        source = params.CreateDataStreamParamSource(
            track.Track(name="unit-test"),
            params={"data-stream": "test-data-stream"},
        )
        p = source.params()
        assert len(p["data-streams"]) == 1
        ds = p["data-streams"][0]
        assert ds == "test-data-stream"
        assert p["request-params"] == {}

    def test_create_data_stream_inline_without_body(self):
        source = params.CreateDataStreamParamSource(
            track.Track(name="unit-test"),
            params={
                "data-stream": "test-data-stream",
                "request-params": {"wait_for_active_shards": True},
            },
        )

        p = source.params()
        assert len(p["data-streams"]) == 1
        ds = p["data-streams"][0]
        assert ds == "test-data-stream"
        assert p["request-params"] == {"wait_for_active_shards": True}

    def test_filter_data_stream(self):
        source = params.CreateDataStreamParamSource(
            track.Track(
                name="unit-test",
                data_streams=[
                    track.DataStream(name="data-stream-1"),
                    track.DataStream(name="data-stream-2"),
                    track.DataStream(name="data-stream-3"),
                ],
            ),
            params={"data-stream": "data-stream-2"},
        )

        p = source.params()
        assert len(p["data-streams"]) == 1

        ds = p["data-streams"][0]
        assert ds == "data-stream-2"


class TestDeleteIndexParamSource:
    def test_delete_index_from_track(self):
        source = params.DeleteIndexParamSource(
            track.Track(
                name="unit-test",
                indices=[
                    track.Index(name="index1"),
                    track.Index(name="index2"),
                    track.Index(name="index3"),
                ],
            ),
            params={},
        )

        p = source.params()

        assert p["indices"] == ["index1", "index2", "index3"]
        assert p["request-params"] == {}
        assert p["only-if-exists"]

    def test_filter_index_from_track(self):
        source = params.DeleteIndexParamSource(
            track.Track(
                name="unit-test",
                indices=[
                    track.Index(name="index1"),
                    track.Index(name="index2"),
                    track.Index(name="index3"),
                ],
            ),
            params={
                "index": "index2",
                "only-if-exists": False,
                "request-params": {"allow_no_indices": True},
            },
        )

        p = source.params()

        assert ["index2"] == p["indices"]
        assert p["request-params"] == {"allow_no_indices": True}
        assert not p["only-if-exists"]

    def test_delete_index_by_name(self):
        source = params.DeleteIndexParamSource(track.Track(name="unit-test"), params={"index": "index2"})

        p = source.params()

        assert p["indices"] == ["index2"]

    def test_delete_no_index(self):
        with pytest.raises(exceptions.InvalidSyntax) as exc:
            params.DeleteIndexParamSource(track.Track(name="unit-test"), params={})
        assert exc.value.args[0] == "delete-index operation targets no index"


class TestDeleteDataStreamParamSource:
    def test_delete_data_stream_from_track(self):
        source = params.DeleteDataStreamParamSource(
            track.Track(
                name="unit-test",
                data_streams=[
                    track.DataStream(name="data-stream-1"),
                    track.DataStream(name="data-stream-2"),
                    track.DataStream(name="data-stream-3"),
                ],
            ),
            params={},
        )

        p = source.params()

        assert p["data-streams"] == ["data-stream-1", "data-stream-2", "data-stream-3"]
        assert p["request-params"] == {}
        assert p["only-if-exists"]

    def test_filter_data_stream_from_track(self):
        source = params.DeleteDataStreamParamSource(
            track.Track(
                name="unit-test",
                data_streams=[
                    track.DataStream(name="data-stream-1"),
                    track.DataStream(name="data-stream-2"),
                    track.DataStream(name="data-stream-3"),
                ],
            ),
            params={
                "data-stream": "data-stream-2",
                "only-if-exists": False,
                "request-params": {"allow_no_indices": True},
            },
        )

        p = source.params()

        assert p["data-streams"] == ["data-stream-2"]
        assert p["request-params"] == {"allow_no_indices": True}
        assert not p["only-if-exists"]

    def test_delete_data_stream_by_name(self):
        source = params.DeleteDataStreamParamSource(track.Track(name="unit-test"), params={"data-stream": "data-stream-2"})

        p = source.params()

        assert p["data-streams"] == ["data-stream-2"]

    def test_delete_no_data_stream(self):
        with pytest.raises(exceptions.InvalidSyntax) as exc:
            params.DeleteDataStreamParamSource(track.Track(name="unit-test"), params={})
        assert exc.value.args[0] == "delete-data-stream operation targets no data stream"


class TestCreateIndexTemplateParamSource:
    def test_create_index_template_inline(self):
        source = params.CreateIndexTemplateParamSource(
            track=track.Track(name="unit-test"),
            params={
                "template": "test",
                "body": {
                    "index_patterns": ["*"],
                    "settings": {"index.number_of_shards": 3},
                    "mappings": {"docs": {"_source": {"enabled": False}}},
                },
            },
        )

        p = source.params()

        assert len(p["templates"]) == 1
        assert p["request-params"] == {}
        template, body = p["templates"][0]
        assert template == "test"
        assert body == {
            "index_patterns": ["*"],
            "settings": {"index.number_of_shards": 3},
            "mappings": {
                "docs": {
                    "_source": {"enabled": False},
                },
            },
        }

    def test_create_index_template_from_track(self):
        tpl = track.IndexTemplate(
            name="default",
            pattern="*",
            content={
                "index_patterns": ["*"],
                "settings": {"index.number_of_shards": 3},
                "mappings": {
                    "docs": {
                        "_source": {"enabled": False},
                    },
                },
            },
        )

        source = params.CreateIndexTemplateParamSource(
            track=track.Track(name="unit-test", templates=[tpl]),
            params={
                "settings": {
                    "index.number_of_replicas": 1,
                }
            },
        )

        p = source.params()

        assert len(p["templates"]) == 1
        assert p["request-params"] == {}
        template, body = p["templates"][0]
        assert template == "default"
        assert body == {
            "index_patterns": ["*"],
            "settings": {"index.number_of_shards": 3, "index.number_of_replicas": 1},
            "mappings": {"docs": {"_source": {"enabled": False}}},
        }


class TestDeleteIndexTemplateParamSource:
    def test_delete_index_template_by_name(self):
        source = params.DeleteIndexTemplateParamSource(track.Track(name="unit-test"), params={"template": "default"})

        p = source.params()

        assert len(p["templates"]) == 1
        assert p["templates"][0] == ("default", False, None)
        assert p["only-if-exists"]
        assert p["request-params"] == {}

    def test_delete_index_template_by_name_and_matching_indices(self):
        source = params.DeleteIndexTemplateParamSource(
            track.Track(name="unit-test"),
            params={
                "template": "default",
                "delete-matching-indices": True,
                "index-pattern": "logs-*",
            },
        )

        p = source.params()

        assert len(p["templates"]) == 1
        assert p["templates"][0] == ("default", True, "logs-*")
        assert p["only-if-exists"]
        assert p["request-params"] == {}

    def test_delete_index_template_by_name_and_matching_indices_missing_index_pattern(self):
        with pytest.raises(exceptions.InvalidSyntax) as exc:
            params.DeleteIndexTemplateParamSource(
                track.Track(name="unit-test"), params={"template": "default", "delete-matching-indices": True}
            )
        assert (
            exc.value.args[0] == "The property 'index-pattern' is required for delete-index-template if 'delete-matching-indices' is true."
        )

    def test_delete_index_template_from_track(self):
        tpl1 = track.IndexTemplate(
            name="metrics",
            pattern="metrics-*",
            delete_matching_indices=True,
            content={
                "index_patterns": ["metrics-*"],
                "settings": {},
                "mappings": {},
            },
        )
        tpl2 = track.IndexTemplate(
            name="logs",
            pattern="logs-*",
            delete_matching_indices=False,
            content={
                "index_patterns": ["logs-*"],
                "settings": {},
                "mappings": {},
            },
        )

        source = params.DeleteIndexTemplateParamSource(
            track.Track(name="unit-test", templates=[tpl1, tpl2]),
            params={"request-params": {"master_timeout": 20}, "only-if-exists": False},
        )

        p = source.params()

        assert len(p["templates"]) == 2
        assert p["templates"][0] == ("metrics", True, "metrics-*")
        assert p["templates"][1] == ("logs", False, "logs-*")
        assert not p["only-if-exists"]
        assert p["request-params"] == {"master_timeout": 20}


class TestCreateComposableTemplateParamSource:
    def test_create_index_template_inline(self):
        source = params.CreateComposableTemplateParamSource(
            track=track.Track(name="unit-test"),
            params={
                "template": "test",
                "body": {
                    "index_patterns": ["my*"],
                    "template": {"settings": {"index.number_of_shards": 3}},
                    "composed_of": ["ct1", "ct2"],
                },
            },
        )

        p = source.params()

        assert len(p["templates"]) == 1
        assert p["request-params"] == {}
        template, body = p["templates"][0]
        assert template == "test"
        assert body == {
            "index_patterns": ["my*"],
            "template": {"settings": {"index.number_of_shards": 3}},
            "composed_of": ["ct1", "ct2"],
        }

    def test_create_composable_index_template_from_track(self):
        tpl = track.IndexTemplate(
            name="default",
            pattern="*",
            content={
                "index_patterns": ["my*"],
                "template": {"settings": {"index.number_of_shards": 3}},
                "composed_of": ["ct1", "ct2"],
            },
        )

        source = params.CreateComposableTemplateParamSource(
            track=track.Track(name="unit-test", composable_templates=[tpl]),
            params={
                "settings": {"index.number_of_replicas": 1},
            },
        )

        p = source.params()

        assert len(p["templates"]) == 1
        assert p["request-params"] == {}
        template, body = p["templates"][0]
        assert template == "default"
        assert body == {
            "index_patterns": ["my*"],
            "template": {"settings": {"index.number_of_shards": 3, "index.number_of_replicas": 1}},
            "composed_of": ["ct1", "ct2"],
        }

    def test_create_or_merge(self):
        content = params.CreateComposableTemplateParamSource._create_or_merge(
            {"parent": {}},
            ["parent", "child", "grandchild"],
            {
                "name": "Mike",
            },
        )
        assert content["parent"]["child"]["grandchild"]["name"] == "Mike"
        content = params.CreateComposableTemplateParamSource._create_or_merge(
            {"parent": {"child": {}}},
            ["parent", "child", "grandchild"],
            {
                "name": "Mike",
            },
        )
        assert content["parent"]["child"]["grandchild"]["name"] == "Mike"
        content = params.CreateComposableTemplateParamSource._create_or_merge(
            {"parent": {"child": {"grandchild": {}}}},
            ["parent", "child", "grandchild"],
            {
                "name": "Mike",
            },
        )
        assert content["parent"]["child"]["grandchild"]["name"] == "Mike"
        content = params.CreateComposableTemplateParamSource._create_or_merge(
            {
                "parent": {
                    "child": {
                        "name": "Mary",
                        "grandchild": {"name": "Dale", "age": 38},
                    },
                },
            },
            ["parent", "child", "grandchild"],
            {"name": "Mike"},
        )
        assert content["parent"]["child"]["name"] == "Mary"
        assert content["parent"]["child"]["grandchild"]["name"] == "Mike"
        assert content["parent"]["child"]["grandchild"]["age"] == 38
        content = params.CreateComposableTemplateParamSource._create_or_merge(
            {
                "parent": {
                    "child": {
                        "name": "Mary",
                        "grandchild": {"name": {"first": "Dale", "last": "Smith"}, "age": 38},
                    },
                },
            },
            ["parent", "child", "grandchild"],
            {"name": "Mike"},
        )
        assert content["parent"]["child"]["grandchild"]["name"] == "Mike"
        assert content["parent"]["child"]["grandchild"]["age"] == 38
        content = params.CreateComposableTemplateParamSource._create_or_merge(
            {
                "parent": {
                    "child": {
                        "name": "Mary",
                        "grandchild": {"name": {"first": "Dale", "last": "Smith"}, "age": 38},
                    },
                },
            },
            ["parent", "child", "grandchild"],
            {"name": {"first": "Mike"}},
        )
        assert content["parent"]["child"]["grandchild"]["name"]["first"] == "Mike"
        assert content["parent"]["child"]["grandchild"]["name"]["last"] == "Smith"

    def test_no_templates_specified(self):
        with pytest.raises(exceptions.InvalidSyntax) as exc:
            params.CreateComposableTemplateParamSource(
                track=track.Track(name="unit-test"),
                params={
                    "settings": {
                        "index.number_of_shards": 1,
                        "index.number_of_replicas": 1,
                    },
                    "operation-type": "create-composable-template",
                },
            )
        assert exc.value.args[0] == (
            "Please set the properties 'template' and 'body' for the create-composable-template operation "
            "or declare composable and/or component templates in the track"
        )


class TestCreateComponentTemplateParamSource:
    def test_create_component_index_template_from_track(self):
        tpl = track.ComponentTemplate(
            name="default",
            content={
                "template": {
                    "mappings": {
                        "properties": {
                            "@timestamp": {"type": "date"},
                        },
                    },
                },
            },
        )

        source = params.CreateComponentTemplateParamSource(
            track=track.Track(name="unit-test", component_templates=[tpl]),
            params={
                "settings": {
                    "index.number_of_shards": 1,
                    "index.number_of_replicas": 1,
                },
            },
        )

        p = source.params()

        assert len(p["templates"]) == 1
        assert p["request-params"] == {}
        template, body = p["templates"][0]
        assert template == "default"
        assert body == {
            "template": {
                "settings": {
                    "index.number_of_shards": 1,
                    "index.number_of_replicas": 1,
                },
                "mappings": {
                    "properties": {
                        "@timestamp": {"type": "date"},
                    },
                },
            }
        }


class TestDeleteComponentTemplateParamSource:
    def test_delete_component_template_by_name(self):
        source = params.DeleteComponentTemplateParamSource(track.Track(name="unit-test"), params={"template": "default"})
        p = source.params()
        assert len(p["templates"]) == 1
        assert p["templates"][0] == "default"
        assert p["only-if-exists"]
        assert p["request-params"] == {}

    def test_no_component_templates(self):
        with pytest.raises(exceptions.InvalidSyntax) as exc:
            params.DeleteComponentTemplateParamSource(track.Track(name="unit-test"), params={"operation-type": "delete-component-template"})
        assert exc.value.args[0] == "Please set the property 'template' for the delete-component-template operation."

    def test_delete_component_template_from_track(self):
        tpl1 = track.ComponentTemplate(
            name="logs",
            content={
                "template": {
                    "mappings": {
                        "properties": {
                            "@timestamp": {"type": "date"},
                        },
                    },
                },
            },
        )
        tpl2 = track.ComponentTemplate(
            name="metrics",
            content={
                "template": {
                    "settings": {
                        "index.number_of_shards": 1,
                        "index.number_of_replicas": 1,
                    },
                },
            },
        )
        source = params.DeleteComponentTemplateParamSource(
            track.Track(name="unit-test", component_templates=[tpl1, tpl2]),
            params={"request-params": {"master_timeout": 20}, "only-if-exists": False},
        )

        p = source.params()

        assert len(p["templates"]) == 2
        assert p["templates"][0] == "logs"
        assert p["templates"][1] == "metrics"
        assert not p["only-if-exists"]
        assert p["request-params"] == {"master_timeout": 20}

        # test filtering
        source = params.DeleteComponentTemplateParamSource(
            track.Track(name="unit-test", component_templates=[tpl1, tpl2]),
            params={"template": "logs"},
        )

        p = source.params()

        assert len(p["templates"]) == 1
        assert p["templates"][0] == "logs"


class TestDeleteComposableTemplateParamSource:
    def test_delete_composable_template_by_name(self):
        source = params.DeleteComposableTemplateParamSource(track.Track(name="unit-test"), params={"template": "default"})
        p = source.params()
        assert len(p["templates"]) == 1
        assert p["templates"][0][0] == "default"
        assert p["only-if-exists"]
        assert p["request-params"] == {}

    def test_no_composable_templates(self):
        with pytest.raises(exceptions.InvalidSyntax) as exc:
            params.DeleteComponentTemplateParamSource(
                track.Track(name="unit-test"), params={"operation-type": "delete-composable-template"}
            )
        assert exc.value.args[0] == "Please set the property 'template' for the delete-composable-template operation."

    def test_delete_composable_template_from_track(self):
        tpl1 = track.IndexTemplate(
            name="logs",
            pattern="logs-*",
            content={
                "template": {
                    "mappings": {
                        "properties": {
                            "@timestamp": {"type": "date"},
                        },
                    },
                },
            },
        )
        tpl2 = track.IndexTemplate(
            name="metrics",
            pattern="metrics-*",
            content={
                "template": {
                    "settings": {
                        "index.number_of_shards": 1,
                        "index.number_of_replicas": 1,
                    },
                },
            },
        )
        source = params.DeleteComposableTemplateParamSource(
            track.Track(name="unit-test", composable_templates=[tpl1, tpl2]),
            params={"request-params": {"master_timeout": 20}, "only-if-exists": False},
        )

        p = source.params()

        assert len(p["templates"]) == 2
        assert p["templates"][0][0] == "logs"
        assert p["templates"][1][0] == "metrics"
        assert not p["only-if-exists"]
        assert p["request-params"] == {"master_timeout": 20}

        # test filtering
        source = params.DeleteComposableTemplateParamSource(
            track.Track(name="unit-test", composable_templates=[tpl1, tpl2]),
            params={"template": "logs"},
        )

        p = source.params()

        assert len(p["templates"]) == 1
        assert p["templates"][0][0] == "logs"


class TestSearchParamSource:
    def test_passes_cache(self):
        index1 = track.Index(name="index1", types=["type1"])

        source = params.SearchParamSource(
            track=track.Track(name="unit-test", indices=[index1]),
            params={
                "body": {
                    "query": {
                        "match_all": {},
                    },
                },
                "headers": {"header1": "value1"},
                "cache": True,
            },
        )
        p = source.params()

        assert len(p) == 10
        assert p["index"] == "index1"
        assert p["type"] is None
        assert p["request-timeout"] is None
        assert p["opaque-id"] is None
        assert p["headers"] == {"header1": "value1"}
        assert p["request-params"] == {}
        # Explicitly check in these tests for equality, `assert not x` succeeds if `x` is None
        assert p["cache"] is True
        assert p["response-compression-enabled"] is True
        assert p["detailed-results"] is False
        assert p["body"] == {
            "query": {
                "match_all": {},
            },
        }

    def test_uses_data_stream(self):
        ds1 = track.DataStream(name="data-stream-1")

        source = params.SearchParamSource(
            track=track.Track(name="unit-test", data_streams=[ds1]),
            params={
                "body": {
                    "query": {
                        "match_all": {},
                    },
                },
                "request-timeout": 1.0,
                "headers": {"header1": "value1", "header2": "value2"},
                "opaque-id": "12345abcde",
                "cache": True,
            },
        )
        p = source.params()

        assert len(p) == 10
        assert p["index"] == "data-stream-1"
        assert p["type"] is None
        assert p["request-timeout"] == 1.0
        assert p["headers"] == {"header1": "value1", "header2": "value2"}
        assert p["opaque-id"] == "12345abcde"
        assert p["request-params"] == {}
        # Explicitly check in these tests for equality, `assert not x` succeeds if `x` is None
        assert p["cache"] is True
        assert p["response-compression-enabled"] is True
        assert p["detailed-results"] is False
        assert p["body"] == {
            "query": {
                "match_all": {},
            },
        }

    def test_create_without_index(self):
        with pytest.raises(exceptions.InvalidSyntax) as exc:
            params.SearchParamSource(
                track=track.Track(name="unit-test"),
                params={
                    "type": "type1",
                    "body": {
                        "query": {
                            "match_all": {},
                        },
                    },
                },
                operation_name="test_operation",
            )

        assert exc.value.args[0] == "'index' or 'data-stream' is mandatory and is missing for operation 'test_operation'"

    def test_passes_request_parameters(self):
        index1 = track.Index(name="index1", types=["type1"])

        source = params.SearchParamSource(
            track=track.Track(name="unit-test", indices=[index1]),
            params={
                "request-params": {"_source_include": "some_field"},
                "body": {
                    "query": {
                        "match_all": {},
                    },
                },
            },
        )
        p = source.params()

        assert len(p) == 10
        assert p["index"] == "index1"
        assert p["type"] is None
        assert p["request-timeout"] is None
        assert p["headers"] is None
        assert p["opaque-id"] is None
        assert p["request-params"] == {"_source_include": "some_field"}
        # Explicitly check in these tests for equality, `assert not x` succeeds if `x` is None
        assert p["cache"] is None
        assert p["response-compression-enabled"] is True
        assert p["detailed-results"] is False
        assert p["body"] == {
            "query": {
                "match_all": {},
            },
        }

    def test_user_specified_index_overrides_defaults(self):
        index1 = track.Index(name="index1", types=["type1"])

        source = params.SearchParamSource(
            track=track.Track(name="unit-test", indices=[index1]),
            params={
                "index": "_all",
                "type": "type1",
                "cache": False,
                "response-compression-enabled": False,
                "detailed-results": True,
                "opaque-id": "12345abcde",
                "body": {
                    "query": {
                        "match_all": {},
                    },
                },
            },
        )
        p = source.params()

        assert len(p) == 10
        assert p["index"] == "_all"
        assert p["type"] == "type1"
        assert p["request-params"] == {}
        assert p["request-timeout"] is None
        assert p["headers"] is None
        assert p["opaque-id"] == "12345abcde"
        # Explicitly check in these tests for equality, `assert not x` succeeds if `x` is None
        assert p["cache"] is False
        assert p["response-compression-enabled"] is False
        assert p["detailed-results"] is True
        assert p["body"] == {
            "query": {
                "match_all": {},
            },
        }

    def test_user_specified_data_stream_overrides_defaults(self):
        ds1 = track.DataStream(name="data-stream-1")

        source = params.SearchParamSource(
            track=track.Track(name="unit-test", data_streams=[ds1]),
            params={
                "data-stream": "data-stream-2",
                "cache": False,
                "response-compression-enabled": False,
                "request-timeout": 1.0,
                "body": {
                    "query": {
                        "match_all": {},
                    },
                },
            },
        )
        p = source.params()

        assert len(p) == 10
        assert p["index"] == "data-stream-2"
        assert p["type"] is None
        assert p["request-timeout"] == 1.0
        assert p["headers"] is None
        assert p["opaque-id"] is None
        assert p["request-params"] == {}
        # Explicitly check in these tests for equality, `assert not x` succeeds if `x` is None
        assert p["cache"] is False
        assert p["response-compression-enabled"] is False
        assert p["detailed-results"] is False
        assert p["body"] == {
            "query": {
                "match_all": {},
            },
        }

    def test_invalid_data_stream_with_type(self):
        with pytest.raises(exceptions.InvalidSyntax) as exc:
            ds1 = track.DataStream(name="data-stream-1")

            params.SearchParamSource(
                track=track.Track(name="unit-test", data_streams=[ds1]),
                params={
                    "data-stream": "data-stream-2",
                    "type": "_doc",
                    "cache": False,
                    "response-compression-enabled": False,
                    "body": {
                        "query": {
                            "match_all": {},
                        },
                    },
                },
                operation_name="test_operation",
            )

        assert exc.value.args[0] == "'type' not supported with 'data-stream' for operation 'test_operation'"

    def test_assertions_without_detailed_results_are_invalid(self):
        index1 = track.Index(name="index1", types=["type1"])
        with pytest.raises(exceptions.InvalidSyntax, match=r"The property \[detailed-results\] must be \[true\] if assertions are defined"):
            params.SearchParamSource(
                track=track.Track(name="unit-test", indices=[index1]),
                params={
                    "index": "_all",
                    # unset!
                    # "detailed-results": True,
                    "assertions": [{"property": "hits", "condition": ">", "value": 0}],
                    "body": {
                        "query": {
                            "match_all": {},
                        },
                    },
                },
            )


class TestForceMergeParamSource:
    def test_force_merge_index_from_track(self):
        source = params.ForceMergeParamSource(
            track.Track(name="unit-test", indices=[track.Index(name="index1"), track.Index(name="index2"), track.Index(name="index3")]),
            params={},
        )

        p = source.params()

        assert p["index"] == "index1,index2,index3"
        assert p["mode"] == "blocking"

    def test_force_merge_data_stream_from_track(self):
        source = params.ForceMergeParamSource(
            track.Track(
                name="unit-test",
                data_streams=[
                    track.DataStream(name="data-stream-1"),
                    track.DataStream(name="data-stream-2"),
                    track.DataStream(name="data-stream-3"),
                ],
            ),
            params={},
        )

        p = source.params()

        assert p["index"] == "data-stream-1,data-stream-2,data-stream-3"
        assert p["mode"] == "blocking"

    def test_force_merge_index_by_name(self):
        source = params.ForceMergeParamSource(track.Track(name="unit-test"), params={"index": "index2"})

        p = source.params()

        assert p["index"] == "index2"
        assert p["mode"] == "blocking"

    def test_force_merge_by_data_stream_name(self):
        source = params.ForceMergeParamSource(track.Track(name="unit-test"), params={"data-stream": "data-stream-2"})

        p = source.params()

        assert p["index"] == "data-stream-2"
        assert p["mode"] == "blocking"

    def test_default_force_merge_index(self):
        source = params.ForceMergeParamSource(track.Track(name="unit-test"), params={})

        p = source.params()

        assert p["index"] == "_all"
        assert p["mode"] == "blocking"

    def test_force_merge_all_params(self):
        source = params.ForceMergeParamSource(
            track.Track(name="unit-test"),
            params={"index": "index2", "request-timeout": 30, "max-num-segments": 1, "polling-period": 20, "mode": "polling"},
        )

        p = source.params()

        assert p["index"] == "index2"
        assert p["request-timeout"] == 30
        assert p["max-num-segments"] == 1
        assert p["mode"] == "polling"<|MERGE_RESOLUTION|>--- conflicted
+++ resolved
@@ -1430,50 +1430,6 @@
             create_reader=self.create_test_reader([["1", "2", "3", "4", "5"]]),
         )
         all_bulks = list(bulks)
-<<<<<<< HEAD
-        self.assertEqual(3, len(all_bulks))
-        self.assertEqual(
-            {
-                "action-metadata-present": True,
-                "body": ["1", "2", "3", "4", "5"],
-                "bulk-size": 5,
-                "unit": "docs",
-                "index": "logs-2018-01",
-                "type": "docs",
-                "my-custom-parameter": "foo",
-                "my-custom-parameter-2": True,
-            },
-            all_bulks[0],
-        )
-
-        self.assertEqual(
-            {
-                "action-metadata-present": True,
-                "body": ["1", "2", "3", "4", "5"],
-                "bulk-size": 5,
-                "unit": "docs",
-                "index": "logs-2017-01",
-                "type": "docs",
-                "my-custom-parameter": "foo",
-                "my-custom-parameter-2": True,
-            },
-            all_bulks[1],
-        )
-
-        self.assertEqual(
-            {
-                "action-metadata-present": True,
-                "body": ["1", "2", "3", "4", "5"],
-                "bulk-size": 5,
-                "unit": "docs",
-                "index": "logs-2018-02",
-                "type": "docs",
-                "my-custom-parameter": "foo",
-                "my-custom-parameter-2": True,
-            },
-            all_bulks[2],
-        )
-=======
         assert len(all_bulks) == 3
         assert all_bulks[0] == {
             "action-metadata-present": True,
@@ -1491,23 +1447,22 @@
             "body": ["1", "2", "3", "4", "5"],
             "bulk-size": 5,
             "unit": "docs",
+            "index": "logs-2017-01",
+            "type": "docs",
+            "my-custom-parameter": "foo",
+            "my-custom-parameter-2": True,
+        }
+
+        assert all_bulks[2] == {
+            "action-metadata-present": True,
+            "body": ["1", "2", "3", "4", "5"],
+            "bulk-size": 5,
+            "unit": "docs",
             "index": "logs-2018-02",
             "type": "docs",
             "my-custom-parameter": "foo",
             "my-custom-parameter-2": True,
         }
-
-        assert all_bulks[2] == {
-            "action-metadata-present": True,
-            "body": ["1", "2", "3", "4", "5"],
-            "bulk-size": 5,
-            "unit": "docs",
-            "index": "logs-2017-01",
-            "type": "docs",
-            "my-custom-parameter": "foo",
-            "my-custom-parameter-2": True,
-        }
->>>>>>> cb14f9b8
 
     def test_internal_params_take_precedence(self):
         corpus = track.DocumentCorpus(
