--- conflicted
+++ resolved
@@ -135,21 +135,11 @@
         session=session, chunk_size=case.cfg.chunk_size, connect_timeout=case.cfg.connect_timeout, read_timeout=case.cfg.read_timeout
     )
     session.get.return_value = case.response
-<<<<<<< HEAD
 
     with adapter.get(case.url, check_head=Head(ranges=rangeset(case.ranges))) as got:
         assert got.head == case.want_head
         assert list(got.chunks) == case.want_data
 
-=======
-    head, data = adapter.get(case.url, check_head=Head(ranges=rangeset(case.ranges)))
-    assert head == case.want_head
-    if case.want_read_error is None:
-        assert list(data) == case.want_data
-    else:
-        with pytest.raises(case.want_read_error):
-            list(data)
->>>>>>> 807a7db7
     want_request_headers = {}
     if case.want_request_range:
         want_request_headers["range"] = case.want_request_range
