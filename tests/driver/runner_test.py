# Licensed to Elasticsearch B.V. under one or more contributor
# license agreements. See the NOTICE file distributed with
# this work for additional information regarding copyright
# ownership. Elasticsearch B.V. licenses this file to you under
# the Apache License, Version 2.0 (the "License"); you may
# not use this file except in compliance with the License.
# You may obtain a copy of the License at
#
# 	http://www.apache.org/licenses/LICENSE-2.0
#
# Unless required by applicable law or agreed to in writing,
# software distributed under the License is distributed on an
# "AS IS" BASIS, WITHOUT WARRANTIES OR CONDITIONS OF ANY
# KIND, either express or implied.  See the License for the
# specific language governing permissions and limitations
# under the License.

import asyncio
import collections
import copy
import io
import json
import math
import random
from unittest import mock

import elastic_transport
import elasticsearch
import pytest

from esrally import client, exceptions
from esrally.driver import runner


class BaseUnitTestContextManagerRunner:
    async def __aenter__(self):
        self.fp = io.StringIO("many\nlines\nin\na\nfile")
        return self

    async def __aexit__(self, exc_type, exc_val, exc_tb):
        self.fp.close()
        return False


class TestRegisterRunner:
    def teardown_method(self, method):
        runner.remove_runner("unit_test")

    @mock.patch("esrally.driver.runner._single_cluster_runner")
    @mock.patch("esrally.driver.runner._multi_cluster_runner")
    @pytest.mark.asyncio
    async def test_register_wrapped_runner_with_multi_cluster_attribute(self, multi_cluster_runner, single_cluster_runner):
        class Wrapper(runner.Delegator):
            def __init__(self, delegate=None):
                super().__init__(delegate=delegate)

            async def __call__(self, *args):
                return args

        class BaseRunner:
            multi_cluster = True

            async def __call__(self, es, params):
                pass

        base_runner = BaseRunner()
        wrapped_runner = Wrapper(base_runner)

        es = None
        params = {}

        single_cluster_runner.return_value = runner.MultiClientRunner(wrapped_runner, "delegate", es, False)
        multi_cluster_runner.return_value = runner.MultiClientRunner(wrapped_runner, "delegate", es, False)
        runner.register_runner(operation_type="unit_test", runner=wrapped_runner, async_runner=True)

        await wrapped_runner(es, params)

        multi_cluster_runner.assert_called_once()
        single_cluster_runner.assert_not_called()

    @mock.patch("esrally.driver.runner._single_cluster_runner")
    @mock.patch("esrally.driver.runner._multi_cluster_runner")
    @pytest.mark.asyncio
    async def test_register_wrapped_runner_with_no_multi_cluster_attribute(self, multi_cluster_runner, single_cluster_runner):
        class Wrapper(runner.Delegator):
            def __init__(self, delegate=None):
                super().__init__(delegate=delegate)

            async def __call__(self, *args):
                return args

        class BaseRunner:
            async def __call__(self, es, params):
                pass

        base_runner = BaseRunner()
        wrapped_runner = Wrapper(base_runner)

        es = None
        params = {}

        single_cluster_runner.return_value = runner.MultiClientRunner(wrapped_runner, "delegate", es, False)
        multi_cluster_runner.return_value = runner.MultiClientRunner(wrapped_runner, "delegate", es, False)
        runner.register_runner(operation_type="unit_test", runner=wrapped_runner, async_runner=True)

        await wrapped_runner(es, params)

        multi_cluster_runner.assert_not_called()
        single_cluster_runner.assert_called_once()

    @pytest.mark.asyncio
    async def test_runner_function_should_be_wrapped(self):
        async def runner_function(*args):
            return args

        runner.register_runner(operation_type="unit_test", runner=runner_function, async_runner=True)
        returned_runner = runner.runner_for("unit_test")
        assert isinstance(returned_runner, runner.NoCompletion)
        assert repr(returned_runner) == "user-defined runner for [runner_function]"
        assert await returned_runner({"default": "default_client", "other": "other_client"}, "param") == ("default_client", "param")

    @pytest.mark.asyncio
    async def test_single_cluster_runner_class_with_context_manager_should_be_wrapped_with_context_manager_enabled(self):
        class UnitTestSingleClusterContextManagerRunner(BaseUnitTestContextManagerRunner):
            async def __call__(self, *args):
                return args

            def __str__(self):
                return "UnitTestSingleClusterContextManagerRunner"

        test_runner = UnitTestSingleClusterContextManagerRunner()
        runner.register_runner(operation_type="unit_test", runner=test_runner, async_runner=True)
        returned_runner = runner.runner_for("unit_test")
        assert isinstance(returned_runner, runner.NoCompletion)
        assert repr(returned_runner) == "user-defined context-manager enabled runner for [UnitTestSingleClusterContextManagerRunner]"
        # test that context_manager functionality gets preserved after wrapping
        async with returned_runner:
            assert await returned_runner({"default": "default_client", "other": "other_client"}, "param") == ("default_client", "param")
        # check that the context manager interface of our inner runner has been respected.
        assert test_runner.fp.closed

    @pytest.mark.asyncio
    async def test_multi_cluster_runner_class_with_context_manager_should_be_wrapped_with_context_manager_enabled(self):
        class UnitTestMultiClusterContextManagerRunner(BaseUnitTestContextManagerRunner):
            multi_cluster = True

            async def __call__(self, *args):
                return args

            def __str__(self):
                return "UnitTestMultiClusterContextManagerRunner"

        test_runner = UnitTestMultiClusterContextManagerRunner()
        runner.register_runner(operation_type="unit_test", runner=test_runner, async_runner=True)
        returned_runner = runner.runner_for("unit_test")
        assert isinstance(returned_runner, runner.NoCompletion)
        assert repr(returned_runner) == "user-defined context-manager enabled runner for [UnitTestMultiClusterContextManagerRunner]"

        # test that context_manager functionality gets preserved after wrapping
        all_clients = {"default": "default_client", "other": "other_client"}
        async with returned_runner:
            assert await returned_runner(all_clients, "param1", "param2") == (all_clients, "param1", "param2")
        # check that the context manager interface of our inner runner has been respected.
        assert test_runner.fp.closed

    @pytest.mark.asyncio
    async def test_single_cluster_runner_class_should_be_wrapped(self):
        class UnitTestSingleClusterRunner:
            async def __call__(self, *args):
                return args

            def __str__(self):
                return "UnitTestSingleClusterRunner"

        test_runner = UnitTestSingleClusterRunner()
        runner.register_runner(operation_type="unit_test", runner=test_runner, async_runner=True)
        returned_runner = runner.runner_for("unit_test")
        assert isinstance(returned_runner, runner.NoCompletion)
        assert repr(returned_runner) == "user-defined runner for [UnitTestSingleClusterRunner]"
        assert await returned_runner({"default": "default_client", "other": "other_client"}, "param") == ("default_client", "param")

    @pytest.mark.asyncio
    async def test_multi_cluster_runner_class_should_be_wrapped(self):
        class UnitTestMultiClusterRunner:
            multi_cluster = True

            async def __call__(self, *args):
                return args

            def __str__(self):
                return "UnitTestMultiClusterRunner"

        test_runner = UnitTestMultiClusterRunner()
        runner.register_runner(operation_type="unit_test", runner=test_runner, async_runner=True)
        returned_runner = runner.runner_for("unit_test")
        assert isinstance(returned_runner, runner.NoCompletion)
        assert repr(returned_runner) == "user-defined runner for [UnitTestMultiClusterRunner]"
        all_clients = {"default": "default_client", "other": "other_client"}
        assert await returned_runner(all_clients, "some_param") == (all_clients, "some_param")


class TestAssertingRunner:
    def setup_method(self, method):
        runner.enable_assertions(True)

    def teardown_method(self, method):
        runner.enable_assertions(False)

    @pytest.mark.asyncio
    async def test_asserts_equal_succeeds(self):
        es = None
        response = {
            "hits": {
                "hits": {
                    "value": 5,
                    "relation": "eq",
                },
            },
        }
        delegate = mock.AsyncMock(return_value=response)
        r = runner.AssertingRunner(delegate)
        async with r:
            final_response = await r(
                es,
                {
                    "name": "test-task",
                    "assertions": [
                        {"property": "hits.hits.value", "condition": "==", "value": 5},
                        {"property": "hits.hits.relation", "condition": "==", "value": "eq"},
                    ],
                },
            )

        assert final_response == response

    @pytest.mark.asyncio
    async def test_asserts_equal_fails(self):
        es = None
        response = {
            "hits": {
                "hits": {
                    "value": 10000,
                    "relation": "gte",
                },
            },
        }
        delegate = mock.AsyncMock(return_value=response)
        r = runner.AssertingRunner(delegate)
        with pytest.raises(
            exceptions.RallyTaskAssertionError, match=r"Expected \[hits.hits.relation\] in \[test-task\] to be == \[eq\] but was \[gte\]."
        ):
            async with r:
                await r(
                    es,
                    {
                        "name": "test-task",
                        "assertions": [
                            {"property": "hits.hits.value", "condition": "==", "value": 10000},
                            {"property": "hits.hits.relation", "condition": "==", "value": "eq"},
                        ],
                    },
                )

    @pytest.mark.asyncio
    async def test_raise_asserts_for_non_dicts(self):
        es = None
        response = (1, "ops")
        delegate = mock.AsyncMock(return_value=response)
        r = runner.AssertingRunner(delegate)
        with pytest.raises(
            exceptions.DataError,
            match=r"Cannot check assertion in \[test-task\] as \[<AsyncMock id='\d+'>\] did not return a dict.",
        ):
            async with r:
                await r(
                    es,
                    {
                        "name": "test-task",
                        "assertions": [
                            {
                                "property": "hits.hits.value",
                                "condition": "==",
                                "value": 5,
                            },
                        ],
                    },
                )

    def test_predicates(self):
        r = runner.AssertingRunner(delegate=None)
        assert len(r.predicates) == 5

        predicate_success = {
            # predicate: (expected, actual)
            ">": (5, 10),
            ">=": (5, 5),
            "<": (5, 4),
            "<=": (5, 5),
            "==": (5, 5),
        }

        for predicate, vals in predicate_success.items():
            expected, actual = vals
            assert r.predicates[predicate](expected, actual), f"Expected [{expected} {predicate} {actual}] to succeed."

        predicate_fail = {
            # predicate: (expected, actual)
            ">": (5, 5),
            ">=": (5, 4),
            "<": (5, 5),
            "<=": (5, 6),
            "==": (5, 6),
        }

        for predicate, vals in predicate_fail.items():
            expected, actual = vals
            assert not r.predicates[predicate](expected, actual), f"Expected [{expected} {predicate} {actual}] to fail."


class TestSelectiveJsonParser:
    def doc_as_text(self, doc):
        return io.BytesIO(json.dumps(doc).encode())

    def test_parse_all_expected(self):
        doc = self.doc_as_text(
            {
                "title": "Hello",
                "meta": {
                    "length": 100,
                    "date": {
                        "year": 2000,
                    },
                },
            },
        )

        parsed = runner.parse(
            doc,
            [
                # simple property
                "title",
                # a nested property
                "meta.date.year",
                # ignores unknown properties
                "meta.date.month",
            ],
        )

        assert parsed == {
            "title": "Hello",
            "meta.date.year": 2000,
        }

    def test_list_length(self):
        doc = self.doc_as_text(
            {
                "title": "Hello",
                "meta": {
                    "length": 100,
                    "date": {
                        "year": 2000,
                    },
                },
                "authors": ["George", "Harry"],
                "readers": [
                    {
                        "name": "Tom",
                        "age": 14,
                    },
                    {
                        "name": "Bob",
                        "age": 17,
                    },
                    {
                        "name": "Alice",
                        "age": 22,
                    },
                ],
                "supporters": [],
            }
        )

        parsed = runner.parse(
            doc,
            [
                # simple property
                "title",
                # a nested property
                "meta.date.year",
                # ignores unknown properties
                "meta.date.month",
            ],
            ["authors", "readers", "supporters"],
        )

        assert parsed == {
            "title": "Hello",
            "meta.date.year": 2000,
            "authors": False,
            "readers": False,
            "supporters": True,
        }


def _build_bulk_body(*lines):
    return "".join(line + "\n" for line in lines)


class TestBulkIndexRunner:
    @mock.patch("elasticsearch.Elasticsearch")
    @pytest.mark.asyncio
    async def test_bulk_index_missing_params(self, es):
        bulk_response = {
            "errors": False,
            "took": 8,
        }
        es.bulk = mock.AsyncMock(return_value=io.BytesIO(json.dumps(bulk_response).encode()))

        bulk = runner.BulkIndex()

        bulk_params = {
            "body": _build_bulk_body(
                "action_meta_data",
                "index_line",
                "action_meta_data",
                "index_line",
                "action_meta_data",
                "index_line",
            )
        }

        with pytest.raises(exceptions.DataError) as exc:
            await bulk(es, bulk_params)
        assert exc.value.args[0] == (
            "Parameter source for operation 'bulk-index' did not provide the mandatory parameter 'action-metadata-present'. "
            "Add it to your parameter source and try again."
        )

    @mock.patch("elasticsearch.Elasticsearch")
    @pytest.mark.asyncio
    async def test_bulk_index_success_with_timeout(self, es):
        bulk_response = {
            "errors": False,
            "took": 8,
        }
        es.bulk = mock.AsyncMock(return_value=io.BytesIO(json.dumps(bulk_response).encode()))

        bulk = runner.BulkIndex()

        bulk_params = {
            "body": _build_bulk_body(
                "action_meta_data",
                "index_line",
                "action_meta_data",
                "index_line",
                "action_meta_data",
                "index_line",
            ),
            "action-metadata-present": True,
            "bulk-size": 3,
            "unit": "docs",
            "timeout": "1m",
        }

        result = await bulk(es, bulk_params)

        assert result == {
            "took": 8,
            "index": None,
            "weight": 3,
            "unit": "docs",
            "success": True,
            "success-count": 3,
            "error-count": 0,
        }

        es.bulk.assert_awaited_with(body=bulk_params["body"], params={"timeout": "1m"})

    @mock.patch("elasticsearch.Elasticsearch")
    @pytest.mark.asyncio
    async def test_bulk_index_success_with_metadata(self, es):
        bulk_response = {
            "errors": False,
            "took": 8,
        }
        es.bulk = mock.AsyncMock(return_value=io.BytesIO(json.dumps(bulk_response).encode()))

        bulk = runner.BulkIndex()

        bulk_params = {
            "body": _build_bulk_body(
                "action_meta_data",
                "index_line",
                "action_meta_data",
                "index_line",
                "action_meta_data",
                "index_line",
            ),
            "action-metadata-present": True,
            "bulk-size": 3,
            "unit": "docs",
        }

        result = await bulk(es, bulk_params)

        assert result == {
            "took": 8,
            "index": None,
            "weight": 3,
            "unit": "docs",
            "success": True,
            "success-count": 3,
            "error-count": 0,
        }

        es.bulk.assert_awaited_with(body=bulk_params["body"], params={})

    @mock.patch("elasticsearch.Elasticsearch")
    @pytest.mark.asyncio
    async def test_simple_bulk_with_timeout_and_headers(self, es):
        bulk_response = {
            "errors": False,
            "took": 8,
        }
        es.bulk = mock.AsyncMock(return_value=io.BytesIO(json.dumps(bulk_response).encode()))

        bulk = runner.BulkIndex()

        bulk_params = {
            "body": _build_bulk_body(
                "index_line",
                "index_line",
                "index_line",
            ),
            "action-metadata-present": False,
            "type": "_doc",
            "index": "test1",
            "request-timeout": 3.0,
            "headers": {"x-test-id": "1234"},
            "opaque-id": "DESIRED-OPAQUE-ID",
            "bulk-size": 3,
            "unit": "docs",
        }

        result = await bulk(es, bulk_params)

        assert result == {
            "took": 8,
            "index": "test1",
            "weight": 3,
            "unit": "docs",
            "success": True,
            "success-count": 3,
            "error-count": 0,
        }

        es.bulk.assert_awaited_with(
            doc_type="_doc",
            params={},
            body="index_line\nindex_line\nindex_line\n",
            headers={"x-test-id": "1234"},
            index="test1",
            opaque_id="DESIRED-OPAQUE-ID",
            request_timeout=3.0,
        )

    @mock.patch("elasticsearch.Elasticsearch")
    @pytest.mark.asyncio
    async def test_bulk_index_success_without_metadata_with_doc_type(self, es):
        bulk_response = {
            "errors": False,
            "took": 8,
        }
        es.bulk = mock.AsyncMock(return_value=io.BytesIO(json.dumps(bulk_response).encode()))
        bulk = runner.BulkIndex()

        bulk_params = {
            "body": _build_bulk_body(
                "index_line",
                "index_line",
                "index_line",
            ),
            "action-metadata-present": False,
            "bulk-size": 3,
            "unit": "docs",
            "index": "test-index",
            "type": "_doc",
        }

        result = await bulk(es, bulk_params)

        assert result == {
            "took": 8,
            "index": "test-index",
            "weight": 3,
            "unit": "docs",
            "success": True,
            "success-count": 3,
            "error-count": 0,
        }

        es.bulk.assert_awaited_with(body=bulk_params["body"], index="test-index", doc_type="_doc", params={})

    @mock.patch("elasticsearch.Elasticsearch")
    @pytest.mark.asyncio
    async def test_bulk_index_success_without_metadata_and_without_doc_type(self, es):
        bulk_response = {
            "errors": False,
            "took": 8,
        }
        es.bulk = mock.AsyncMock(return_value=io.BytesIO(json.dumps(bulk_response).encode()))
        bulk = runner.BulkIndex()

        bulk_params = {
            "body": _build_bulk_body(
                "index_line",
                "index_line",
                "index_line",
            ),
            "action-metadata-present": False,
            "bulk-size": 3,
            "unit": "docs",
            "index": "test-index",
        }

        result = await bulk(es, bulk_params)

        assert result == {
            "took": 8,
            "index": "test-index",
            "weight": 3,
            "unit": "docs",
            "success": True,
            "success-count": 3,
            "error-count": 0,
        }

        es.bulk.assert_awaited_with(body=bulk_params["body"], index="test-index", doc_type=None, params={})

    @mock.patch("elasticsearch.Elasticsearch")
    @pytest.mark.asyncio
    async def test_bulk_index_error(self, es):
        bulk_response = {
            "took": 5,
            "errors": True,
            "items": [
                {"index": {"status": 201, "_shards": {"total": 2, "successful": 1, "failed": 0}}},
                {"index": {"status": 500, "_shards": {"total": 2, "successful": 0, "failed": 2}}},
                {"index": {"status": 404, "_shards": {"total": 2, "successful": 0, "failed": 2}}},
            ],
        }

        es.bulk = mock.AsyncMock(return_value=io.BytesIO(json.dumps(bulk_response).encode()))

        bulk = runner.BulkIndex()

        bulk_params = {
            "body": _build_bulk_body(
                "action_meta_data",
                "index_line",
                "action_meta_data",
                "index_line",
                "action_meta_data",
                "index_line",
            ),
            "action-metadata-present": True,
            "bulk-size": 3,
            "unit": "docs",
            "index": "test",
        }

        result = await bulk(es, bulk_params)

        result.pop("error-description")  # TODO not deterministic
        assert result == {
            "took": 5,
            "index": "test",
            "weight": 3,
            "unit": "docs",
            "success": False,
            "success-count": 1,
            "error-count": 2,
            "error-type": "bulk",
        }

        es.bulk.assert_awaited_with(body=bulk_params["body"], params={})

    @mock.patch("elasticsearch.Elasticsearch")
    @pytest.mark.asyncio
    async def test_bulk_index_error_no_shards(self, es):
        bulk_response = {
            "took": 20,
            "errors": True,
            "items": [
                {
                    "create": {
                        "_index": "test",
                        "_type": "doc",
                        "_id": "1",
                        "status": 429,
                        "error": "EsRejectedExecutionException[rejected execution (queue capacity 50) on org.elasticsearch.action.support.replication.TransportShardReplicationOperationAction$PrimaryPhase$1@1]",  # pylint: disable=line-too-long
                    }
                },
                {
                    "create": {
                        "_index": "test",
                        "_type": "doc",
                        "_id": "2",
                        "status": 429,
                        "error": "EsRejectedExecutionException[rejected execution (queue capacity 50) on org.elasticsearch.action.support.replication.TransportShardReplicationOperationAction$PrimaryPhase$1@2]",  # pylint: disable=line-too-long
                    }
                },
                {
                    "create": {
                        "_index": "test",
                        "_type": "doc",
                        "_id": "3",
                        "status": 429,
                        "error": "EsRejectedExecutionException[rejected execution (queue capacity 50) on org.elasticsearch.action.support.replication.TransportShardReplicationOperationAction$PrimaryPhase$1@3]",  # pylint: disable=line-too-long
                    }
                },
            ],
        }

        es.bulk = mock.AsyncMock(return_value=io.BytesIO(json.dumps(bulk_response).encode()))

        bulk = runner.BulkIndex()

        bulk_params = {
            "body": _build_bulk_body(
                "action_meta_data",
                "index_line",
                "action_meta_data",
                "index_line",
                "action_meta_data",
                "index_line",
            ),
            "action-metadata-present": True,
            "detailed-results": False,
            "bulk-size": 3,
            "unit": "docs",
            "index": "test",
        }

        result = await bulk(es, bulk_params)

        result.pop("error-description")  # TODO not deterministic
        assert result == {
            "took": 20,
            "index": "test",
            "weight": 3,
            "unit": "docs",
            "success": False,
            "success-count": 0,
            "error-count": 3,
            "error-type": "bulk",
        }

        es.bulk.assert_awaited_with(body=bulk_params["body"], params={})

    @mock.patch("elasticsearch.Elasticsearch")
    @pytest.mark.asyncio
    async def test_mixed_bulk_with_simple_stats(self, es):
        bulk_response = {
            "took": 30,
            "ingest_took": 20,
            "errors": True,
            "items": [
                {
                    "index": {
                        "_index": "test",
                        "_type": "type1",
                        "_id": "1",
                        "_version": 1,
                        "result": "created",
                        "_shards": {"total": 2, "successful": 1, "failed": 0},
                        "created": True,
                        "status": 201,
                        "_seq_no": 0,
                    }
                },
                {
                    "update": {
                        "_index": "test",
                        "_type": "type1",
                        "_id": "2",
                        "_version": 2,
                        "result": "updated",
                        "_shards": {"total": 2, "successful": 1, "failed": 0},
                        "status": 200,
                        "_seq_no": 1,
                    }
                },
                {
                    "index": {
                        "_index": "test",
                        "_type": "type1",
                        "_id": "3",
                        "_version": 1,
                        "result": "noop",
                        "_shards": {"total": 2, "successful": 0, "failed": 2},
                        "created": False,
                        "status": 500,
                        "_seq_no": -2,
                    }
                },
                {
                    "update": {
                        "_index": "test",
                        "_type": "type1",
                        "_id": "6",
                        "_version": 2,
                        "result": "noop",
                        "_shards": {"total": 2, "successful": 0, "failed": 2},
                        "status": 404,
                        "_seq_no": 5,
                    }
                },
            ],
        }
        es.bulk = mock.AsyncMock(return_value=io.BytesIO(json.dumps(bulk_response).encode()))
        bulk = runner.BulkIndex()

        bulk_params = {
            "body": _build_bulk_body(
                "action_meta_data",
                "index_line",
                "action_meta_data",
                "update_line",
                "action_meta_data",
                "index_line",
                "action_meta_data",
                "update_line",
            ),
            "action-metadata-present": True,
            "detailed-results": False,
            "bulk-size": 4,
            "unit": "docs",
            "index": "test",
        }

        result = await bulk(es, bulk_params)

        result.pop("error-description")  # TODO not deterministic
        assert result == {
            "took": 30,
            "index": "test",
            "weight": 4,
            "unit": "docs",
            "success": False,
            "success-count": 2,
            "error-count": 2,
            "error-type": "bulk",
        }
        assert "ingest_took" not in result, "ingest_took is not extracted with simple stats"

        es.bulk.assert_awaited_with(body=bulk_params["body"], params={})

    @mock.patch("elasticsearch.Elasticsearch")
    @pytest.mark.asyncio
    async def test_mixed_bulk_with_detailed_stats_body_as_string(self, es):
        es.bulk = mock.AsyncMock(
            return_value={
                "took": 30,
                "ingest_took": 20,
                "errors": True,
                "items": [
                    {
                        "index": {
                            "_index": "test",
                            "_type": "type1",
                            "_id": "1",
                            "_version": 1,
                            "result": "created",
                            "_shards": {"total": 2, "successful": 1, "failed": 0},
                            "created": True,
                            "status": 201,
                            "_seq_no": 0,
                        }
                    },
                    {
                        "update": {
                            "_index": "test",
                            "_type": "type1",
                            "_id": "2",
                            "_version": 2,
                            "result": "updated",
                            "_shards": {"total": 2, "successful": 1, "failed": 0},
                            "status": 200,
                            "_seq_no": 1,
                        }
                    },
                    {
                        "index": {
                            "_index": "test",
                            "_type": "type1",
                            "_id": "3",
                            "_version": 1,
                            "result": "noop",
                            "_shards": {"total": 2, "successful": 0, "failed": 2},
                            "created": False,
                            "status": 500,
                            "_seq_no": -2,
                        }
                    },
                    {
                        "index": {
                            "_index": "test",
                            "_type": "type1",
                            "_id": "4",
                            "_version": 1,
                            "result": "noop",
                            "_shards": {"total": 2, "successful": 1, "failed": 1},
                            "created": False,
                            "status": 500,
                            "_seq_no": -2,
                        }
                    },
                    {
                        "index": {
                            "_index": "test",
                            "_type": "type1",
                            "_id": "5",
                            "_version": 1,
                            "result": "created",
                            "_shards": {"total": 2, "successful": 1, "failed": 0},
                            "created": True,
                            "status": 201,
                            "_seq_no": 4,
                        }
                    },
                    {
                        "update": {
                            "_index": "test",
                            "_type": "type1",
                            "_id": "6",
                            "_version": 2,
                            "result": "noop",
                            "_shards": {"total": 2, "successful": 0, "failed": 2},
                            "status": 404,
                            "_seq_no": 5,
                        }
                    },
                ],
            }
        )
        bulk = runner.BulkIndex()

        bulk_params = {
            "body": _build_bulk_body(
                '{ "index" : { "_index" : "test", "_type" : "type1" } }',
                '{"location" : [-0.1485188, 51.5250666]}',
                '{ "update" : { "_index" : "test", "_type" : "type1", "_id: "2" } }',
                '{"location" : [-0.1479949, 51.5252071]}',
                '{ "index" : { "_index" : "test", "_type" : "type1" } }',
                '{"location" : [-0.1458559, 51.5289059]}',
                '{ "index" : { "_index" : "test", "_type" : "type1" } }',
                '{"location" : [-0.1498551, 51.5282564]}',
                '{ "index" : { "_index" : "test", "_type" : "type1" } }',
                '{"location" : [-0.1487043, 51.5254843]}',
                '{ "update" : { "_index" : "test", "_type" : "type1", "_id: "3" } }',
                '{"location" : [-0.1533367, 51.5261779]}',
            ),
            "action-metadata-present": True,
            "bulk-size": 6,
            "unit": "docs",
            "detailed-results": True,
            "index": "test",
        }

        result = await bulk(es, bulk_params)

        result.pop("error-description")  # TODO not deterministic
        assert result == {
            "took": 30,
            "ingest_took": 20,
            "index": "test",
            "weight": 6,
            "unit": "docs",
            "success": False,
            "success-count": 3,
            "error-count": 3,
            "error-type": "bulk",
            "ops": {
                "index": collections.Counter({"item-count": 4, "created": 2, "noop": 2}),
                "update": collections.Counter({"item-count": 2, "updated": 1, "noop": 1}),
            },
            "shards_histogram": [
                {"item-count": 3, "shards": {"total": 2, "successful": 1, "failed": 0}},
                {"item-count": 2, "shards": {"total": 2, "successful": 0, "failed": 2}},
                {"item-count": 1, "shards": {"total": 2, "successful": 1, "failed": 1}},
            ],
            "bulk-request-size-bytes": 582,
            "total-document-size-bytes": 234,
        }

        es.bulk.assert_awaited_with(body=bulk_params["body"], params={})

        es.bulk.return_value.pop("ingest_took")
        result = await bulk(es, bulk_params)
        assert "ingest_took" not in result

    @mock.patch("elasticsearch.Elasticsearch")
    @pytest.mark.asyncio
    async def test_simple_bulk_with_detailed_stats_body_as_list(self, es):
        es.bulk = mock.AsyncMock(
            return_value={
                "took": 30,
                "ingest_took": 20,
                "errors": False,
                "items": [
                    {
                        "index": {
                            "_index": "test",
                            "_type": "type1",
                            "_id": "1",
                            "_version": 1,
                            "result": "created",
                            "_shards": {"total": 2, "successful": 1, "failed": 0},
                            "created": True,
                            "status": 201,
                            "_seq_no": 0,
                        }
                    }
                ],
            }
        )
        bulk = runner.BulkIndex()

        bulk_params = {
            "body": _build_bulk_body(
                '{ "index" : { "_index" : "test", "_type" : "type1" } }',
                '{"location" : [-0.1485188, 51.5250666]}',
            ),
            "action-metadata-present": True,
            "bulk-size": 1,
            "unit": "docs",
            "detailed-results": True,
            "index": "test",
        }

        result = await bulk(es, bulk_params)

        assert result == {
            "took": 30,
            "ingest_took": 20,
            "index": "test",
            "weight": 1,
            "unit": "docs",
            "success": True,
            "success-count": 1,
            "error-count": 0,
            "ops": {
                "index": collections.Counter({"item-count": 1, "created": 1}),
            },
            "shards_histogram": [
                {
                    "item-count": 1,
                    "shards": {"total": 2, "successful": 1, "failed": 0},
                }
            ],
            "bulk-request-size-bytes": 93,
            "total-document-size-bytes": 39,
        }

        es.bulk.assert_awaited_with(body=bulk_params["body"], params={})

        es.bulk.return_value.pop("ingest_took")
        result = await bulk(es, bulk_params)
        assert "ingest_took" not in result

    @mock.patch("elasticsearch.Elasticsearch")
    @pytest.mark.asyncio
    async def test_simple_bulk_with_detailed_stats_body_as_bytes(self, es):
        es.bulk = mock.AsyncMock(
            return_value={
                "took": 30,
                "ingest_took": 20,
                "errors": False,
                "items": [
                    {
                        "index": {
                            "_index": "bytes",
                            "_type": "bytes1",
                            "_id": "1",
                            "_version": 1,
                            "result": "created",
                            "_shards": {"total": 1, "successful": 1, "failed": 0},
                            "created": True,
                            "status": 201,
                            "_seq_no": 0,
                        }
                    }
                ],
            }
        )
        bulk = runner.BulkIndex()

        bulk_params = {
            "body": b'{ "index" : { "_index" : "bytes", "_type" : "bytes1" } }\n{"message" : "in a bottle"}',
            "action-metadata-present": True,
            "bulk-size": 1,
            "unit": "docs",
            "detailed-results": True,
            "index": "test",
        }

        result = await bulk(es, bulk_params)

        assert result == {
            "took": 30,
            "ingest_took": 20,
            "index": "test",
            "weight": 1,
            "unit": "docs",
            "success": True,
            "success-count": 1,
            "error-count": 0,
            "ops": {
                "index": collections.Counter({"item-count": 1, "created": 1}),
            },
            "shards_histogram": [
                {
                    "item-count": 1,
                    "shards": {"total": 1, "successful": 1, "failed": 0},
                }
            ],
            "bulk-request-size-bytes": 83,
            "total-document-size-bytes": 27,
        }

        es.bulk.assert_awaited_with(body=bulk_params["body"], params={})

        es.bulk.return_value.pop("ingest_took")
        result = await bulk(es, bulk_params)
        assert "ingest_took" not in result

    @mock.patch("elasticsearch.Elasticsearch")
    @pytest.mark.asyncio
    async def test_simple_bulk_with_detailed_stats_body_as_unrecognized_type(self, es):
        es.bulk = mock.AsyncMock(
            return_value={
                "took": 30,
                "ingest_took": 20,
                "errors": False,
                "items": [
                    {
                        "index": {
                            "_index": "test",
                            "_type": "type1",
                            "_id": "1",
                            "_version": 1,
                            "result": "created",
                            "_shards": {"total": 2, "successful": 1, "failed": 0},
                            "created": True,
                            "status": 201,
                            "_seq_no": 0,
                        }
                    }
                ],
            }
        )
        bulk = runner.BulkIndex()

        bulk_params = {
            "body": {
                "items": 1,
            },
            "action-metadata-present": True,
            "bulk-size": 1,
            "unit": "docs",
            "detailed-results": True,
            "index": "test",
        }

        with pytest.raises(exceptions.DataError, match="bulk body is not of type bytes, string, or list"):
            await bulk(es, bulk_params)

        es.bulk.assert_awaited_with(body=bulk_params["body"], params={})

    @mock.patch("elasticsearch.Elasticsearch")
    @pytest.mark.asyncio
    async def test_bulk_index_error_logs_warning_with_detailed_stats_body(self, es):
        es.bulk = mock.AsyncMock(
            return_value={
                "took": 5,
                "errors": True,
                "items": [
                    {
                        "create": {
                            "_index": "test",
                            "_type": "_doc",
                            "_id": "6UNLsn0BfMD3e6iftbdV",
                            "status": 429,
                            "error": {
                                "type": "cluster_block_exception",
                                "reason": "index [test] blocked by: [TOO_MANY_REQUESTS/12/disk usage exceeded "
                                "flood-stage watermark, index has read-only-allow-delete block];",
                            },
                        }
                    }
                ],
            }
        )

        bulk = runner.BulkIndex()

        bulk_params = {
            "body": _build_bulk_body(
                '{ "index" : { "_index" : "test", "_type" : "_doc" } }',
                '{"message" : "in a bottle"}',
            ),
            "action-metadata-present": True,
            "bulk-size": 1,
            "unit": "docs",
            "detailed-results": True,
            "index": "test",
        }

        with mock.patch.object(bulk.logger, "warning") as mocked_warning_logger:
            result = await bulk(es, bulk_params)
            mocked_warning_logger.assert_has_calls([mock.call("Bulk request failed: [%s]", result["error-description"])])

        assert result == {
            "took": 5,
            "index": "test",
            "weight": 1,
            "unit": "docs",
            "success": False,
            "success-count": 0,
            "error-count": 1,
            "error-type": "bulk",
            "error-description": (
                "HTTP status: 429, message: index [test] blocked by: [TOO_MANY_REQUESTS/12/disk usage "
                "exceeded flood-stage watermark, index has read-only-allow-delete block];"
            ),
            "ops": {"create": collections.Counter({"item-count": 1})},
            "shards_histogram": [],
            "total-document-size-bytes": 27,
            "bulk-request-size-bytes": 80,
        }

        es.bulk.assert_awaited_with(body=bulk_params["body"], params={})


class TestForceMergeRunner:
    @mock.patch("elasticsearch.Elasticsearch")
    @pytest.mark.asyncio
    async def test_force_merge_with_defaults(self, es):
        es.indices.forcemerge = mock.AsyncMock()
        force_merge = runner.ForceMerge()
        await force_merge(es, params={"index": "_all"})

        es.indices.forcemerge.assert_awaited_once_with(index="_all")

    @mock.patch("elasticsearch.Elasticsearch")
    @pytest.mark.asyncio
    async def test_force_merge_with_timeout_and_headers(self, es):
        es.indices.forcemerge = mock.AsyncMock()
        force_merge = runner.ForceMerge()
        await force_merge(es, params={"index": "_all", "opaque-id": "test-id", "request-timeout": 3.0, "headers": {"header1": "value1"}})

        es.indices.forcemerge.assert_awaited_once_with(
            headers={"header1": "value1"}, index="_all", opaque_id="test-id", request_timeout=3.0
        )

    @mock.patch("elasticsearch.Elasticsearch")
    @pytest.mark.asyncio
    async def test_force_merge_override_request_timeout(self, es):
        es.indices.forcemerge = mock.AsyncMock()

        force_merge = runner.ForceMerge()
        await force_merge(es, params={"index": "_all", "request-timeout": 50000})

        es.indices.forcemerge.assert_awaited_once_with(index="_all", request_timeout=50000)

    @mock.patch("elasticsearch.Elasticsearch")
    @pytest.mark.asyncio
    async def test_force_merge_with_params(self, es):
        es.indices.forcemerge = mock.AsyncMock()

        force_merge = runner.ForceMerge()
        await force_merge(es, params={"index": "_all", "max-num-segments": 1, "request-timeout": 50000})

        es.indices.forcemerge.assert_awaited_with(index="_all", max_num_segments=1, request_timeout=50000)

    @mock.patch("elasticsearch.Elasticsearch")
    @pytest.mark.asyncio
    async def test_force_merge_with_polling_no_timeout(self, es):
        es.indices.forcemerge = mock.AsyncMock()

        force_merge = runner.ForceMerge()
        await force_merge(es, params={"index": "_all", "mode": "polling", "poll-period": 0})
        es.indices.forcemerge.assert_awaited_once_with(index="_all")

    @mock.patch("elasticsearch.Elasticsearch")
    @pytest.mark.asyncio
    async def test_force_merge_with_polling(self, es):
        es.indices.forcemerge = mock.AsyncMock(side_effect=elasticsearch.ConnectionTimeout(message="connection timeout"))
        es.tasks.list = mock.AsyncMock(
            side_effect=[
                {
                    "nodes": {
                        "Ap3OfntPT7qL4CBeKvamxg": {
                            "name": "instance-0000000001",
                            "transport_address": "10.46.79.231:19693",
                            "host": "10.46.79.231",
                            "ip": "10.46.79.231:19693",
                            "roles": ["data", "ingest", "master", "remote_cluster_client", "transform"],
                            "attributes": {
                                "logical_availability_zone": "zone-1",
                                "server_name": "instance-0000000001.64cb4c66f4f24d85b41f120ef2df5526",
                                "availability_zone": "us-east4-a",
                                "xpack.installed": "true",
                                "instance_configuration": "gcp.data.highio.1",
                                "transform.node": "true",
                                "region": "unknown-region",
                            },
                            "tasks": {
                                "Ap3OfntPT7qL4CBeKvamxg:417009036": {
                                    "node": "Ap3OfntPT7qL4CBeKvamxg",
                                    "id": 417009036,
                                    "type": "transport",
                                    "action": "indices:admin/forcemerge",
                                    "start_time_in_millis": 1598018980850,
                                    "running_time_in_nanos": 3659821411,
                                    "cancellable": False,
                                    "headers": {},
                                }
                            },
                        }
                    }
                },
                {
                    "nodes": {},
                },
            ]
        )
        force_merge = runner.ForceMerge()
        await force_merge(es, params={"index": "_all", "mode": "polling", "poll-period": 0})
        es.indices.forcemerge.assert_awaited_once_with(index="_all")

    @mock.patch("elasticsearch.Elasticsearch")
    @pytest.mark.asyncio
    async def test_force_merge_with_polling_and_params(self, es):
        es.indices.forcemerge = mock.AsyncMock(return_value=elasticsearch.ConnectionTimeout("connection timeout"))
        es.tasks.list = mock.AsyncMock(
            side_effect=[
                {
                    "nodes": {
                        "Ap3OfntPT7qL4CBeKvamxg": {
                            "name": "instance-0000000001",
                            "transport_address": "10.46.79.231:19693",
                            "host": "10.46.79.231",
                            "ip": "10.46.79.231:19693",
                            "roles": ["data", "ingest", "master", "remote_cluster_client", "transform"],
                            "attributes": {
                                "logical_availability_zone": "zone-1",
                                "server_name": "instance-0000000001.64cb4c66f4f24d85b41f120ef2df5526",
                                "availability_zone": "us-east4-a",
                                "xpack.installed": "true",
                                "instance_configuration": "gcp.data.highio.1",
                                "transform.node": "true",
                                "region": "unknown-region",
                            },
                            "tasks": {
                                "Ap3OfntPT7qL4CBeKvamxg:417009036": {
                                    "node": "Ap3OfntPT7qL4CBeKvamxg",
                                    "id": 417009036,
                                    "type": "transport",
                                    "action": "indices:admin/forcemerge",
                                    "start_time_in_millis": 1598018980850,
                                    "running_time_in_nanos": 3659821411,
                                    "cancellable": False,
                                    "headers": {},
                                }
                            },
                        }
                    }
                },
                {
                    "nodes": {},
                },
            ]
        )
        force_merge = runner.ForceMerge()
        # request-timeout should be ignored as mode:polling
        await force_merge(
            es,
            params={
                "index": "_all",
                "mode": "polling",
                "max-num-segments": 1,
                "request-timeout": 50000,
                "poll-period": 0,
            },
        )
        es.indices.forcemerge.assert_awaited_once_with(index="_all", max_num_segments=1, request_timeout=50000)


class TestIndicesStatsRunner:
    @mock.patch("elasticsearch.Elasticsearch")
    @pytest.mark.asyncio
    async def test_indices_stats_without_parameters(self, es):
        es.indices.stats = mock.AsyncMock(return_value={})
        indices_stats = runner.IndicesStats()
        result = await indices_stats(es, params={})
        assert result == {
            "weight": 1,
            "unit": "ops",
            "success": True,
        }

        es.indices.stats.assert_awaited_once_with(index="_all", metric="_all")

    @mock.patch("elasticsearch.Elasticsearch")
    @pytest.mark.asyncio
    async def test_indices_stats_with_timeout_and_headers(self, es):
        es.indices.stats = mock.AsyncMock(return_value={})
        indices_stats = runner.IndicesStats()
        result = await indices_stats(
            es,
            params={
                "request-timeout": 3.0,
                "headers": {"header1": "value1"},
                "opaque-id": "test-id1",
            },
        )
        assert result == {
            "weight": 1,
            "unit": "ops",
            "success": True,
        }

        es.indices.stats.assert_awaited_once_with(
            index="_all", metric="_all", headers={"header1": "value1"}, opaque_id="test-id1", request_timeout=3.0
        )

    @mock.patch("elasticsearch.Elasticsearch")
    @pytest.mark.asyncio
    async def test_indices_stats_with_failed_condition(self, es):
        es.indices.stats = mock.AsyncMock(
            return_value={
                "_all": {
                    "total": {
                        "merges": {
                            "current": 2,
                            "current_docs": 292698,
                        }
                    }
                }
            }
        )

        indices_stats = runner.IndicesStats()

        result = await indices_stats(
            es, params={"index": "logs-*", "condition": {"path": "_all.total.merges.current", "expected-value": 0}}
        )
        assert result == {
            "weight": 1,
            "unit": "ops",
            "success": False,
            "condition": {
                "path": "_all.total.merges.current",
                "actual-value": "2",
                "expected-value": "0",
            },
        }

        es.indices.stats.assert_awaited_once_with(index="logs-*", metric="_all")

    @mock.patch("elasticsearch.Elasticsearch")
    @pytest.mark.asyncio
    async def test_indices_stats_with_successful_condition(self, es):
        es.indices.stats = mock.AsyncMock(
            return_value={
                "_all": {
                    "total": {
                        "merges": {
                            "current": 0,
                            "current_docs": 292698,
                        }
                    }
                }
            }
        )

        indices_stats = runner.IndicesStats()

        result = await indices_stats(
            es,
            params={
                "index": "logs-*",
                "condition": {
                    "path": "_all.total.merges.current",
                    "expected-value": 0,
                },
            },
        )
        assert result == {
            "weight": 1,
            "unit": "ops",
            "success": True,
            "condition": {
                "path": "_all.total.merges.current",
                "actual-value": "0",
                "expected-value": "0",
            },
        }

        es.indices.stats.assert_awaited_once_with(index="logs-*", metric="_all")

    @mock.patch("elasticsearch.Elasticsearch")
    @pytest.mark.asyncio
    async def test_indices_stats_with_non_existing_path(self, es):
        es.indices.stats = mock.AsyncMock(return_value={"indices": {"total": {"docs": {"current": 0}}}})

        indices_stats = runner.IndicesStats()

        result = await indices_stats(
            es,
            params={
                "index": "logs-*",
                "condition": {
                    # non-existing path
                    "path": "indices.my_index.total.docs.count",
                    "expected-value": 0,
                },
            },
        )
        assert result == {
            "weight": 1,
            "unit": "ops",
            "success": False,
            "condition": {
                "path": "indices.my_index.total.docs.count",
                "actual-value": None,
                "expected-value": "0",
            },
        }

        es.indices.stats.assert_awaited_once_with(index="logs-*", metric="_all")


class TestQueryRunner:
    @mock.patch("elasticsearch.Elasticsearch")
    @pytest.mark.asyncio
    async def test_query_match_only_request_body_defined(self, es):
        search_response = {
            "timed_out": False,
            "took": 5,
            "hits": {
                "total": {
                    "value": 1,
                    "relation": "gte",
                },
                "hits": [
                    {"title": "some-doc-1"},
                    {"title": "some-doc-2"},
                ],
            },
        }
<<<<<<< HEAD
        es.perform_request = mock.AsyncMock(return_value=io.StringIO(json.dumps(search_response)))
=======
        es.perform_request = mock.AsyncMock(return_value=io.BytesIO(json.dumps(search_response).encode()))
>>>>>>> 70393ab1

        query_runner = runner.Query()

        params = {
            "operation-type": "search",
            "index": "_all",
            "detailed-results": True,
            "cache": True,
            "body": {
                "query": {
                    "match_all": {},
                },
            },
        }

        async with query_runner:
            result = await query_runner(es, params)

        assert result == {
            "weight": 1,
            "unit": "ops",
            "success": True,
            "hits": 1,
            "hits_relation": "gte",
            "timed_out": False,
            "took": 5,
        }

        es.perform_request.assert_awaited_once_with(
            method="GET", path="/_all/_search", params={"request_cache": "true"}, body=params["body"], headers=None
        )
        es.clear_scroll.assert_not_called()

    @mock.patch("elasticsearch.Elasticsearch")
    @pytest.mark.asyncio
    async def test_query_with_timeout_and_headers(self, es):
        search_response = {
            "timed_out": False,
            "took": 5,
            "hits": {
                "total": {"value": 1, "relation": "gte"},
                "hits": [
                    {"title": "some-doc-1"},
                    {"title": "some-doc-2"},
                ],
            },
        }
<<<<<<< HEAD
        es.perform_request = mock.AsyncMock(return_value=io.StringIO(json.dumps(search_response)))
=======
        es.perform_request = mock.AsyncMock(return_value=io.BytesIO(json.dumps(search_response).encode()))
>>>>>>> 70393ab1

        query_runner = runner.Query()

        params = {
            "operation-type": "search",
            "index": "_all",
            "detailed-results": True,
            "cache": True,
            "request-timeout": 3.0,
            "headers": {"header1": "value1"},
            "opaque-id": "test-id1",
            "body": {"query": {"match_all": {}}},
        }

        async with query_runner:
            result = await query_runner(es, params)

        assert result == {
            "weight": 1,
            "unit": "ops",
            "success": True,
            "hits": 1,
            "hits_relation": "gte",
            "timed_out": False,
            "took": 5,
        }

        es.perform_request.assert_awaited_once_with(
            method="GET",
            path="/_all/_search",
<<<<<<< HEAD
            # params={"request_timeout": 3.0, "request_cache": "true"},
            params={"request_cache": "true"},
=======
            params={"request_timeout": 3.0, "request_cache": "true"},
>>>>>>> 70393ab1
            body=params["body"],
            headers={"header1": "value1", "x-opaque-id": "test-id1"},
        )
        es.clear_scroll.assert_not_called()

    @mock.patch("elasticsearch.Elasticsearch")
    @pytest.mark.asyncio
    async def test_query_match_using_request_params(self, es):
        response = {
            "timed_out": False,
            "took": 62,
            "hits": {
                "total": {
                    "value": 2,
                    "relation": "eq",
                },
                "hits": [
                    {"title": "some-doc-1"},
                    {"title": "some-doc-2"},
                ],
            },
        }
<<<<<<< HEAD
        es.perform_request = mock.AsyncMock(return_value=io.StringIO(json.dumps(response)))
=======
        es.perform_request = mock.AsyncMock(return_value=io.BytesIO(json.dumps(response).encode()))
>>>>>>> 70393ab1

        query_runner = runner.Query()
        params = {
            "operation-type": "search",
            "index": "_all",
            "cache": False,
            "detailed-results": True,
            "body": None,
            "request-params": {
                "q": "user:kimchy",
            },
        }

        async with query_runner:
            result = await query_runner(es, params)

        assert result == {
            "weight": 1,
            "unit": "ops",
            "success": True,
            "hits": 2,
            "hits_relation": "eq",
            "timed_out": False,
            "took": 62,
        }

        es.perform_request.assert_awaited_once_with(
            method="GET",
            path="/_all/_search",
            params={
                "request_cache": "false",
                "q": "user:kimchy",
            },
            body=params["body"],
            headers=None,
        )
        es.clear_scroll.assert_not_called()

    @mock.patch("elasticsearch.Elasticsearch")
    @pytest.mark.asyncio
    async def test_query_no_detailed_results(self, es):
        response = {
            "timed_out": False,
            "took": 62,
            "hits": {
                "total": {
                    "value": 2,
                    "relation": "eq",
                },
                "hits": [
                    {"title": "some-doc-1"},
                    {"title": "some-doc-2"},
                ],
            },
        }
<<<<<<< HEAD
        es.perform_request = mock.AsyncMock(return_value=io.StringIO(json.dumps(response)))
=======
        es.perform_request = mock.AsyncMock(return_value=io.BytesIO(json.dumps(response).encode()))
>>>>>>> 70393ab1

        query_runner = runner.Query()
        params = {
            "operation-type": "search",
            "index": "_all",
            "body": None,
            "request-params": {"q": "user:kimchy"},
            "detailed-results": False,
        }

        async with query_runner:
            result = await query_runner(es, params)

        assert result == {
            "weight": 1,
            "unit": "ops",
            "success": True,
        }
        assert "hits" not in result
        assert "hits_relation" not in result
        assert "timed_out" not in result
        assert "took" not in result
        assert "error-type" not in result

        es.perform_request.assert_awaited_once_with(
            method="GET",
            path="/_all/_search",
            params={
                "q": "user:kimchy",
            },
            body=params["body"],
            headers=None,
        )
        es.clear_scroll.assert_not_called()

    @mock.patch("elasticsearch.Elasticsearch")
    @pytest.mark.asyncio
    async def test_query_hits_total_as_number(self, es):
        search_response = {
            "timed_out": False,
            "took": 5,
            "hits": {
                "total": 2,
                "hits": [
                    {"title": "some-doc-1"},
                    {"title": "some-doc-2"},
                ],
            },
        }
<<<<<<< HEAD
        es.perform_request = mock.AsyncMock(return_value=io.StringIO(json.dumps(search_response)))
=======
        es.perform_request = mock.AsyncMock(return_value=io.BytesIO(json.dumps(search_response).encode()))
>>>>>>> 70393ab1

        query_runner = runner.Query()

        params = {
            "operation-type": "search",
            "index": "_all",
            "cache": True,
            "detailed-results": True,
            "body": {
                "query": {
                    "match_all": {},
                },
            },
        }

        async with query_runner:
            result = await query_runner(es, params)

        assert result == {
            "weight": 1,
            "unit": "ops",
            "success": True,
            "hits": 2,
            "hits_relation": "eq",
            "timed_out": False,
            "took": 5,
        }

        es.perform_request.assert_awaited_once_with(
            method="GET",
            path="/_all/_search",
            params={
                "request_cache": "true",
            },
            body=params["body"],
            headers=None,
        )
        es.clear_scroll.assert_not_called()

    @mock.patch("elasticsearch.Elasticsearch")
    @pytest.mark.asyncio
    async def test_query_match_all(self, es):
        search_response = {
            "timed_out": False,
            "took": 5,
            "hits": {
                "total": {
                    "value": 2,
                    "relation": "eq",
                },
                "hits": [
                    {"title": "some-doc-1"},
                    {"title": "some-doc-2"},
                ],
            },
        }
<<<<<<< HEAD
        es.perform_request = mock.AsyncMock(return_value=io.StringIO(json.dumps(search_response)))
=======
        es.perform_request = mock.AsyncMock(return_value=io.BytesIO(json.dumps(search_response).encode()))
>>>>>>> 70393ab1

        query_runner = runner.Query()

        params = {
            "operation-type": "search",
            "index": "unittest",
            "detailed-results": True,
            "response-compression-enabled": False,
            "body": {
                "query": {
                    "match_all": {},
                },
            },
        }

        async with query_runner:
            result = await query_runner(es, params)

        assert result == {
            "weight": 1,
            "unit": "ops",
            "success": True,
            "hits": 2,
            "hits_relation": "eq",
            "timed_out": False,
            "took": 5,
        }

        es.perform_request.assert_awaited_once_with(
            method="GET",
            path="/unittest/_search",
            params={},
            body=params["body"],
            headers={
                "Accept-Encoding": "identity",
            },
        )
        es.clear_scroll.assert_not_called()

    @mock.patch("elasticsearch.Elasticsearch")
    @pytest.mark.asyncio
    async def test_query_match_all_doc_type_fallback(self, es):
        search_response = {
            "timed_out": False,
            "took": 5,
            "hits": {
                "total": {"value": 2, "relation": "eq"},
                "hits": [
                    {"title": "some-doc-1"},
                    {"title": "some-doc-2"},
                ],
            },
        }

<<<<<<< HEAD
        es.perform_request = mock.AsyncMock(return_value=io.StringIO(json.dumps(search_response)))
=======
        es.perform_request = mock.AsyncMock(return_value=io.BytesIO(json.dumps(search_response).encode()))
>>>>>>> 70393ab1

        query_runner = runner.Query()

        params = {
            "operation-type": "search",
            "index": "unittest",
            "type": "type",
            "detailed-results": True,
            "cache": None,
            "body": {
                "query": {
                    "match_all": {},
                },
            },
        }

        async with query_runner:
            result = await query_runner(es, params)

        assert result == {
            "weight": 1,
            "unit": "ops",
            "success": True,
            "hits": 2,
            "hits_relation": "eq",
            "timed_out": False,
            "took": 5,
        }

        es.perform_request.assert_awaited_once_with(
            method="GET",
            path="/unittest/type/_search",
            body=params["body"],
            params={},
            headers=None,
        )
        es.clear_scroll.assert_not_called()

    @mock.patch("elasticsearch.Elasticsearch")
    @pytest.mark.asyncio
    async def test_scroll_query_only_one_page(self, es):
        # page 1
        search_response = {
            "_scroll_id": "some-scroll-id",
            "took": 4,
            "timed_out": False,
            "hits": {
                "total": {"value": 2, "relation": "eq"},
                "hits": [
                    {"title": "some-doc-1"},
                    {"title": "some-doc-2"},
                ],
            },
        }

<<<<<<< HEAD
        es.perform_request = mock.AsyncMock(return_value=io.StringIO(json.dumps(search_response)))
        es.clear_scroll = mock.AsyncMock(return_value=io.StringIO('{"acknowledged": true}'))
=======
        es.perform_request = mock.AsyncMock(return_value=io.BytesIO(json.dumps(search_response).encode()))
        es.clear_scroll = mock.AsyncMock(return_value=io.BytesIO(b'{"acknowledged": true}'))
>>>>>>> 70393ab1

        query_runner = runner.Query()

        params = {
            "operation-type": "scroll-search",
            "pages": 1,
            "results-per-page": 100,
            "index": "unittest",
            "cache": True,
            "body": {
                "query": {
                    "match_all": {},
                },
            },
        }

        async with query_runner:
            results = await query_runner(es, params)

        assert results == {
            "weight": 1,
            "pages": 1,
            "unit": "pages",
            "hits": 2,
            "hits_relation": "eq",
            "timed_out": False,
            "took": 4,
        }
        assert "error-type" not in results

        es.perform_request.assert_awaited_once_with(
            method="GET",
            path="/unittest/_search",
            params={
                "request_cache": "true",
                "sort": "_doc",
                "scroll": "10s",
                "size": 100,
            },
            body=params["body"],
            headers=None,
        )
        es.clear_scroll.assert_awaited_once_with(body={"scroll_id": ["some-scroll-id"]})

    @mock.patch("elasticsearch.Elasticsearch")
    @pytest.mark.asyncio
    async def test_scroll_query_no_request_cache(self, es):
        # page 1
        search_response = {
            "_scroll_id": "some-scroll-id",
            "took": 4,
            "timed_out": False,
            "hits": {
                "total": {"value": 2, "relation": "eq"},
                "hits": [
                    {"title": "some-doc-1"},
                    {"title": "some-doc-2"},
                ],
            },
        }

<<<<<<< HEAD
        es.perform_request = mock.AsyncMock(return_value=io.StringIO(json.dumps(search_response)))
        es.clear_scroll = mock.AsyncMock(return_value=io.StringIO('{"acknowledged": true}'))
=======
        es.perform_request = mock.AsyncMock(return_value=io.BytesIO(json.dumps(search_response).encode()))
        es.clear_scroll = mock.AsyncMock(return_value=io.BytesIO(b'{"acknowledged": true}'))
>>>>>>> 70393ab1

        query_runner = runner.Query()

        params = {
            "operation-type": "scroll-search",
            "pages": 1,
            "results-per-page": 100,
            "index": "unittest",
            "response-compression-enabled": False,
            "body": {
                "query": {
                    "match_all": {},
                },
            },
        }

        async with query_runner:
            results = await query_runner(es, params)

        assert results == {
            "weight": 1,
            "pages": 1,
            "unit": "pages",
            "hits": 2,
            "hits_relation": "eq",
            "timed_out": False,
            "took": 4,
        }
        assert "error-type" not in results

        es.perform_request.assert_awaited_once_with(
            method="GET",
            path="/unittest/_search",
            params={"sort": "_doc", "scroll": "10s", "size": 100},
            body=params["body"],
            headers={"Accept-Encoding": "identity"},
        )
        es.clear_scroll.assert_awaited_once_with(body={"scroll_id": ["some-scroll-id"]})

    @mock.patch("elasticsearch.Elasticsearch")
    @pytest.mark.asyncio
    async def test_scroll_query_only_one_page_only_request_body_defined(self, es):
        # page 1
        search_response = {
            "_scroll_id": "some-scroll-id",
            "took": 4,
            "timed_out": False,
            "hits": {
                "total": {"value": 2, "relation": "eq"},
                "hits": [
                    {"title": "some-doc-1"},
                    {"title": "some-doc-2"},
                ],
            },
        }

<<<<<<< HEAD
        es.perform_request = mock.AsyncMock(return_value=io.StringIO(json.dumps(search_response)))
        es.clear_scroll = mock.AsyncMock(return_value=io.StringIO('{"acknowledged": true}'))
=======
        es.perform_request = mock.AsyncMock(return_value=io.BytesIO(json.dumps(search_response).encode()))
        es.clear_scroll = mock.AsyncMock(return_value=io.BytesIO(b'{"acknowledged": true}'))
>>>>>>> 70393ab1

        query_runner = runner.Query()

        params = {
            "operation-type": "scroll-search",
            "index": "_all",
            "pages": 1,
            "results-per-page": 100,
            "body": {
                "query": {
                    "match_all": {},
                },
            },
        }

        async with query_runner:
            results = await query_runner(es, params)

        assert results == {
            "weight": 1,
            "pages": 1,
            "unit": "pages",
            "hits": 2,
            "hits_relation": "eq",
            "timed_out": False,
            "took": 4,
        }
        assert "error-type" not in results

        es.perform_request.assert_awaited_once_with(
            method="GET",
            path="/_all/_search",
            params={
                "sort": "_doc",
                "scroll": "10s",
                "size": 100,
            },
            body=params["body"],
            headers=None,
        )

        es.clear_scroll.assert_awaited_once_with(body={"scroll_id": ["some-scroll-id"]})

    @mock.patch("elasticsearch.Elasticsearch")
    @pytest.mark.asyncio
    async def test_scroll_query_with_explicit_number_of_pages(self, es):
        # page 1
        search_response = {
            "_scroll_id": "some-scroll-id",
            "timed_out": False,
            "took": 54,
            "hits": {
                "total": {
                    # includes all hits across all pages
                    "value": 3,
                    "relation": "eq",
                },
                "hits": [
                    {"title": "some-doc-1"},
                    {"title": "some-doc-2"},
                ],
            },
        }

        # page 2
        scroll_response = {
            "_scroll_id": "some-scroll-id",
            "timed_out": True,
            "took": 25,
            "hits": {
                "hits": [
                    {"title": "some-doc-3"},
                ],
            },
        }

        es.perform_request = mock.AsyncMock(
            side_effect=[
                io.BytesIO(json.dumps(search_response).encode()),
                io.BytesIO(json.dumps(scroll_response).encode()),
            ]
        )

        es.clear_scroll = mock.AsyncMock(return_value=io.BytesIO(b'{"acknowledged": true}'))

        query_runner = runner.Query()

        params = {
            "operation-type": "scroll-search",
            "pages": 2,
            "results-per-page": 2,
            "index": "unittest",
            "cache": False,
            "body": {
                "query": {
                    "match_all": {},
                },
            },
        }

        async with query_runner:
            results = await query_runner(es, params)

        assert results == {
            "weight": 2,
            "pages": 2,
            "unit": "pages",
            "hits": 3,
            "hits_relation": "eq",
            "timed_out": True,
            "took": 79,
        }
        assert "error-type" not in results

        es.clear_scroll.assert_awaited_once_with(body={"scroll_id": ["some-scroll-id"]})

    @mock.patch("elasticsearch.Elasticsearch")
    @pytest.mark.asyncio
    async def test_scroll_query_cannot_clear_scroll(self, es):
        # page 1
        search_response = {
            "_scroll_id": "some-scroll-id",
            "timed_out": False,
            "took": 53,
            "hits": {
                "total": {"value": 1, "relation": "eq"},
                "hits": [
                    {"title": "some-doc-1"},
                ],
            },
        }

<<<<<<< HEAD
        es.perform_request = mock.AsyncMock(return_value=io.StringIO(json.dumps(search_response)))
        es.clear_scroll = mock.AsyncMock(side_effect=elasticsearch.ConnectionTimeout(message="connection timeout"))
=======
        es.perform_request = mock.AsyncMock(return_value=io.BytesIO(json.dumps(search_response).encode()))
        es.clear_scroll = mock.AsyncMock(side_effect=elasticsearch.ConnectionTimeout())
>>>>>>> 70393ab1

        query_runner = runner.Query()

        params = {
            "operation-type": "scroll-search",
            "pages": 5,
            "results-per-page": 100,
            "index": "unittest",
            "cache": False,
            "body": {
                "query": {
                    "match_all": {},
                },
            },
        }

        async with query_runner:
            results = await query_runner(es, params)

        assert results == {
            "weight": 1,
            "pages": 1,
            "unit": "pages",
            "hits": 1,
            "hits_relation": "eq",
            "timed_out": False,
            "took": 53,
        }
        assert "error-type" not in results

        es.clear_scroll.assert_awaited_once_with(body={"scroll_id": ["some-scroll-id"]})

    @mock.patch("elasticsearch.Elasticsearch")
    @pytest.mark.asyncio
    async def test_scroll_query_request_all_pages(self, es):
        # page 1
        search_response = {
            "_scroll_id": "some-scroll-id",
            "timed_out": False,
            "took": 876,
            "hits": {
                "total": {"value": 4, "relation": "gte"},
                "hits": [
                    {"title": "some-doc-1"},
                    {"title": "some-doc-2"},
                    {"title": "some-doc-3"},
                    {"title": "some-doc-4"},
                ],
            },
        }

        # page 2 has no results
        scroll_response = {
            "_scroll_id": "some-scroll-id",
            "timed_out": False,
            "took": 2,
            "hits": {
                "hits": [],
            },
        }

        es.perform_request = mock.AsyncMock(
            side_effect=[
                io.BytesIO(json.dumps(search_response).encode()),
                io.BytesIO(json.dumps(scroll_response).encode()),
            ]
        )
        es.clear_scroll = mock.AsyncMock(return_value=io.BytesIO(b'{"acknowledged": true}'))

        query_runner = runner.Query()

        params = {
            "operation-type": "scroll-search",
            "pages": "all",
            "results-per-page": 4,
            "index": "unittest",
            "cache": False,
            "body": {
                "query": {
                    "match_all": {},
                },
            },
        }

        async with query_runner:
            results = await query_runner(es, params)

        assert results == {
            "weight": 2,
            "pages": 2,
            "unit": "pages",
            "hits": 4,
            "hits_relation": "gte",
            "timed_out": False,
            "took": 878,
        }
        assert "error-type" not in results

        es.clear_scroll.assert_awaited_once_with(body={"scroll_id": ["some-scroll-id"]})

    @mock.patch("elasticsearch.Elasticsearch")
    @pytest.mark.asyncio
    async def test_query_runner_search_with_pages_logs_warning_and_executes(self, es):
        # page 1
        search_response = {
            "_scroll_id": "some-scroll-id",
            "took": 4,
            "timed_out": False,
            "hits": {
                "total": {"value": 2, "relation": "eq"},
                "hits": [
                    {"title": "some-doc-1"},
                    {"title": "some-doc-2"},
                ],
            },
        }

<<<<<<< HEAD
        es.perform_request = mock.AsyncMock(return_value=io.StringIO(json.dumps(search_response)))
        es.clear_scroll = mock.AsyncMock(return_value=io.StringIO('{"acknowledged": true}'))
=======
        es.perform_request = mock.AsyncMock(return_value=io.BytesIO(json.dumps(search_response).encode()))
        es.clear_scroll = mock.AsyncMock(return_value=io.BytesIO(b'{"acknowledged": true}'))
>>>>>>> 70393ab1

        query_runner = runner.Query()

        params = {
            "operation-type": "search",
            "pages": 1,
            "results-per-page": 100,
            "index": "unittest",
            "cache": True,
            "body": {
                "query": {
                    "match_all": {},
                },
            },
        }

        with mock.patch.object(query_runner.logger, "warning") as mocked_warning_logger:
            results = await query_runner(es, params)
            mocked_warning_logger.assert_has_calls(
                [
                    mock.call(
                        "Invoking a scroll search with the 'search' operation is deprecated "
                        "and will be removed in a future release. Use 'scroll-search' instead."
                    )
                ]
            )

        assert results == {
            "weight": 1,
            "pages": 1,
            "unit": "pages",
            "hits": 2,
            "hits_relation": "eq",
            "timed_out": False,
            "took": 4,
        }
        assert "error-type" not in results

    @mock.patch("elasticsearch.Elasticsearch")
    @pytest.mark.asyncio
    async def test_query_runner_fails_with_unknown_operation_type(self, es):
        query_runner = runner.Query()

        params = {
            "operation-type": "unknown",
            "index": "unittest",
            "body": {
                "query": {
                    "match_all": {},
                },
            },
        }

        with pytest.raises(exceptions.RallyError) as exc:
            await query_runner(es, params)
        assert exc.value.args[0] == "No runner available for operation-type: [unknown]"


class TestPutPipelineRunner:
    @mock.patch("elasticsearch.Elasticsearch")
    @pytest.mark.asyncio
    async def test_create_pipeline(self, es):
        es.ingest.put_pipeline = mock.AsyncMock()

        r = runner.PutPipeline()

        params = {
            "id": "rename",
            "body": {
                "description": "describe pipeline",
                "processors": [
                    {
                        "set": {"field": "foo", "value": "bar"},
                    },
                ],
            },
        }

        await r(es, params)

        es.ingest.put_pipeline.assert_awaited_once_with(id="rename", body=params["body"], master_timeout=None, timeout=None)

    @mock.patch("elasticsearch.Elasticsearch")
    @pytest.mark.asyncio
    async def test_param_body_mandatory(self, es):
        es.ingest.put_pipeline = mock.AsyncMock()

        r = runner.PutPipeline()

        params = {"id": "rename"}
        with pytest.raises(
            exceptions.DataError,
            match="Parameter source for operation 'put-pipeline' did not provide the mandatory parameter 'body'. "
            "Add it to your parameter source and try again.",
        ):
            await r(es, params)

        assert es.ingest.put_pipeline.await_count == 0

    @mock.patch("elasticsearch.Elasticsearch")
    @pytest.mark.asyncio
    async def test_param_id_mandatory(self, es):
        es.ingest.put_pipeline = mock.AsyncMock()

        r = runner.PutPipeline()

        params = {"body": {}}
        with pytest.raises(
            exceptions.DataError,
            match="Parameter source for operation 'put-pipeline' did not provide the mandatory parameter 'id'. "
            "Add it to your parameter source and try again.",
        ):
            await r(es, params)

        assert es.ingest.put_pipeline.await_count == 0


class TestClusterHealthRunner:
    @mock.patch("elasticsearch.Elasticsearch")
    @pytest.mark.asyncio
    async def test_waits_for_expected_cluster_status(self, es):
        es.cluster.health = mock.AsyncMock(return_value={"status": "green", "relocating_shards": 0})
        r = runner.ClusterHealth()

        params = {"request-params": {"wait_for_status": "green"}}

        result = await r(es, params)

        assert result == {
            "weight": 1,
            "unit": "ops",
            "success": True,
            "cluster-status": "green",
            "relocating-shards": 0,
        }

        es.cluster.health.assert_awaited_once_with(params={"wait_for_status": "green"})

    @mock.patch("elasticsearch.Elasticsearch")
    @pytest.mark.asyncio
    async def test_accepts_better_cluster_status(self, es):
        es.cluster.health = mock.AsyncMock(return_value={"status": "green", "relocating_shards": 0})
        r = runner.ClusterHealth()

        params = {"request-params": {"wait_for_status": "yellow"}}

        result = await r(es, params)

        assert result == {
            "weight": 1,
            "unit": "ops",
            "success": True,
            "cluster-status": "green",
            "relocating-shards": 0,
        }

        es.cluster.health.assert_awaited_once_with(params={"wait_for_status": "yellow"})

    @mock.patch("elasticsearch.Elasticsearch")
    @pytest.mark.asyncio
    async def test_cluster_health_with_timeout_and_headers(self, es):
        es.cluster.health = mock.AsyncMock(return_value={"status": "green", "relocating_shards": 0})
        cluster_health_runner = runner.ClusterHealth()

        params = {
            "request-params": {"wait_for_status": "yellow"},
            "request-timeout": 3.0,
            "headers": {"header1": "value1"},
            "opaque-id": "testid-1",
        }

        result = await cluster_health_runner(es, params)

        assert result == {
            "weight": 1,
            "unit": "ops",
            "success": True,
            "cluster-status": "green",
            "relocating-shards": 0,
        }

        es.cluster.health.assert_awaited_once_with(
            headers={"header1": "value1"}, opaque_id="testid-1", params={"wait_for_status": "yellow"}, request_timeout=3.0
        )

    @mock.patch("elasticsearch.Elasticsearch")
    @pytest.mark.asyncio
    async def test_rejects_relocating_shards(self, es):
        es.cluster.health = mock.AsyncMock(return_value={"status": "yellow", "relocating_shards": 3})
        r = runner.ClusterHealth()

        params = {
            "index": "logs-*",
            "request-params": {
                "wait_for_status": "red",
                "wait_for_no_relocating_shards": True,
            },
        }

        result = await r(es, params)

        assert result == {
            "weight": 1,
            "unit": "ops",
            "success": False,
            "cluster-status": "yellow",
            "relocating-shards": 3,
        }

        es.cluster.health.assert_awaited_once_with(index="logs-*", params={"wait_for_status": "red", "wait_for_no_relocating_shards": True})

    @mock.patch("elasticsearch.Elasticsearch")
    @pytest.mark.asyncio
    async def test_rejects_unknown_cluster_status(self, es):
        es.cluster.health = mock.AsyncMock(return_value={"status": None, "relocating_shards": 0})
        r = runner.ClusterHealth()

        params = {"request-params": {"wait_for_status": "green"}}

        result = await r(es, params)

        assert result == {
            "weight": 1,
            "unit": "ops",
            "success": False,
            "cluster-status": None,
            "relocating-shards": 0,
        }

        es.cluster.health.assert_awaited_once_with(params={"wait_for_status": "green"})


class TestCreateIndexRunner:
    @mock.patch("elasticsearch.Elasticsearch")
    @pytest.mark.asyncio
    async def test_creates_multiple_indices(self, es):
        es.indices.create = mock.AsyncMock()

        r = runner.CreateIndex()

        request_params = {"wait_for_active_shards": "true"}

        params = {
            "indices": [
                ("indexA", {"settings": {}}),
                ("indexB", {"settings": {}}),
            ],
            "request-params": request_params,
        }

        result = await r(es, params)

        assert result == {
            "weight": 2,
            "unit": "ops",
            "success": True,
        }

        es.indices.create.assert_has_awaits(
            [
                mock.call(index="indexA", body={"settings": {}}, params=request_params),
                mock.call(index="indexB", body={"settings": {}}, params=request_params),
            ]
        )

    @mock.patch("elasticsearch.Elasticsearch")
    @pytest.mark.asyncio
    async def test_create_with_timeout_and_headers(self, es):
        es.indices.create = mock.AsyncMock()

        create_index_runner = runner.CreateIndex()

        request_params = {"wait_for_active_shards": "true"}

        params = {
            "indices": [
                ("indexA", {"settings": {}}),
            ],
            "request-timeout": 3.0,
            "headers": {"header1": "value1"},
            "opaque-id": "test-id1",
            "request-params": request_params,
        }

        result = await create_index_runner(es, params)

        assert result == {
            "weight": 1,
            "unit": "ops",
            "success": True,
        }

        es.indices.create.assert_awaited_once_with(
            index="indexA",
            body={"settings": {}},
            headers={"header1": "value1"},
            opaque_id="test-id1",
            params={"wait_for_active_shards": "true"},
            request_timeout=3.0,
        )

    @mock.patch("elasticsearch.Elasticsearch")
    @pytest.mark.asyncio
    async def test_ignore_invalid_params(self, es):
        es.indices.create = mock.AsyncMock()

        r = runner.CreateIndex()

        request_params = {"wait_for_active_shards": "true"}

        params = {
            "indices": [
                ("indexA", {"settings": {}}),
            ],
            "index": "SHOULD-NOT-BE-PASSED",
            "body": "SHOULD-NOT-BE-PASSED",
            "request-params": request_params,
        }

        result = await r(es, params)

        assert result == {
            "weight": 1,
            "unit": "ops",
            "success": True,
        }

        es.indices.create.assert_awaited_once_with(index="indexA", body={"settings": {}}, params={"wait_for_active_shards": "true"})

    @mock.patch("elasticsearch.Elasticsearch")
    @pytest.mark.asyncio
    async def test_param_indices_mandatory(self, es):
        es.indices.create = mock.AsyncMock()

        r = runner.CreateIndex()

        params = {}
        with pytest.raises(
            exceptions.DataError,
            match="Parameter source for operation 'create-index' did not provide the mandatory parameter 'indices'. "
            "Add it to your parameter source and try again.",
        ):
            await r(es, params)

        assert es.indices.create.await_count == 0


class TestCreateDataStreamRunner:
    @mock.patch("elasticsearch.Elasticsearch")
    @pytest.mark.asyncio
    async def test_creates_multiple_data_streams(self, es):
        es.indices.create_data_stream = mock.AsyncMock()

        r = runner.CreateDataStream()

        request_params = {"wait_for_active_shards": "true"}

        params = {
            "data-streams": [
                "data-stream-A",
                "data-stream-B",
            ],
            "request-params": request_params,
        }

        result = await r(es, params)

        assert result == {
            "weight": 2,
            "unit": "ops",
            "success": True,
        }

        es.indices.create_data_stream.assert_has_awaits(
            [
                mock.call(name="data-stream-A", params=request_params),
                mock.call(name="data-stream-B", params=request_params),
            ]
        )

    @mock.patch("elasticsearch.Elasticsearch")
    @pytest.mark.asyncio
    async def test_param_data_streams_mandatory(self, es):
        es.indices.create_data_stream = mock.AsyncMock()

        r = runner.CreateDataStream()

        params = {}
        with pytest.raises(
            exceptions.DataError,
            match="Parameter source for operation 'create-data-stream' did not provide the "
            "mandatory parameter 'data-streams'. Add it to your parameter source and try again.",
        ):
            await r(es, params)

        assert es.indices.create_data_stream.await_count == 0


class TestDeleteIndexRunner:
    @mock.patch("elasticsearch.Elasticsearch")
    @pytest.mark.asyncio
    async def test_deletes_existing_indices(self, es):
        es.indices.get = mock.AsyncMock(side_effect=[{"status": 404}, {"status": 200}])
        es.indices.delete = mock.AsyncMock()
        es.cluster.get_settings = mock.AsyncMock(return_value={"persistent": {}, "transient": {"action.destructive_requires_name": True}})
        es.cluster.put_settings = mock.AsyncMock()
        r = runner.DeleteIndex()

        params = {"indices": ["indexA", "indexB"], "only-if-exists": True}

        result = await r(es, params)

        assert result == {
            "weight": 1,
            "unit": "ops",
            "success": True,
        }

        es.cluster.put_settings.assert_has_awaits(
            [
                mock.call(body={"transient": {"action.destructive_requires_name": False}}),
                mock.call(body={"transient": {"action.destructive_requires_name": True}}),
            ]
        )
        es.indices.delete.assert_awaited_once_with(index="indexB", params={})

    @mock.patch("elasticsearch.Elasticsearch")
    @pytest.mark.asyncio
    async def test_deletes_all_indices(self, es):
        es.indices.delete = mock.AsyncMock()
        es.cluster.get_settings = mock.AsyncMock(return_value={"persistent": {}, "transient": {}})
        es.cluster.put_settings = mock.AsyncMock()
        r = runner.DeleteIndex()

        params = {
            "indices": ["indexA", "indexB"],
            "only-if-exists": False,
            "request-params": {"ignore_unavailable": "true", "expand_wildcards": "none"},
        }

        result = await r(es, params)

        assert result == {
            "weight": 2,
            "unit": "ops",
            "success": True,
        }

        es.cluster.put_settings.assert_has_awaits(
            [
                mock.call(body={"transient": {"action.destructive_requires_name": False}}),
                mock.call(body={"transient": {"action.destructive_requires_name": None}}),
            ]
        )
        es.indices.delete.assert_has_awaits(
            [
                mock.call(index="indexA", params=params["request-params"]),
                mock.call(index="indexB", params=params["request-params"]),
            ]
        )
        assert es.indices.exists.call_count == 0


class TestDeleteDataStreamRunner:
    @mock.patch("elasticsearch.Elasticsearch")
    @pytest.mark.asyncio
    async def test_deletes_existing_data_streams(self, es):
        es.indices.get = mock.AsyncMock(side_effect=[{"status": 404}, {"status": 200}])
        es.indices.delete_data_stream = mock.AsyncMock()

        r = runner.DeleteDataStream()

        params = {"data-streams": ["data-stream-A", "data-stream-B"], "only-if-exists": True, "request-params": {}}

        result = await r(es, params)

        assert result == {
            "weight": 1,
            "unit": "ops",
            "success": True,
        }

        es.indices.delete_data_stream.assert_awaited_once_with(name="data-stream-B", params={})

    @mock.patch("elasticsearch.Elasticsearch")
    @pytest.mark.asyncio
    async def test_deletes_all_data_streams(self, es):
        es.indices.delete_data_stream = mock.AsyncMock()
        es.indices.exists = mock.AsyncMock()

        r = runner.DeleteDataStream()

        params = {
            "data-streams": ["data-stream-A", "data-stream-B"],
            "only-if-exists": False,
            "request-params": {"ignore_unavailable": "true", "expand_wildcards": "none"},
        }

        result = await r(es, params)

        assert result == {
            "weight": 2,
            "unit": "ops",
            "success": True,
        }

        es.indices.delete_data_stream.assert_has_awaits(
            [
                mock.call(name="data-stream-A", ignore=[404], params=params["request-params"]),
                mock.call(name="data-stream-B", ignore=[404], params=params["request-params"]),
            ]
        )
        assert es.indices.exists.await_count == 0


class TestCreateIndexTemplateRunner:
    @mock.patch("elasticsearch.Elasticsearch")
    @pytest.mark.asyncio
    async def test_create_index_templates(self, es):
        es.indices.put_template = mock.AsyncMock()

        r = runner.CreateIndexTemplate()

        params = {
            "templates": [
                ("templateA", {"settings": {}}),
                ("templateB", {"settings": {}}),
            ],
            "request-params": {"timeout": 50, "create": "true"},
        }

        result = await r(es, params)

        assert result == {
            "weight": 2,
            "unit": "ops",
            "success": True,
        }

        es.indices.put_template.assert_has_awaits(
            [
                mock.call(name="templateA", body={"settings": {}}, params=params["request-params"]),
                mock.call(name="templateB", body={"settings": {}}, params=params["request-params"]),
            ]
        )

    @mock.patch("elasticsearch.Elasticsearch")
    @pytest.mark.asyncio
    async def test_param_templates_mandatory(self, es):
        es.indices.put_template = mock.AsyncMock()

        r = runner.CreateIndexTemplate()

        params = {}
        with pytest.raises(
            exceptions.DataError,
            match="Parameter source for operation 'create-index-template' did not provide the mandatory parameter "
            "'templates'. Add it to your parameter source and try again.",
        ):
            await r(es, params)

        assert es.indices.put_template.await_count == 0


class TestDeleteIndexTemplateRunner:
    @mock.patch("elasticsearch.Elasticsearch")
    @pytest.mark.asyncio
    async def test_deletes_all_index_templates(self, es):
        es.indices.delete_template = mock.AsyncMock()
        es.indices.delete = mock.AsyncMock()

        r = runner.DeleteIndexTemplate()

        params = {
            "templates": [
                ("templateA", False, None),
                ("templateB", True, "logs-*"),
            ],
            "request-params": {"timeout": 60},
        }
        result = await r(es, params)

        # 2 times delete index template, one time delete matching indices
        assert result == {
            "weight": 3,
            "unit": "ops",
            "success": True,
        }

        es.indices.delete_template.assert_has_awaits(
            [mock.call(name="templateA", params=params["request-params"]), mock.call(name="templateB", params=params["request-params"])]
        )
        es.indices.delete.assert_awaited_once_with(index="logs-*")

    @mock.patch("elasticsearch.Elasticsearch")
    @pytest.mark.asyncio
    async def test_deletes_only_existing_index_templates(self, es):
        es.indices.get_template = mock.AsyncMock(side_effect=[False, True])
        es.indices.delete_template = mock.AsyncMock()
        es.indices.delete = mock.AsyncMock()

        r = runner.DeleteIndexTemplate()

        params = {
            "templates": [
                ("templateA", False, None),
                # will not accidentally delete all indices
                ("templateB", True, ""),
            ],
            "request-params": {"timeout": 60},
            "only-if-exists": True,
        }
        result = await r(es, params)

        # 2 times delete index template, one time delete matching indices
        assert result == {
            "weight": 1,
            "unit": "ops",
            "success": True,
        }

        es.indices.delete_template.assert_awaited_once_with(name="templateB", params=params["request-params"])
        # not called because the matching index is empty.
        assert es.indices.delete.await_count == 0

    @mock.patch("elasticsearch.Elasticsearch")
    @pytest.mark.asyncio
    async def test_param_templates_mandatory(self, es):
        es.indices.delete_template = mock.AsyncMock()
        r = runner.DeleteIndexTemplate()

        params = {}
        with pytest.raises(
            exceptions.DataError,
            match="Parameter source for operation 'delete-index-template' did not provide the mandatory parameter "
            "'templates'. Add it to your parameter source and try again.",
        ):
            await r(es, params)

        assert es.indices.delete_template.await_count == 0


class TestCreateComponentTemplateRunner:
    @mock.patch("elasticsearch.Elasticsearch")
    @pytest.mark.asyncio
    async def test_create_index_templates(self, es):
        es.cluster.put_component_template = mock.AsyncMock()
        r = runner.CreateComponentTemplate()
        params = {
            "templates": [
                ("templateA", {"template": {"mappings": {"properties": {"@timestamp": {"type": "date"}}}}}),
                ("templateB", {"template": {"settings": {"index.number_of_shards": 1, "index.number_of_replicas": 1}}}),
            ],
            "request-params": {"timeout": 50, "create": "true"},
        }

        result = await r(es, params)
        assert result == {
            "weight": 2,
            "unit": "ops",
            "success": True,
        }
        es.cluster.put_component_template.assert_has_awaits(
            [
                mock.call(
                    name="templateA",
                    body={"template": {"mappings": {"properties": {"@timestamp": {"type": "date"}}}}},
                    params=params["request-params"],
                ),
                mock.call(
                    name="templateB",
                    body={"template": {"settings": {"index.number_of_shards": 1, "index.number_of_replicas": 1}}},
                    params=params["request-params"],
                ),
            ]
        )

    @mock.patch("elasticsearch.Elasticsearch")
    @pytest.mark.asyncio
    async def test_param_templates_mandatory(self, es):
        es.cluster.put_component_template = mock.AsyncMock()

        r = runner.CreateComponentTemplate()

        params = {}
        with pytest.raises(
            exceptions.DataError,
            match="Parameter source for operation 'create-component-template' did not provide the mandatory parameter "
            "'templates'. Add it to your parameter source and try again.",
        ):
            await r(es, params)

        assert es.cluster.put_component_template.await_count == 0


class TestDeleteComponentTemplateRunner:
    @mock.patch("elasticsearch.Elasticsearch")
    @pytest.mark.asyncio
    async def test_deletes_all_index_templates(self, es):
        es.cluster.delete_component_template = mock.AsyncMock()

        r = runner.DeleteComponentTemplate()

        params = {
            "templates": [
                "templateA",
                "templateB",
            ],
            "request-params": {"timeout": 60},
            "only-if-exists": False,
        }
        result = await r(es, params)
        assert result == {
            "weight": 2,
            "unit": "ops",
            "success": True,
        }

        es.cluster.delete_component_template.assert_has_awaits(
            [
                mock.call(name="templateA", params=params["request-params"], ignore=[404]),
                mock.call(name="templateB", params=params["request-params"], ignore=[404]),
            ]
        )

    @mock.patch("elasticsearch.Elasticsearch")
    @pytest.mark.asyncio
    async def test_deletes_only_existing_index_templates(self, es):
<<<<<<< HEAD
        es.cluster.exists_component_template = mock.AsyncMock(side_effect=[False, True])
=======
        es.cluster.get_component_template = mock.AsyncMock(side_effect=[{"status": 404}, {"status": 200}])
>>>>>>> 70393ab1
        es.cluster.delete_component_template = mock.AsyncMock()

        r = runner.DeleteComponentTemplate()

        params = {
            "templates": [
                "templateA",
                "templateB",
            ],
            "request-params": {"timeout": 60},
            "only-if-exists": True,
        }
        result = await r(es, params)

        assert result == {
            "weight": 1,
            "unit": "ops",
            "success": True,
        }

        es.cluster.delete_component_template.assert_awaited_once_with(name="templateB", params=params["request-params"])

    @mock.patch("elasticsearch.Elasticsearch")
    @pytest.mark.asyncio
    async def test_param_templates_mandatory(self, es):
        es.indices.delete_template = mock.AsyncMock()
        r = runner.DeleteComponentTemplate()

        params = {}
        with pytest.raises(
            exceptions.DataError,
            match="Parameter source for operation 'delete-component-template' did not provide the mandatory parameter "
            "'templates'. Add it to your parameter source and try again.",
        ):
            await r(es, params)

        assert es.indices.delete_template.await_count == 0


class TestCreateComposableTemplateRunner:
    @mock.patch("elasticsearch.Elasticsearch")
    @pytest.mark.asyncio
    async def test_create_index_templates(self, es):
        es.indices.put_index_template = mock.AsyncMock()
        r = runner.CreateComposableTemplate()
        params = {
            "templates": [
                (
                    "templateA",
                    {
                        "index_patterns": ["logs-*"],
                        "template": {"settings": {"index.number_of_shards": 3}},
                        "composed_of": ["ct1", "ct2"],
                    },
                ),
                (
                    "templateB",
                    {
                        "index_patterns": ["metrics-*"],
                        "template": {"settings": {"index.number_of_shards": 2}},
                        "composed_of": ["ct3", "ct4"],
                    },
                ),
            ],
            "request-params": {"timeout": 50},
        }

        result = await r(es, params)
        assert result == {
            "weight": 2,
            "unit": "ops",
            "success": True,
        }
        es.indices.put_index_template.assert_has_awaits(
            [
                mock.call(
                    name="templateA",
                    body={
                        "index_patterns": ["logs-*"],
                        "template": {
                            "settings": {
                                "index.number_of_shards": 3,
                            },
                        },
                        "composed_of": ["ct1", "ct2"],
                    },
                    params=params["request-params"],
                ),
                mock.call(
                    name="templateB",
                    body={
                        "index_patterns": ["metrics-*"],
                        "template": {
                            "settings": {
                                "index.number_of_shards": 2,
                            },
                        },
                        "composed_of": ["ct3", "ct4"],
                    },
                    params=params["request-params"],
                ),
            ]
        )

    @mock.patch("elasticsearch.Elasticsearch")
    @pytest.mark.asyncio
    async def test_param_templates_mandatory(self, es):
        es.indices.put_index_template = mock.AsyncMock()

        r = runner.CreateComposableTemplate()

        params = {}
        with pytest.raises(
            exceptions.DataError,
            match="Parameter source for operation 'create-composable-template' did not provide the mandatory parameter "
            "'templates'. Add it to your parameter source and try again.",
        ):
            await r(es, params)

        assert es.indices.put_index_template.await_count == 0


class TestDeleteComposableTemplateRunner:
    @mock.patch("elasticsearch.Elasticsearch")
    @pytest.mark.asyncio
    async def test_deletes_all_index_templates(self, es):
        es.indices.delete_index_template = mock.AsyncMock()
        es.indices.delete = mock.AsyncMock()

        r = runner.DeleteComposableTemplate()

        params = {
            "templates": [
                ("templateA", False, None),
                ("templateB", True, "logs-*"),
            ],
            "request-params": {"timeout": 60},
            "only-if-exists": False,
        }
        result = await r(es, params)

        # 2 times delete index template, one time delete matching indices
        assert result == {
            "weight": 3,
            "unit": "ops",
            "success": True,
        }

        es.indices.delete_index_template.assert_has_awaits(
            [
                mock.call(name="templateA", params=params["request-params"], ignore=[404]),
                mock.call(name="templateB", params=params["request-params"], ignore=[404]),
            ]
        )
        es.indices.delete.assert_awaited_once_with(index="logs-*")

    @mock.patch("elasticsearch.Elasticsearch")
    @pytest.mark.asyncio
    async def test_deletes_only_existing_index_templates(self, es):
        es.indices.get_index_template = mock.AsyncMock(side_effect=[{"status": 404}, {"status": 200}])
        es.indices.delete_index_template = mock.AsyncMock()

        r = runner.DeleteComposableTemplate()

        params = {
            "templates": [
                ("templateA", False, None),
                # will not accidentally delete all indices
                ("templateB", True, ""),
            ],
            "request-params": {"timeout": 60},
            "only-if-exists": True,
        }
        result = await r(es, params)

        # 2 times delete index template, one time delete matching indices
        assert result == {
            "weight": 1,
            "unit": "ops",
            "success": True,
        }

        es.indices.delete_index_template.assert_awaited_once_with(name="templateB", params=params["request-params"])
        # not called because the matching index is empty.
        assert es.indices.delete.call_count == 0

    @mock.patch("elasticsearch.Elasticsearch")
    @pytest.mark.asyncio
    async def test_param_templates_mandatory(self, es):
        r = runner.DeleteComposableTemplate()

        params = {}
        with pytest.raises(
            exceptions.DataError,
            match="Parameter source for operation 'delete-composable-template' did not provide the mandatory parameter "
            "'templates'. Add it to your parameter source and try again.",
        ):
            await r(es, params)

        assert es.indices.delete_index_template.call_count == 0


class TestCreateMlDatafeed:
    @mock.patch("elasticsearch.Elasticsearch")
    @pytest.mark.asyncio
    async def test_create_ml_datafeed(self, es):
        es.ml.put_datafeed = mock.AsyncMock()

        params = {"datafeed-id": "some-data-feed", "body": {"job_id": "total-requests", "indices": ["server-metrics"]}}

        r = runner.CreateMlDatafeed()
        await r(es, params)

        es.ml.put_datafeed.assert_awaited_once_with(datafeed_id=params["datafeed-id"], body=params["body"])

    @mock.patch("elasticsearch.Elasticsearch")
    @pytest.mark.asyncio
    async def test_create_ml_datafeed_fallback(self, es):
<<<<<<< HEAD
        error_meta = elastic_transport.ApiResponseMeta(status=400, http_version="1.1", headers=None, duration=0, node=None)
        es.ml.put_datafeed = mock.AsyncMock(side_effect=elasticsearch.BadRequestError(message=400, meta=error_meta, body="Bad Request"))
=======
        es.ml.put_datafeed = mock.AsyncMock(side_effect=elasticsearch.TransportError(400, "Bad Request"))
>>>>>>> 70393ab1
        es.perform_request = mock.AsyncMock()
        datafeed_id = "some-data-feed"
        body = {"job_id": "total-requests", "indices": ["server-metrics"]}
        params = {"datafeed-id": datafeed_id, "body": body}

        r = runner.CreateMlDatafeed()
        await r(es, params)

        es.perform_request.assert_awaited_once_with(method="PUT", path=f"/_xpack/ml/datafeeds/{datafeed_id}", body=body)


class TestDeleteMlDatafeed:
    @mock.patch("elasticsearch.Elasticsearch")
    @pytest.mark.asyncio
    async def test_delete_ml_datafeed(self, es):
        es.ml.delete_datafeed = mock.AsyncMock()

        datafeed_id = "some-data-feed"
        params = {"datafeed-id": datafeed_id}

        r = runner.DeleteMlDatafeed()
        await r(es, params)

        es.ml.delete_datafeed.assert_awaited_once_with(datafeed_id=datafeed_id, force=False, ignore=[404])

    @mock.patch("elasticsearch.Elasticsearch")
    @pytest.mark.asyncio
    async def test_delete_ml_datafeed_fallback(self, es):
<<<<<<< HEAD
        error_meta = elastic_transport.ApiResponseMeta(status=400, http_version="1.1", headers=None, duration=0, node=None)
        es.ml.delete_datafeed = mock.AsyncMock(side_effect=elasticsearch.BadRequestError(message=400, meta=error_meta, body="Bad Request"))
=======
        es.ml.delete_datafeed = mock.AsyncMock(side_effect=elasticsearch.TransportError(400, "Bad Request"))
>>>>>>> 70393ab1

        es.perform_request = mock.AsyncMock()
        datafeed_id = "some-data-feed"
        params = {
            "datafeed-id": datafeed_id,
        }

        r = runner.DeleteMlDatafeed()
        await r(es, params)

        es.perform_request.assert_awaited_once_with(
            method="DELETE", path=f"/_xpack/ml/datafeeds/{datafeed_id}", params={"force": "false", "ignore": 404}
        )


class TestStartMlDatafeed:
    @mock.patch("elasticsearch.Elasticsearch")
    @pytest.mark.asyncio
    async def test_start_ml_datafeed_with_body(self, es):
        es.ml.start_datafeed = mock.AsyncMock()
        params = {"datafeed-id": "some-data-feed", "body": {"end": "now"}}

        r = runner.StartMlDatafeed()
        await r(es, params)

        es.ml.start_datafeed.assert_awaited_once_with(
            datafeed_id=params["datafeed-id"], body=params["body"], start=None, end=None, timeout=None
        )

    @mock.patch("elasticsearch.Elasticsearch")
    @pytest.mark.asyncio
    async def test_start_ml_datafeed_with_body_fallback(self, es):
<<<<<<< HEAD
        error_meta = elastic_transport.ApiResponseMeta(status=400, http_version="1.1", headers=None, duration=0, node=None)
        es.ml.start_datafeed = mock.AsyncMock(side_effect=elasticsearch.BadRequestError(message=400, meta=error_meta, body="Bad Request"))
=======
        es.ml.start_datafeed = mock.AsyncMock(side_effect=elasticsearch.TransportError(400, "Bad Request"))
>>>>>>> 70393ab1
        es.perform_request = mock.AsyncMock()
        body = {"end": "now"}
        params = {"datafeed-id": "some-data-feed", "body": body}

        r = runner.StartMlDatafeed()
        await r(es, params)

        es.perform_request.assert_awaited_once_with(method="POST", path=f"/_xpack/ml/datafeeds/{params['datafeed-id']}/_start", body=body)

    @mock.patch("elasticsearch.Elasticsearch")
    @pytest.mark.asyncio
    async def test_start_ml_datafeed_with_params(self, es):
        es.ml.start_datafeed = mock.AsyncMock()
        params = {
            "datafeed-id": "some-data-feed",
            "start": "2017-01-01T01:00:00Z",
            "end": "now",
            "timeout": "10s",
        }

        r = runner.StartMlDatafeed()
        await r(es, params)

        es.ml.start_datafeed.assert_awaited_once_with(
            datafeed_id=params["datafeed-id"], body=None, start=params["start"], end=params["end"], timeout=params["timeout"]
        )


class TestStopMlDatafeed:
    @mock.patch("elasticsearch.Elasticsearch")
    @pytest.mark.asyncio
    async def test_stop_ml_datafeed(self, es):
        es.ml.stop_datafeed = mock.AsyncMock()
        params = {
            "datafeed-id": "some-data-feed",
            "force": random.choice([False, True]),
            "timeout": "5s",
        }

        r = runner.StopMlDatafeed()
        await r(es, params)

        es.ml.stop_datafeed.assert_awaited_once_with(datafeed_id=params["datafeed-id"], force=params["force"], timeout=params["timeout"])

    @mock.patch("elasticsearch.Elasticsearch")
    @pytest.mark.asyncio
    async def test_stop_ml_datafeed_fallback(self, es):
<<<<<<< HEAD
        error_meta = elastic_transport.ApiResponseMeta(status=400, http_version="1.1", headers=None, duration=0, node=None)
        es.ml.stop_datafeed = mock.AsyncMock(side_effect=elasticsearch.BadRequestError(message=400, meta=error_meta, body="Bad Request"))
=======
        es.ml.stop_datafeed = mock.AsyncMock(side_effect=elasticsearch.TransportError(400, "Bad Request"))
>>>>>>> 70393ab1
        es.perform_request = mock.AsyncMock()

        params = {
            "datafeed-id": "some-data-feed",
            "force": random.choice([False, True]),
            "timeout": "5s",
        }

        r = runner.StopMlDatafeed()
        await r(es, params)

        es.perform_request.assert_awaited_once_with(
            method="POST",
            path=f"/_xpack/ml/datafeeds/{params['datafeed-id']}/_stop",
            params={"force": str(params["force"]).lower(), "timeout": params["timeout"]},
        )


class TestCreateMlJob:
    @mock.patch("elasticsearch.Elasticsearch")
    @pytest.mark.asyncio
    async def test_create_ml_job(self, es):
        es.ml.put_job = mock.AsyncMock()

        params = {
            "job-id": "an-ml-job",
            "body": {
                "description": "Total sum of requests",
                "analysis_config": {
                    "bucket_span": "10m",
                    "detectors": [
                        {
                            "detector_description": "Sum of total",
                            "function": "sum",
                            "field_name": "total",
                        },
                    ],
                },
                "data_description": {"time_field": "timestamp", "time_format": "epoch_ms"},
            },
        }

        r = runner.CreateMlJob()
        await r(es, params)

        es.ml.put_job.assert_awaited_once_with(job_id=params["job-id"], body=params["body"])

    @mock.patch("elasticsearch.Elasticsearch")
    @pytest.mark.asyncio
    async def test_create_ml_job_fallback(self, es):
<<<<<<< HEAD
        error_meta = elastic_transport.ApiResponseMeta(status=400, http_version="1.1", headers=None, duration=0, node=None)
        es.ml.put_job = mock.AsyncMock(side_effect=elasticsearch.BadRequestError(message=400, meta=error_meta, body="Bad Request"))
=======
        es.ml.put_job = mock.AsyncMock(side_effect=elasticsearch.TransportError(400, "Bad Request"))
>>>>>>> 70393ab1
        es.perform_request = mock.AsyncMock()

        body = {
            "description": "Total sum of requests",
            "analysis_config": {
                "bucket_span": "10m",
                "detectors": [
                    {
                        "detector_description": "Sum of total",
                        "function": "sum",
                        "field_name": "total",
                    },
                ],
            },
            "data_description": {"time_field": "timestamp", "time_format": "epoch_ms"},
        }
        params = {"job-id": "an-ml-job", "body": body}

        r = runner.CreateMlJob()
        await r(es, params)

        es.perform_request.assert_awaited_once_with(method="PUT", path=f"/_xpack/ml/anomaly_detectors/{params['job-id']}", body=body)


class TestDeleteMlJob:
    @mock.patch("elasticsearch.Elasticsearch")
    @pytest.mark.asyncio
    async def test_delete_ml_job(self, es):
        es.ml.delete_job = mock.AsyncMock()

        job_id = "an-ml-job"
        params = {"job-id": job_id}

        r = runner.DeleteMlJob()
        await r(es, params)

        es.ml.delete_job.assert_awaited_once_with(job_id=job_id, force=False, ignore=[404])

    @mock.patch("elasticsearch.Elasticsearch")
    @pytest.mark.asyncio
    async def test_delete_ml_job_fallback(self, es):
<<<<<<< HEAD
        error_meta = elastic_transport.ApiResponseMeta(status=400, http_version="1.1", headers=None, duration=0, node=None)
        es.ml.delete_job = mock.AsyncMock(side_effect=elasticsearch.BadRequestError(message=400, meta=error_meta, body="Bad Request"))
=======
        es.ml.delete_job = mock.AsyncMock(side_effect=elasticsearch.TransportError(400, "Bad Request"))
>>>>>>> 70393ab1
        es.perform_request = mock.AsyncMock()

        job_id = "an-ml-job"
        params = {"job-id": job_id}

        r = runner.DeleteMlJob()
        await r(es, params)

        es.perform_request.assert_awaited_once_with(
            method="DELETE", path=f"/_xpack/ml/anomaly_detectors/{params['job-id']}", params={"force": "false", "ignore": 404}
        )


class TestOpenMlJob:
    @mock.patch("elasticsearch.Elasticsearch")
    @pytest.mark.asyncio
    async def test_open_ml_job(self, es):
        es.ml.open_job = mock.AsyncMock()

        job_id = "an-ml-job"
        params = {"job-id": job_id}

        r = runner.OpenMlJob()
        await r(es, params)

        es.ml.open_job.assert_awaited_once_with(job_id=job_id)

    @mock.patch("elasticsearch.Elasticsearch")
    @pytest.mark.asyncio
    async def test_open_ml_job_fallback(self, es):
<<<<<<< HEAD
        error_meta = elastic_transport.ApiResponseMeta(status=400, http_version="1.1", headers=None, duration=0, node=None)
        es.ml.open_job = mock.AsyncMock(side_effect=elasticsearch.BadRequestError(message=400, meta=error_meta, body="Bad Request"))
=======
        es.ml.open_job = mock.AsyncMock(side_effect=elasticsearch.TransportError(400, "Bad Request"))
>>>>>>> 70393ab1
        es.perform_request = mock.AsyncMock()

        job_id = "an-ml-job"
        params = {"job-id": job_id}

        r = runner.OpenMlJob()
        await r(es, params)

        es.perform_request.assert_awaited_once_with(method="POST", path=f"/_xpack/ml/anomaly_detectors/{params['job-id']}/_open")


class TestCloseMlJob:
    @mock.patch("elasticsearch.Elasticsearch")
    @pytest.mark.asyncio
    async def test_close_ml_job(self, es):
        es.ml.close_job = mock.AsyncMock()
        params = {
            "job-id": "an-ml-job",
            "force": random.choice([False, True]),
            "timeout": "5s",
        }

        r = runner.CloseMlJob()
        await r(es, params)

        es.ml.close_job.assert_awaited_once_with(job_id=params["job-id"], force=params["force"], timeout=params["timeout"])

    @mock.patch("elasticsearch.Elasticsearch")
    @pytest.mark.asyncio
    async def test_close_ml_job_fallback(self, es):
<<<<<<< HEAD
        error_meta = elastic_transport.ApiResponseMeta(status=400, http_version="1.1", headers=None, duration=0, node=None)
        es.ml.close_job = mock.AsyncMock(side_effect=elasticsearch.BadRequestError(message=400, meta=error_meta, body="Bad Request"))
=======
        es.ml.close_job = mock.AsyncMock(side_effect=elasticsearch.TransportError(400, "Bad Request"))
>>>>>>> 70393ab1
        es.perform_request = mock.AsyncMock()

        params = {
            "job-id": "an-ml-job",
            "force": random.choice([False, True]),
            "timeout": "5s",
        }

        r = runner.CloseMlJob()
        await r(es, params)

        es.perform_request.assert_awaited_once_with(
            method="POST",
            path=f"/_xpack/ml/anomaly_detectors/{params['job-id']}/_close",
            params={"force": str(params["force"]).lower(), "timeout": params["timeout"]},
        )


class TestRawRequestRunner:
    @mock.patch("elasticsearch.Elasticsearch")
    @pytest.mark.asyncio
    async def test_raises_missing_slash(self, es):
        es.perform_request = mock.AsyncMock()
        r = runner.RawRequest()

        params = {"path": "_cat/count"}

        with mock.patch.object(r.logger, "error") as mocked_error_logger:
            with pytest.raises(exceptions.RallyAssertionError) as exc:
                await r(es, params)
                assert exc.value.args[0] == "RawRequest [_cat/count] failed. Path parameter must begin with a '/'."
            mocked_error_logger.assert_has_calls(
                [mock.call("RawRequest failed. Path parameter: [%s] must begin with a '/'.", params["path"])]
            )

    @mock.patch("elasticsearch.Elasticsearch")
    @pytest.mark.asyncio
    async def test_issue_request_with_defaults(self, es):
        es.perform_request = mock.AsyncMock()
        r = runner.RawRequest()

        params = {"path": "/_cat/count"}
        await r(es, params)

        es.perform_request.assert_called_once_with(method="GET", path="/_cat/count", headers=None, body=None, params={})

    @mock.patch("elasticsearch.Elasticsearch")
    @pytest.mark.asyncio
    async def test_issue_delete_index(self, es):
        es.perform_request = mock.AsyncMock()
        r = runner.RawRequest()

        params = {
            "method": "DELETE",
            "path": "/twitter",
            "ignore": [400, 404],
            "request-params": {
                "pretty": "true",
            },
        }
        await r(es, params)

        es.perform_request.assert_called_once_with(
            method="DELETE", path="/twitter", headers=None, body=None, params={"ignore": [400, 404], "pretty": "true"}
        )

    @mock.patch("elasticsearch.Elasticsearch")
    @pytest.mark.asyncio
    async def test_issue_create_index(self, es):
        es.perform_request = mock.AsyncMock()
        r = runner.RawRequest()

        params = {
            "method": "POST",
            "path": "/twitter",
            "body": {
                "settings": {
                    "index": {
                        "number_of_replicas": 0,
                    },
                },
            },
        }
        await r(es, params)

        es.perform_request.assert_called_once_with(
            method="POST", path="/twitter", headers=None, body={"settings": {"index": {"number_of_replicas": 0}}}, params={}
        )

    @mock.patch("elasticsearch.Elasticsearch")
    @pytest.mark.asyncio
    async def test_issue_msearch(self, es):
        es.perform_request = mock.AsyncMock()
        r = runner.RawRequest()

        params = {
            "path": "/_msearch",
            "headers": {"Content-Type": "application/x-ndjson"},
            "body": [
                {"index": "test"},
                {"query": {"match_all": {}}, "from": 0, "size": 10},
                {"index": "test", "search_type": "dfs_query_then_fetch"},
                {"query": {"match_all": {}}},
            ],
        }
        await r(es, params)

        es.perform_request.assert_called_once_with(
            method="GET",
            path="/_msearch",
            headers={"Content-Type": "application/x-ndjson"},
            body=[
                {"index": "test"},
                {"query": {"match_all": {}}, "from": 0, "size": 10},
                {"index": "test", "search_type": "dfs_query_then_fetch"},
                {"query": {"match_all": {}}},
            ],
            params={},
        )

    @mock.patch("elasticsearch.Elasticsearch")
    @pytest.mark.asyncio
    async def test_raw_with_timeout_and_opaqueid(self, es):
        es.perform_request = mock.AsyncMock()
        r = runner.RawRequest()

        params = {
            "path": "/_msearch",
            "headers": {"Content-Type": "application/x-ndjson"},
            "request-timeout": 3.0,
            "opaque-id": "test-id1",
            "body": [
                {"index": "test"},
                {"query": {"match_all": {}}, "from": 0, "size": 10},
                {"index": "test", "search_type": "dfs_query_then_fetch"},
                {"query": {"match_all": {}}},
            ],
        }
        await r(es, params)

        es.perform_request.assert_called_once_with(
            method="GET",
            path="/_msearch",
            headers={"Content-Type": "application/x-ndjson", "x-opaque-id": "test-id1"},
            body=[
                {"index": "test"},
                {"query": {"match_all": {}}, "from": 0, "size": 10},
                {"index": "test", "search_type": "dfs_query_then_fetch"},
                {"query": {"match_all": {}}},
            ],
            params={"request_timeout": 3.0},
        )


class TestSleep:
    @mock.patch("elasticsearch.Elasticsearch")
    # To avoid real sleeps in unit tests
    @mock.patch("asyncio.sleep")
    @pytest.mark.asyncio
    async def test_missing_parameter(self, sleep, es):
        r = runner.Sleep()
        with pytest.raises(
            exceptions.DataError,
            match="Parameter source for operation 'sleep' did not provide the mandatory parameter "
            "'duration'. Add it to your parameter source and try again.",
        ):
            await r(es, params={})

        assert es.call_count == 0
        assert es.on_request_start.call_count == 1
        assert es.on_request_end.call_count == 1
        assert sleep.call_count == 0

    @mock.patch("elasticsearch.Elasticsearch")
    # To avoid real sleeps in unit tests
    @mock.patch("asyncio.sleep")
    @pytest.mark.asyncio
    async def test_sleep(self, sleep, es):
        r = runner.Sleep()
        await r(es, params={"duration": 4.3})

        assert es.call_count == 0
        assert es.on_request_start.call_count == 1
        assert es.on_request_end.call_count == 1
        sleep.assert_called_once_with(4.3)


class TestDeleteSnapshotRepository:
    @mock.patch("elasticsearch.Elasticsearch")
    @pytest.mark.asyncio
    async def test_delete_snapshot_repository(self, es):
        es.snapshot.delete_repository = mock.AsyncMock()
        params = {"repository": "backups"}

        r = runner.DeleteSnapshotRepository()
        await r(es, params)

        es.snapshot.delete_repository.assert_called_once_with(repository="backups")


class TestCreateSnapshotRepository:
    @mock.patch("elasticsearch.Elasticsearch")
    @pytest.mark.asyncio
    async def test_create_snapshot_repository(self, es):
        es.snapshot.create_repository = mock.AsyncMock()
        params = {
            "repository": "backups",
            "body": {
                "type": "fs",
                "settings": {
                    "location": "/var/backups",
                },
            },
        }

        r = runner.CreateSnapshotRepository()
        await r(es, params)

        es.snapshot.create_repository.assert_called_once_with(
            repository="backups", body={"type": "fs", "settings": {"location": "/var/backups"}}, params={}
        )


class TestCreateSnapshot:
    @mock.patch("elasticsearch.Elasticsearch")
    @pytest.mark.asyncio
    async def test_create_snapshot_no_wait(self, es):
        es.snapshot.create = mock.AsyncMock(return_value={})

        params = {
            "repository": "backups",
            "snapshot": "snapshot-001",
            "body": {"indices": "logs-*"},
            "wait-for-completion": False,
            "request-params": {"request_timeout": 7200},
        }

        r = runner.CreateSnapshot()
        await r(es, params)

        es.snapshot.create.assert_awaited_once_with(
            repository="backups",
            snapshot="snapshot-001",
            body={"indices": "logs-*"},
            params={"request_timeout": 7200},
            wait_for_completion=False,
        )

    @mock.patch("elasticsearch.Elasticsearch")
    @pytest.mark.asyncio
    async def test_create_snapshot_wait_for_completion(self, es):
        es.snapshot.create = mock.AsyncMock(
            return_value={
                "snapshot": {
                    "snapshot": "snapshot-001",
                    "uuid": "wjt6zFEIRua_-jutT5vrAw",
                    "version_id": 7070099,
                    "version": "7.7.0",
                    "indices": ["logs-2020-01-01"],
                    "include_global_state": False,
                    "state": "SUCCESS",
                    "start_time": "2020-06-10T07:38:53.811Z",
                    "start_time_in_millis": 1591774733811,
                    "end_time": "2020-06-10T07:38:55.015Z",
                    "end_time_in_millis": 1591774735015,
                    "duration_in_millis": 1204,
                    "failures": [],
                    "shards": {"total": 5, "failed": 0, "successful": 5},
                }
            }
        )

        params = {
            "repository": "backups",
            "snapshot": "snapshot-001",
            "body": {"indices": "logs-*"},
            "wait-for-completion": True,
            "request-params": {"request_timeout": 7200},
        }

        r = runner.CreateSnapshot()
        await r(es, params)

        es.snapshot.create.assert_awaited_once_with(
            repository="backups",
            snapshot="snapshot-001",
            body={"indices": "logs-*"},
            params={"request_timeout": 7200},
            wait_for_completion=True,
        )


class TestWaitForSnapshotCreate:
    @mock.patch("elasticsearch.Elasticsearch")
    @pytest.mark.asyncio
    async def test_wait_for_snapshot_create_entire_lifecycle(self, es):
        es.snapshot.get = mock.AsyncMock(
            side_effect=[
                # target snapshot running
                {"snapshots": [{"snapshot": "restore_speed_snapshot"}]},
                # different snapshot running
                {"snapshots": [{"snapshot": "different_snapshot"}]},
                {},
                {},
            ]
        )
        es.snapshot.status = mock.AsyncMock(
            side_effect=[
                # empty response
                {},
                # active snapshot
                {
                    "snapshots": [
                        {
                            "snapshot": "restore_speed_snapshot",
                            "repository": "restore_speed",
                            "uuid": "92efRcQxRCCwJuuC2lb-Ow",
                            "state": "STARTED",
                            "include_global_state": True,
                            "shards_stats": {
                                "initializing": 0,
                                "started": 10,
                                "finalizing": 0,
                                "done": 3,
                                "failed": 0,
                                "total": 13,
                            },
                            "stats": {
                                "incremental": {
                                    "file_count": 222,
                                    "size_in_bytes": 243468220144,
                                },
                                "processed": {
                                    "file_count": 18,
                                    "size_in_bytes": 82839346,
                                },
                                "total": {
                                    "file_count": 222,
                                    "size_in_bytes": 243468220144,
                                },
                                "start_time_in_millis": 1597319858606,
                                "time_in_millis": 6606,
                            },
                            "indices": {
                                # skipping content as we don"t parse this
                            },
                        }
                    ]
                },
                # completed
                {
                    "snapshots": [
                        {
                            "snapshot": "restore_speed_snapshot",
                            "repository": "restore_speed",
                            "uuid": "6gDpGbxOTpWKIutWdpWCFw",
                            "state": "SUCCESS",
                            "include_global_state": True,
                            "shards_stats": {
                                "initializing": 0,
                                "started": 0,
                                "finalizing": 0,
                                "done": 13,
                                "failed": 0,
                                "total": 13,
                            },
                            "stats": {
                                "incremental": {
                                    "file_count": 204,
                                    "size_in_bytes": 243468188055,
                                },
                                "total": {
                                    "file_count": 204,
                                    "size_in_bytes": 243468188055,
                                },
                                "start_time_in_millis": 1597317564956,
                                "time_in_millis": 1113462,
                            },
                            "indices": {
                                # skipping content here as don"t parse this
                            },
                        }
                    ]
                },
            ]
        )

        basic_params = {
            "repository": "restore_speed",
            "snapshot": "restore_speed_snapshot",
            "completion-recheck-wait-period": 0,
        }

        r = runner.WaitForSnapshotCreate()
        result = await r(es, basic_params)

        es.snapshot.status.assert_awaited_with(repository="restore_speed", snapshot="restore_speed_snapshot", ignore_unavailable=True)
        es.snapshot.get.assert_awaited_with(repository="restore_speed", snapshot="_current", verbose=False)

        assert result == {
            "weight": 243468188055,
            "unit": "byte",
            "success": True,
            "duration": 1113462,
            "file_count": 204,
            "throughput": 218658731.10622546,
            "start_time_millis": 1597317564956,
            "stop_time_millis": 1597317564956 + 1113462,
        }

        assert es.snapshot.status.await_count == 3
        assert es.snapshot.get.await_count == 4

    @mock.patch("elasticsearch.Elasticsearch")
    @pytest.mark.asyncio
    async def test_wait_for_snapshot_create_immediate_success(self, es):
        es.snapshot.get = mock.AsyncMock(
            side_effect=[
                {},
            ]
        )
        es.snapshot.status = mock.AsyncMock(
            return_value={
                "snapshots": [
                    {
                        "snapshot": "snapshot-001",
                        "repository": "backups",
                        "uuid": "5uZiG1bhRri2DsBpZxj91A",
                        "state": "SUCCESS",
                        "include_global_state": False,
                        "stats": {
                            "total": {
                                "file_count": 70,
                                "size_in_bytes": 9399505,
                            },
                            "start_time_in_millis": 1591776481060,
                            "time_in_millis": 200,
                        },
                    }
                ]
            }
        )

        params = {
            "repository": "backups",
            "snapshot": "snapshot-001",
        }

        r = runner.WaitForSnapshotCreate()
        result = await r(es, params)

        assert result == {
            "weight": 9399505,
            "unit": "byte",
            "success": True,
            "duration": 200,
            "file_count": 70,
            "throughput": 46997525.0,
            "start_time_millis": 1591776481060,
            "stop_time_millis": 1591776481060 + 200,
        }

        es.snapshot.status.assert_awaited_once_with(repository="backups", snapshot="snapshot-001", ignore_unavailable=True)
        es.snapshot.get.assert_awaited_once_with(repository="backups", snapshot="_current", verbose=False)

    @mock.patch("elasticsearch.Elasticsearch")
    @pytest.mark.asyncio
    async def test_wait_for_snapshot_create_failure(self, es):
        es.snapshot.get = mock.AsyncMock(
            side_effect=[
                {},
            ]
        )
        snapshot_status = {
            "snapshots": [
                {
                    "snapshot": "snapshot-001",
                    "repository": "backups",
                    "state": "FAILED",
                    "include_global_state": False,
                },
            ]
        }
        es.snapshot.status = mock.AsyncMock(return_value=snapshot_status)

        params = {
            "repository": "backups",
            "snapshot": "snapshot-001",
        }

        r = runner.WaitForSnapshotCreate()

        with mock.patch.object(r.logger, "error") as mocked_error_logger:
            with pytest.raises(exceptions.RallyAssertionError) as exc:
                await r(es, params)
                assert exc.value.args[0] == "Snapshot [snapshot-001] failed. Please check logs."
            mocked_error_logger.assert_has_calls(
                [mock.call("Snapshot [%s] failed. Response:\n%s", "snapshot-001", json.dumps(snapshot_status, indent=2))]
            )


class TestWaitForCurrentSnapshotsCreate:
    @mock.patch("elasticsearch.Elasticsearch")
    @pytest.mark.asyncio
    async def test_wait_for_current_snapshots_create_before_8_3_0(self, es):
        es.info = mock.AsyncMock(
            return_value={
                "name": "es01",
                "cluster_name": "escluster",
                "cluster_uuid": "4BgOtWNiQ6-zap9zDW2Q1A",
                "version": {
                    "number": "7.17.3",
                    "build_flavor": "default",
                    "build_type": "tar",
                    "build_hash": "5ad023604c8d7416c9eb6c0eadb62b14e766caff",
                    "build_date": "2022-04-19T08:11:19.070913226Z",
                    "build_snapshot": False,
                    "lucene_version": "8.11.1",
                    "minimum_wire_compatibility_version": "6.8.0",
                    "minimum_index_compatibility_version": "6.0.0-beta1",
                },
                "tagline": "You Know, for Search",
            },
        )

        es.snapshot.get = mock.AsyncMock(
            side_effect=[
                {
                    "snapshots": [
                        {
                            "snapshot": "logging-test-0",
                            "uuid": "xVb4cPSKTfyIz-HcN9mQcg",
                            "repository": "many-shards",
                            "data_streams": [],
                            "state": "IN_PROGRESS",
                            "indices": ["a", "b", "c"],
                        },
                        {
                            "snapshot": "logging-test-1",
                            "uuid": "LEHRHopiTrqemFkGXQijHw",
                            "repository": "many-shards",
                            "data_streams": [],
                            "state": "IN_PROGRESS",
                            "indices": ["d", "e", "f"],
                        },
                        {
                            "snapshot": "logging-test-2",
                            "uuid": "9DJcMb5JQruddQbO3qzxSA",
                            "repository": "many-shards",
                            "data_streams": [],
                            "state": "IN_PROGRESS",
                            "indices": ["g", "h", "i"],
                        },
                        {
                            "snapshot": "logging-test-3",
                            "uuid": "5YmhlUBxRv6pQbswf4nsfw",
                            "repository": "many-shards",
                            "data_streams": [],
                            "state": "IN_PROGRESS",
                            "indices": ["j", "k", "l"],
                        },
                    ],
                    "total": 4,
                    "remaining": 0,
                },
                {"snapshots": [], "total": 0, "remaining": 0},
            ],
        )

        repository = "many-shards"
        task_params = {
            "repository": repository,
            "completion-recheck-wait-period": 0,
        }

        r = runner.WaitForCurrentSnapshotsCreate()
        result = await r(es, task_params)

        es.snapshot.get.assert_awaited_with(repository=repository, snapshot="_current", verbose=False)

        assert es.snapshot.get.await_count == 2

        assert result is None

    @mock.patch("elasticsearch.Elasticsearch")
    @pytest.mark.asyncio
    async def test_wait_for_current_snapshots_create_after_8_3_0(self, es):
        es.info = mock.AsyncMock(
            return_value={
                "name": "elasticsearch-0",
                "cluster_name": "rally-benchmark",
                "cluster_uuid": "rs5Gdzm6TISd-L4KZWVW4w",
                "version": {
                    "number": "8.4.0-SNAPSHOT",
                    "build_type": "tar",
                    "build_hash": "4e18993f55431f6d3890049c9fea4c6c8218f070",
                    "build_date": "2022-07-05T00:19:44.887353304Z",
                    "build_snapshot": True,
                    "lucene_version": "9.3.0",
                    "minimum_wire_compatibility_version": "7.17.0",
                    "minimum_index_compatibility_version": "7.0.0",
                },
                "tagline": "You Know, for Search",
            },
        )

        repository = "many-shards"
        task_params = {
            "repository": repository,
            "completion-recheck-wait-period": 0,
        }

        es.perform_request = mock.AsyncMock(
            side_effect=[
                {
                    "snapshots": [
                        {
                            "snapshot": "logging-test-0",
                            "uuid": "xVb4cPSKTfyIz-HcN9mQcg",
                            "repository": "many-shards",
                            "data_streams": [],
                            "state": "IN_PROGRESS",
                        },
                        {
                            "snapshot": "logging-test-1",
                            "uuid": "LEHRHopiTrqemFkGXQijHw",
                            "repository": "many-shards",
                            "data_streams": [],
                            "state": "IN_PROGRESS",
                        },
                        {
                            "snapshot": "logging-test-2",
                            "uuid": "9DJcMb5JQruddQbO3qzxSA",
                            "repository": "many-shards",
                            "data_streams": [],
                            "state": "IN_PROGRESS",
                        },
                        {
                            "snapshot": "logging-test-3",
                            "uuid": "5YmhlUBxRv6pQbswf4nsfw",
                            "repository": "many-shards",
                            "data_streams": [],
                            "state": "IN_PROGRESS",
                        },
                    ],
                    "total": 4,
                    "remaining": 0,
                },
                {"snapshots": [], "total": 0, "remaining": 0},
            ],
        )

        r = runner.WaitForCurrentSnapshotsCreate()
        result = await r(es, task_params)

        es.perform_request.assert_awaited_with(
            method="GET",
            path=f"_snapshot/{repository}/_current",
            headers={"Content-Type": "application/json"},
            params={"index_names": "false", "verbose": "false"},
        )

        assert es.perform_request.await_count == 2

        assert result is None


class TestRestoreSnapshot:
    @mock.patch("elasticsearch.Elasticsearch")
    @pytest.mark.asyncio
    async def test_restore_snapshot(self, es):
        es.snapshot.restore = mock.AsyncMock()

        params = {
            "repository": "backups",
            "snapshot": "snapshot-001",
            "wait-for-completion": True,
            "request-params": {"request_timeout": 7200},
        }

        r = runner.RestoreSnapshot()
        await r(es, params)

        es.snapshot.restore.assert_awaited_once_with(
            repository="backups", snapshot="snapshot-001", wait_for_completion=True, params={"request_timeout": 7200}
        )

    @mock.patch("elasticsearch.Elasticsearch")
    @pytest.mark.asyncio
    async def test_restore_snapshot_with_body(self, es):
        es.snapshot.restore = mock.AsyncMock()
        params = {
            "repository": "backups",
            "snapshot": "snapshot-001",
            "body": {
                "indices": "index1,index2",
                "include_global_state": False,
                "index_settings": {
                    "index.number_of_replicas": 0,
                },
            },
            "wait-for-completion": True,
            "request-params": {"request_timeout": 7200},
        }

        r = runner.RestoreSnapshot()
        await r(es, params)

        es.snapshot.restore.assert_awaited_once_with(
            repository="backups",
            snapshot="snapshot-001",
            body={
                "indices": "index1,index2",
                "include_global_state": False,
                "index_settings": {
                    "index.number_of_replicas": 0,
                },
            },
            wait_for_completion=True,
            params={"request_timeout": 7200},
        )


class TestIndicesRecovery:
    @mock.patch("elasticsearch.Elasticsearch")
    @pytest.mark.asyncio
    async def test_waits_for_ongoing_indices_recovery(self, es):
        # empty response
        es.indices.recovery = mock.AsyncMock(
            side_effect=[
                # recovery did not yet start
                {},
                # recovery about to be started
                {
                    "index1": {
                        "shards": [
                            {
                                "id": 0,
                                "type": "SNAPSHOT",
                                "stage": "INIT",
                                "primary": True,
                                "start_time_in_millis": 1393244159716,
                                "index": {
                                    "size": {
                                        "total": "75.4mb",
                                        "total_in_bytes": 79063092,
                                        "recovered": "0mb",
                                        "recovered_in_bytes": 0,
                                    }
                                },
                            },
                            {
                                "id": 1,
                                "type": "SNAPSHOT",
                                "stage": "DONE",
                                "primary": True,
                                "start_time_in_millis": 1393244155000,
                                "stop_time_in_millis": 1393244158000,
                                "index": {
                                    "size": {
                                        "total": "175.4mb",
                                        "total_in_bytes": 179063092,
                                        "recovered": "165.7mb",
                                        "recovered_in_bytes": 168891939,
                                    }
                                },
                            },
                        ]
                    }
                },
                # active recovery - one shard is not yet finished
                {
                    "index1": {
                        "shards": [
                            {
                                "id": 0,
                                "type": "SNAPSHOT",
                                "stage": "INDEX",
                                "primary": True,
                                "start_time_in_millis": 1393244159716,
                                "stop_time_in_millis": 0,
                                "index": {
                                    "size": {
                                        "total": "75.4mb",
                                        "total_in_bytes": 79063092,
                                        "recovered": "65.7mb",
                                        "recovered_in_bytes": 68891939,
                                    }
                                },
                            },
                            {
                                "id": 1,
                                "type": "SNAPSHOT",
                                "stage": "DONE",
                                "primary": True,
                                "start_time_in_millis": 1393244155000,
                                "stop_time_in_millis": 1393244158000,
                                "index": {
                                    "size": {
                                        "total": "175.4mb",
                                        "total_in_bytes": 179063092,
                                        "recovered": "165.7mb",
                                        "recovered_in_bytes": 168891939,
                                    }
                                },
                            },
                        ]
                    }
                },
                # completed
                {
                    "index1": {
                        "shards": [
                            {
                                "id": 0,
                                "type": "SNAPSHOT",
                                "stage": "DONE",
                                "primary": True,
                                "start_time_in_millis": 1393244159716,
                                "stop_time_in_millis": 1393244160000,
                                "index": {
                                    "size": {
                                        "total": "75.4mb",
                                        "total_in_bytes": 79063092,
                                        "recovered": "65.7mb",
                                        "recovered_in_bytes": 68891939,
                                    }
                                },
                            },
                            {
                                "id": 1,
                                "type": "SNAPSHOT",
                                "stage": "DONE",
                                "primary": True,
                                "start_time_in_millis": 1393244155000,
                                "stop_time_in_millis": 1393244158000,
                                "index": {
                                    "size": {
                                        "total": "175.4mb",
                                        "total_in_bytes": 179063092,
                                        "recovered": "165.7mb",
                                        "recovered_in_bytes": 168891939,
                                    }
                                },
                            },
                        ]
                    }
                },
            ]
        )

        r = runner.IndicesRecovery()

        result = await r(es, {"completion-recheck-wait-period": 0, "index": "index1"})

        # sum of both shards
        assert result == {
            "weight": 237783878,
            "unit": "byte",
            "success": True,
            # bytes recovered within these 5 seconds
            "throughput": 47556775.6,
            "start_time_millis": 1393244155000,
            "stop_time_millis": 1393244160000,
        }

        es.indices.recovery.assert_awaited_with(index="index1")
        # retries four times
        assert es.indices.recovery.await_count == 4


class TestShrinkIndex:
    @mock.patch("elasticsearch.Elasticsearch")
    # To avoid real sleeps in unit tests
    @mock.patch("asyncio.sleep")
    @pytest.mark.asyncio
    async def test_shrink_index_with_shrink_node(self, sleep, es):
        es.indices.get = mock.AsyncMock(return_value={"src": {}})
        # cluster health API
        es.cluster.health = mock.AsyncMock(return_value={"status": "green", "relocating_shards": 0})
        es.indices.put_settings = mock.AsyncMock()
        es.indices.shrink = mock.AsyncMock()

        r = runner.ShrinkIndex()
        params = {
            "source-index": "src",
            "target-index": "target",
            "target-body": {
                "settings": {
                    "index.number_of_replicas": 2,
                    "index.number_of_shards": 0,
                },
            },
            "shrink-node": "rally-node-0",
        }

        await r(es, params)

        es.indices.put_settings.assert_awaited_once_with(
            index="src",
            body={
                "settings": {
                    "index.routing.allocation.require._name": "rally-node-0",
                    "index.blocks.write": "true",
                },
            },
            preserve_existing=True,
        )

        es.cluster.health.assert_has_awaits(
            [
                mock.call(index="src", params={"wait_for_no_relocating_shards": "true"}),
                mock.call(index="target", params={"wait_for_no_relocating_shards": "true"}),
            ]
        )

        es.indices.shrink.assert_awaited_once_with(
            index="src",
            target="target",
            body={
                "settings": {
                    "index.number_of_replicas": 2,
                    "index.number_of_shards": 0,
                    "index.routing.allocation.require._name": None,
                    "index.blocks.write": None,
                }
            },
        )

    @mock.patch("elasticsearch.Elasticsearch")
    # To avoid real sleeps in unit tests
    @mock.patch("asyncio.sleep")
    @pytest.mark.asyncio
    async def test_shrink_index_derives_shrink_node(self, sleep, es):
        es.indices.get = mock.AsyncMock(return_value={"src": {}})
        # cluster health API
        es.cluster.health = mock.AsyncMock(return_value={"status": "green", "relocating_shards": 0})
        es.nodes.info = mock.AsyncMock(
            return_value={
                "_nodes": {"total": 3, "successful": 3, "failed": 0},
                "cluster_name": "elasticsearch",
                "nodes": {
                    "lsM0-tKnQqKEGVw-OZU5og": {"name": "node0", "roles": ["master", "data", "ingest"]},
                    "kxM0-tKnQqKEGVw-OZU5og": {"name": "node1", "roles": ["master"]},
                    "yyM0-tKnQqKEGVw-OZU5og": {"name": "node0", "roles": ["ingest"]},
                },
            }
        )
        es.indices.put_settings = mock.AsyncMock()
        es.indices.shrink = mock.AsyncMock()

        r = runner.ShrinkIndex()
        params = {
            "source-index": "src",
            "target-index": "target",
            "target-body": {"settings": {"index.number_of_replicas": 2, "index.number_of_shards": 0}},
        }

        await r(es, params)

        es.indices.put_settings.assert_awaited_once_with(
            index="src",
            body={
                "settings": {
                    # the only data node in the cluster was chosen
                    "index.routing.allocation.require._name": "node0",
                    "index.blocks.write": "true",
                }
            },
            preserve_existing=True,
        )

        es.cluster.health.assert_has_awaits(
            [
                mock.call(index="src", params={"wait_for_no_relocating_shards": "true"}),
                mock.call(index="target", params={"wait_for_no_relocating_shards": "true"}),
            ]
        )

        es.indices.shrink.assert_awaited_once_with(
            index="src",
            target="target",
            body={
                "settings": {
                    "index.number_of_replicas": 2,
                    "index.number_of_shards": 0,
                    "index.routing.allocation.require._name": None,
                    "index.blocks.write": None,
                }
            },
        )

    @mock.patch("elasticsearch.Elasticsearch")
    # To avoid real sleeps in unit tests
    @mock.patch("asyncio.sleep")
    @pytest.mark.asyncio
    async def test_shrink_index_pattern_with_shrink_node(self, sleep, es):
        es.indices.get = mock.AsyncMock(return_value={"src1": {}, "src2": {}, "src-2020": {}})
        # cluster health API
        es.cluster.health = mock.AsyncMock(return_value={"status": "green", "relocating_shards": 0})
        es.indices.put_settings = mock.AsyncMock()
        es.indices.shrink = mock.AsyncMock()

        r = runner.ShrinkIndex()
        params = {
            "source-index": "src*",
            "target-index": "target",
            "target-body": {"settings": {"index.number_of_replicas": 2, "index.number_of_shards": 0}},
            "shrink-node": "rally-node-0",
        }

        await r(es, params)

        es.indices.put_settings.assert_has_awaits(
            [
                mock.call(
                    index="src1",
                    body={"settings": {"index.routing.allocation.require._name": "rally-node-0", "index.blocks.write": "true"}},
                    preserve_existing=True,
                ),
                mock.call(
                    index="src2",
                    body={"settings": {"index.routing.allocation.require._name": "rally-node-0", "index.blocks.write": "true"}},
                    preserve_existing=True,
                ),
                mock.call(
                    index="src-2020",
                    body={"settings": {"index.routing.allocation.require._name": "rally-node-0", "index.blocks.write": "true"}},
                    preserve_existing=True,
                ),
            ]
        )

        es.cluster.health.assert_has_awaits(
            [
                mock.call(index="src1", params={"wait_for_no_relocating_shards": "true"}),
                mock.call(index="target1", params={"wait_for_no_relocating_shards": "true"}),
                mock.call(index="src2", params={"wait_for_no_relocating_shards": "true"}),
                mock.call(index="target2", params={"wait_for_no_relocating_shards": "true"}),
                mock.call(index="src-2020", params={"wait_for_no_relocating_shards": "true"}),
                mock.call(index="target-2020", params={"wait_for_no_relocating_shards": "true"}),
            ]
        )

        es.indices.shrink.assert_has_awaits(
            [
                mock.call(
                    index="src1",
                    target="target1",
                    body={
                        "settings": {
                            "index.number_of_replicas": 2,
                            "index.number_of_shards": 0,
                            "index.routing.allocation.require._name": None,
                            "index.blocks.write": None,
                        }
                    },
                ),
                mock.call(
                    index="src2",
                    target="target2",
                    body={
                        "settings": {
                            "index.number_of_replicas": 2,
                            "index.number_of_shards": 0,
                            "index.routing.allocation.require._name": None,
                            "index.blocks.write": None,
                        }
                    },
                ),
                mock.call(
                    index="src-2020",
                    target="target-2020",
                    body={
                        "settings": {
                            "index.number_of_replicas": 2,
                            "index.number_of_shards": 0,
                            "index.routing.allocation.require._name": None,
                            "index.blocks.write": None,
                        }
                    },
                ),
            ]
        )


class TestPutSettings:
    @mock.patch("elasticsearch.Elasticsearch")
    @pytest.mark.asyncio
    async def test_put_settings(self, es):
        es.cluster.put_settings = mock.AsyncMock()
        params = {"body": {"transient": {"indices.recovery.max_bytes_per_sec": "20mb"}}}

        r = runner.PutSettings()
        await r(es, params)

        es.cluster.put_settings.assert_awaited_once_with(body={"transient": {"indices.recovery.max_bytes_per_sec": "20mb"}})


class TestCreateTransform:
    @mock.patch("elasticsearch.Elasticsearch")
    @pytest.mark.asyncio
    async def test_create_transform(self, es):
        es.transform.put_transform = mock.AsyncMock()

        params = {
            "transform-id": "a-transform",
            "body": {
                "source": {"index": "source"},
                "pivot": {
                    "group_by": {"event_id": {"terms": {"field": "event_id"}}},
                    "aggregations": {"max_metric": {"max": {"field": "metric"}}},
                },
                "description": "an example transform",
                "dest": {"index": "dest"},
            },
            "defer-validation": random.choice([False, True]),
        }

        r = runner.CreateTransform()
        await r(es, params)

        es.transform.put_transform.assert_awaited_once_with(
            transform_id=params["transform-id"], body=params["body"], defer_validation=params["defer-validation"]
        )


class TestStartTransform:
    @mock.patch("elasticsearch.Elasticsearch")
    @pytest.mark.asyncio
    async def test_start_transform(self, es):
        es.transform.start_transform = mock.AsyncMock()

        transform_id = "a-transform"
        params = {"transform-id": transform_id, "timeout": "5s"}

        r = runner.StartTransform()
        await r(es, params)

        es.transform.start_transform.assert_awaited_once_with(transform_id=transform_id, timeout=params["timeout"])


class TestWaitForTransform:
    @mock.patch("elasticsearch.Elasticsearch")
    @pytest.mark.asyncio
    async def test_wait_for_transform(self, es):
        es.transform.stop_transform = mock.AsyncMock()
        transform_id = "a-transform"
        params = {
            "transform-id": transform_id,
            "force": random.choice([False, True]),
            "timeout": "5s",
            "wait-for-completion": random.choice([False, True]),
            "wait-for-checkpoint": random.choice([False, True]),
        }

        es.transform.get_transform_stats = mock.AsyncMock(
            return_value={
                "count": 1,
                "transforms": [
                    {
                        "id": "a-transform",
                        "state": "stopped",
                        "stats": {
                            "pages_processed": 1,
                            "documents_processed": 2,
                            "documents_indexed": 3,
                            "trigger_count": 4,
                            "index_time_in_ms": 5,
                            "index_total": 6,
                            "index_failures": 7,
                            "search_time_in_ms": 8,
                            "search_total": 9,
                            "search_failures": 10,
                            "processing_time_in_ms": 11,
                            "processing_total": 12,
                            "exponential_avg_checkpoint_duration_ms": 13.13,
                            "exponential_avg_documents_indexed": 14.14,
                            "exponential_avg_documents_processed": 15.15,
                        },
                        "checkpointing": {"last": {"checkpoint": 1, "timestamp_millis": 16}, "changes_last_detected_at": 16},
                    }
                ],
            }
        )

        r = runner.WaitForTransform()
        assert not r.completed
        assert r.percent_completed == 0.0

        result = await r(es, params)

        assert r.completed
        assert r.percent_completed == 1.0
        assert result.pop("throughput")
        assert result == {
            "weight": 2,
            "unit": "docs",
            "success": True,
            "transform-id": transform_id,
        }

        es.transform.stop_transform.assert_awaited_once_with(
            transform_id=transform_id,
            force=params["force"],
            timeout=params["timeout"],
            wait_for_completion=False,
            wait_for_checkpoint=params["wait-for-checkpoint"],
        )

    @mock.patch("elasticsearch.Elasticsearch")
    @pytest.mark.asyncio
    async def test_wait_for_transform_progress(self, es):
        es.transform.stop_transform = mock.AsyncMock()
        transform_id = "a-transform"
        params = {
            "transform-id": transform_id,
            "force": random.choice([False, True]),
            "timeout": "5s",
        }

        # return 4 times, simulating progress
        es.transform.get_transform_stats = mock.AsyncMock(
            side_effect=[
                {
                    "count": 1,
                    "transforms": [
                        {
                            "id": "a-transform",
                            "state": "indexing",
                            "stats": {
                                "pages_processed": 1,
                                "documents_processed": 10000,
                                "documents_indexed": 3,
                                "trigger_count": 4,
                                "index_time_in_ms": 200,
                                "index_total": 6,
                                "index_failures": 7,
                                "search_time_in_ms": 300,
                                "search_total": 9,
                                "search_failures": 10,
                                "processing_time_in_ms": 50,
                                "processing_total": 12,
                                "exponential_avg_checkpoint_duration_ms": 13.13,
                                "exponential_avg_documents_indexed": 14.14,
                                "exponential_avg_documents_processed": 15.15,
                            },
                            "checkpointing": {
                                "last": {},
                                "next": {"checkpoint": 1, "timestamp_millis": 16, "checkpoint_progress": {"percent_complete": 10.20}},
                                "changes_last_detected_at": 16,
                            },
                        }
                    ],
                },
                {
                    "count": 1,
                    "transforms": [
                        {
                            "id": "a-transform",
                            "state": "indexing",
                            "stats": {
                                "pages_processed": 2,
                                "documents_processed": 20000,
                                "documents_indexed": 3,
                                "trigger_count": 4,
                                "index_time_in_ms": 500,
                                "index_total": 6,
                                "index_failures": 7,
                                "search_time_in_ms": 1500,
                                "search_total": 9,
                                "search_failures": 10,
                                "processing_time_in_ms": 300,
                                "processing_total": 12,
                                "exponential_avg_checkpoint_duration_ms": 13.13,
                                "exponential_avg_documents_indexed": 14.14,
                                "exponential_avg_documents_processed": 15.15,
                            },
                            "checkpointing": {
                                "last": {},
                                "next": {"checkpoint": 1, "timestamp_millis": 16, "checkpoint_progress": {"percent_complete": 20.40}},
                                "changes_last_detected_at": 16,
                            },
                        }
                    ],
                },
                {
                    "count": 1,
                    "transforms": [
                        {
                            "id": "a-transform",
                            "state": "started",
                            "stats": {
                                "pages_processed": 1,
                                "documents_processed": 30000,
                                "documents_indexed": 3,
                                "trigger_count": 4,
                                "index_time_in_ms": 1000,
                                "index_total": 6,
                                "index_failures": 7,
                                "search_time_in_ms": 2000,
                                "search_total": 9,
                                "search_failures": 10,
                                "processing_time_in_ms": 600,
                                "processing_total": 12,
                                "exponential_avg_checkpoint_duration_ms": 13.13,
                                "exponential_avg_documents_indexed": 14.14,
                                "exponential_avg_documents_processed": 15.15,
                            },
                            "checkpointing": {
                                "last": {},
                                "next": {"checkpoint": 1, "timestamp_millis": 16, "checkpoint_progress": {"percent_complete": 30.60}},
                                "changes_last_detected_at": 16,
                            },
                        }
                    ],
                },
                {
                    "count": 1,
                    "transforms": [
                        {
                            "id": "a-transform",
                            "state": "stopped",
                            "stats": {
                                "pages_processed": 1,
                                "documents_processed": 60000,
                                "documents_indexed": 3,
                                "trigger_count": 4,
                                "index_time_in_ms": 1500,
                                "index_total": 6,
                                "index_failures": 7,
                                "search_time_in_ms": 3000,
                                "search_total": 9,
                                "search_failures": 10,
                                "processing_time_in_ms": 1000,
                                "processing_total": 12,
                                "exponential_avg_checkpoint_duration_ms": 13.13,
                                "exponential_avg_documents_indexed": 14.14,
                                "exponential_avg_documents_processed": 15.15,
                            },
                            "checkpointing": {"last": {"checkpoint": 1, "timestamp_millis": 16}, "changes_last_detected_at": 16},
                        }
                    ],
                },
            ]
        )

        r = runner.WaitForTransform()
        assert not r.completed
        assert r.percent_completed == 0.0

        total_calls = 0
        while not r.completed:
            result = await r(es, params)
            total_calls += 1
            if total_calls < 4:
                assert round(abs(r.percent_completed - (total_calls * 10.20) / 100.0), 7) == 0

        assert total_calls == 4
        assert r.completed
        assert r.percent_completed == 1.0
        assert result.pop("throughput")
        assert result == {
            "weight": 60_000,
            "unit": "docs",
            "success": True,
            "transform-id": "a-transform",
        }

        es.transform.stop_transform.assert_awaited_once_with(
            transform_id=transform_id, force=params["force"], timeout=params["timeout"], wait_for_completion=False, wait_for_checkpoint=True
        )


class TestDeleteTransform:
    @mock.patch("elasticsearch.Elasticsearch")
    @pytest.mark.asyncio
    async def test_delete_transform(self, es):
        es.transform.delete_transform = mock.AsyncMock()

        transform_id = "a-transform"
        params = {"transform-id": transform_id, "force": random.choice([False, True])}

        r = runner.DeleteTransform()
        await r(es, params)

        es.transform.delete_transform.assert_awaited_once_with(transform_id=transform_id, force=params["force"], ignore=[404])


class TestTransformStatsRunner:
    @mock.patch("elasticsearch.Elasticsearch")
    @pytest.mark.asyncio
    async def test_transform_stats_with_timeout_and_headers(self, es):
        es.transform.get_transform_stats = mock.AsyncMock(return_value={})
        transform_stats = runner.TransformStats()
        transform_id = "a-transform"
        result = await transform_stats(
            es,
            params={
                "transform-id": transform_id,
                "request-timeout": 3.0,
                "headers": {"header1": "value1"},
                "opaque-id": "test-id1",
            },
        )
        assert result == {
            "weight": 1,
            "unit": "ops",
            "success": True,
        }

        es.transform.get_transform_stats.assert_awaited_once_with(
            transform_id=transform_id,
            headers={"header1": "value1"},
            opaque_id="test-id1",
            request_timeout=3.0,
        )

    @mock.patch("elasticsearch.Elasticsearch")
    @pytest.mark.asyncio
    async def test_transform_stats_with_failed_condition(self, es):
        transform_id = "a-transform"
        es.transform.get_transform_stats = mock.AsyncMock(
            return_value={
                "count": 3,
                "transforms": [
                    {
                        "id": transform_id,
                        "state": "started",
                        "stats": {},
                        "checkpointing": {
                            "last": {},
                            "operations_behind": 10000,
                        },
                    }
                ],
            }
        )

        transform_stats = runner.TransformStats()

        result = await transform_stats(
            es,
            params={
                "transform-id": transform_id,
                "condition": {
                    "path": "checkpointing.operations_behind",
                    "expected-value": None,
                },
            },
        )
        assert result == {
            "weight": 1,
            "unit": "ops",
            "success": False,
            "condition": {
                "path": "checkpointing.operations_behind",
                "actual-value": "10000",
                "expected-value": None,
            },
        }
        es.transform.get_transform_stats.assert_awaited_once_with(transform_id=transform_id)

    @mock.patch("elasticsearch.Elasticsearch")
    @pytest.mark.asyncio
    async def test_transform_stats_with_successful_condition(self, es):
        transform_id = "a-transform"
        es.transform.get_transform_stats = mock.AsyncMock(
            return_value={
                "count": 3,
                "transforms": [
                    {
                        "id": transform_id,
                        "state": "started",
                        "stats": {},
                        "checkpointing": {
                            "last": {},
                        },
                    }
                ],
            }
        )

        transform_stats = runner.TransformStats()

        result = await transform_stats(
            es,
            params={
                "transform-id": transform_id,
                "condition": {
                    "path": "checkpointing.operations_behind",
                    "expected-value": None,
                },
            },
        )
        assert result == {
            "weight": 1,
            "unit": "ops",
            "success": True,
            "condition": {
                "path": "checkpointing.operations_behind",
                "actual-value": None,
                "expected-value": None,
            },
        }

        es.transform.get_transform_stats.assert_awaited_once_with(transform_id=transform_id)

    @mock.patch("elasticsearch.Elasticsearch")
    @pytest.mark.asyncio
    async def test_transform_stats_with_non_existing_path(self, es):
        transform_id = "a-transform"
        es.transform.get_transform_stats = mock.AsyncMock(
            return_value={
                "count": 3,
                "transforms": [
                    {
                        "id": transform_id,
                        "state": "started",
                        "stats": {},
                        "checkpointing": {
                            "last": {},
                        },
                    }
                ],
            }
        )

        transform_stats = runner.TransformStats()

        result = await transform_stats(
            es,
            params={
                "transform-id": transform_id,
                "condition": {
                    "path": "checkpointing.last.checkpoint",
                    "expected-value": 42,
                },
            },
        )
        assert result == {
            "weight": 1,
            "unit": "ops",
            "success": False,
            "condition": {
                "path": "checkpointing.last.checkpoint",
                "actual-value": None,
                "expected-value": "42",
            },
        }

        es.transform.get_transform_stats.assert_awaited_once_with(transform_id=transform_id)


class TestCreateIlmPolicyRunner:

    params = {
        "policy-name": "my-ilm-policy",
        "request-params": {"master_timeout": "30s", "timeout": "30s"},
        "body": {
            "policy": {
                "phases": {"hot": {"min_age": "0ms", "actions": {"rollover": {"max_age": "30d"}, "set_priority": {"priority": 100}}}}
            }
        },
    }

    @mock.patch("elasticsearch.Elasticsearch")
    @pytest.mark.asyncio
    async def test_create_ilm_policy_with_request_params(self, es):
        es.ilm.put_lifecycle = mock.AsyncMock(return_value={})
        create_ilm_policy = runner.CreateIlmPolicy()
        result = await create_ilm_policy(es, params=self.params)

        assert result == {
            "weight": 1,
            "unit": "ops",
            "success": True,
        }

        es.ilm.put_lifecycle.assert_awaited_once_with(
            policy=self.params["policy-name"], body=self.params["body"], params=self.params["request-params"]
        )

    @mock.patch("elasticsearch.Elasticsearch")
    @pytest.mark.asyncio
    async def test_create_ilm_policy_without_request_params(self, es):
        es.ilm.put_lifecycle = mock.AsyncMock(return_value={})
        create_ilm_policy = runner.CreateIlmPolicy()
        params = copy.deepcopy(self.params)
        del params["request-params"]
        result = await create_ilm_policy(es, params=params)
        assert result == {
            "weight": 1,
            "unit": "ops",
            "success": True,
        }

        es.ilm.put_lifecycle.assert_awaited_once_with(policy=params["policy-name"], body=params["body"], params={})


class TestDeleteIlmPolicyRunner:

    params = {"policy-name": "my-ilm-policy", "request-params": {"master_timeout": "30s", "timeout": "30s"}}

    @mock.patch("elasticsearch.Elasticsearch")
    @pytest.mark.asyncio
    async def test_delete_ilm_policy_with_request_params(self, es):
        es.ilm.delete_lifecycle = mock.AsyncMock(return_value={})
        delete_ilm_policy = runner.DeleteIlmPolicy()
        result = await delete_ilm_policy(es, params=self.params)
        assert result == {
            "weight": 1,
            "unit": "ops",
            "success": True,
        }

        es.ilm.delete_lifecycle.assert_awaited_once_with(policy=self.params["policy-name"], params=self.params["request-params"])

    @mock.patch("elasticsearch.Elasticsearch")
    @pytest.mark.asyncio
    async def test_delete_ilm_policy_without_request_params(self, es):
        es.ilm.delete_lifecycle = mock.AsyncMock(return_value={})
        delete_ilm_policy = runner.DeleteIlmPolicy()
        params = copy.deepcopy(self.params)
        del params["request-params"]
        result = await delete_ilm_policy(es, params=params)
        assert result == {
            "weight": 1,
            "unit": "ops",
            "success": True,
        }

        es.ilm.delete_lifecycle.assert_awaited_once_with(policy=params["policy-name"], params={})


class TestSqlRunner:
    default_response = {
        "columns": [{"name": "first_name", "type": "text"}],
        "rows": [
            ["Georgi"],
            ["Bezalel"],
        ],
        "cursor": "firstCursor",
    }

    @mock.patch("elasticsearch.Elasticsearch")
    @pytest.mark.asyncio
    async def test_fetch_one_page(self, es):
<<<<<<< HEAD
        es.perform_request = mock.AsyncMock(return_value=io.StringIO(json.dumps(self.default_response)))
=======
        es.perform_request = mock.AsyncMock(return_value=io.BytesIO(json.dumps(self.default_response).encode()))
>>>>>>> 70393ab1

        sql_runner = runner.Sql()
        params = {
            "operation-type": "sql",
            "body": {
                "query": "SELECT first_name FROM emp",
                "fetch_size": 2,
                "page_timeout": "10s",
                "request_timeout": "20s",
            },
        }

        async with sql_runner:
            result = await sql_runner(es, params)

        assert result == {"success": True, "weight": 1, "unit": "ops"}

        es.perform_request.assert_awaited_once_with(method="POST", path="/_sql", body=params["body"])

    @mock.patch("elasticsearch.Elasticsearch")
    @pytest.mark.asyncio
    async def test_fetch_all_pages(self, es):
<<<<<<< HEAD
        es.perform_request = mock.AsyncMock(return_value=io.StringIO(json.dumps(self.default_response)))
=======
        es.perform_request = mock.AsyncMock(return_value=io.BytesIO(json.dumps(self.default_response).encode()))
>>>>>>> 70393ab1

        sql_runner = runner.Sql()
        params = {"operation-type": "sql", "body": {"query": "SELECT first_name FROM emp"}, "pages": 3}

        async with sql_runner:
            result = await sql_runner(es, params)

        assert result == {"success": True, "weight": 3, "unit": "ops"}

        es.perform_request.assert_has_calls(
            [
                mock.call(method="POST", path="/_sql", body=params["body"]),
                mock.call(method="POST", path="/_sql", body={"cursor": self.default_response["cursor"]}),
                mock.call(method="POST", path="/_sql", body={"cursor": self.default_response["cursor"]}),
            ]
        )

    @mock.patch("elasticsearch.Elasticsearch")
    @pytest.mark.asyncio
    async def test_failure_on_too_few_pages(self, es):
        es.perform_request = mock.AsyncMock(
<<<<<<< HEAD
            side_effect=[io.StringIO(json.dumps(self.default_response)), io.StringIO(json.dumps({"rows": [["John"]]}))]
=======
            side_effect=[
                io.BytesIO(json.dumps(self.default_response).encode()),
                io.BytesIO(json.dumps({"rows": [["John"]]}).encode()),
            ]
>>>>>>> 70393ab1
        )

        sql_runner = runner.Sql()
        params = {
            "operation-type": "sql",
            "body": {
                "query": "SELECT first_name FROM emp",
            },
            "pages": 3,
        }

        with pytest.raises(exceptions.DataError) as ctx:
            async with sql_runner:
                await sql_runner(es, params)

        assert ctx.value.message == "Result set has been exhausted before all pages have been fetched, 1 page(s) remaining."

        es.perform_request.assert_has_calls(
            [
                mock.call(method="POST", path="/_sql", body=params["body"]),
                mock.call(method="POST", path="/_sql", body={"cursor": self.default_response["cursor"]}),
            ]
        )

    @mock.patch("elasticsearch.Elasticsearch")
    @pytest.mark.asyncio
    async def test_mandatory_body_param(self, es):
        sql_runner = runner.Sql()
        params = {
            "operation-type": "sql",
            "pages": 3,
        }

        with pytest.raises(exceptions.DataError) as exc:
            await sql_runner(es, params)
        assert exc.value.args[0] == (
            "Parameter source for operation 'sql' did not provide the mandatory parameter 'body'. "
            "Add it to your parameter source and try again."
        )

    @mock.patch("elasticsearch.Elasticsearch")
    @pytest.mark.asyncio
    async def test_mandatory_query_in_body_param(self, es):
        sql_runner = runner.Sql()
        params = {
            "operation-type": "sql",
            "body": {},
            "pages": 3,
        }

        with pytest.raises(exceptions.DataError) as exc:
            await sql_runner(es, params)
        assert exc.value.args[0] == (
            "Parameter source for operation 'sql' did not provide the mandatory parameter 'body.query'. "
            "Add it to your parameter source and try again."
        )


class TestDownsampleRunner:
    default_response = {}

    @mock.patch("elasticsearch.Elasticsearch")
    @pytest.mark.asyncio
    async def test_index_downsample(self, es):
        es.perform_request = mock.AsyncMock(return_value=io.BytesIO(json.dumps(self.default_response).encode()))

        sql_runner = runner.Downsample()
        params = {
            "operation-type": "downsample",
            "fixed-interval": "1d",
            "source-index": "source-index",
            "target-index": "target-index",
        }

        async with sql_runner:
            result = await sql_runner(es, params)

        assert result == {"success": True, "weight": 1, "unit": "ops"}

        es.perform_request.assert_awaited_once_with(
            method="POST",
            path="/source-index/_downsample/target-index",
            body={"fixed_interval": params.get("fixed-interval")},
            params={},
            headers={},
        )

    @mock.patch("elasticsearch.Elasticsearch")
    @pytest.mark.asyncio
    async def test_mandatory_fixed_interval_in_body_param(self, es):
        sql_runner = runner.Downsample()
        params = {"operation-type": "downsample", "source-index": "source-index", "target-index": "target-index"}

        with pytest.raises(exceptions.DataError) as exc:
            await sql_runner(es, params)
        assert exc.value.args[0] == (
            "Parameter source for operation 'downsample' did not provide the mandatory parameter 'fixed-interval'. "
            "Add it to your parameter source and try again."
        )

    @mock.patch("elasticsearch.Elasticsearch")
    @pytest.mark.asyncio
    async def test_mandatory_source_index_in_body_param(self, es):
        sql_runner = runner.Downsample()
        params = {"operation-type": "downsample", "fixed-interval": "1d", "target-index": "target-index"}

        with pytest.raises(exceptions.DataError) as exc:
            await sql_runner(es, params)
        assert exc.value.args[0] == (
            "Parameter source for operation 'downsample' did not provide the mandatory parameter 'source-index'. "
            "Add it to your parameter source and try again."
        )

    @mock.patch("elasticsearch.Elasticsearch")
    @pytest.mark.asyncio
    async def test_mandatory_target_index_in_body_param(self, es):
        sql_runner = runner.Downsample()
        params = {"operation-type": "downsample", "fixed-interval": "1d", "source-index": "source-index"}

        with pytest.raises(exceptions.DataError) as exc:
            await sql_runner(es, params)
        assert exc.value.args[0] == (
            "Parameter source for operation 'downsample' did not provide the mandatory parameter 'target-index'. "
            "Add it to your parameter source and try again."
        )


class TestSubmitAsyncSearch:
    @mock.patch("elasticsearch.Elasticsearch")
    @pytest.mark.asyncio
    async def test_submit_async_search(self, es):
        es.async_search.submit = mock.AsyncMock(return_value={"id": "12345"})
        r = runner.SubmitAsyncSearch()
        params = {
            "name": "search-1",
            "body": {
                "query": {
                    "match_all": {},
                },
            },
            "index": "_all",
        }

        async with runner.CompositeContext():
            await r(es, params)
            # search id is registered in context
            assert runner.CompositeContext.get("search-1") == "12345"

        es.async_search.submit.assert_awaited_once_with(body={"query": {"match_all": {}}}, index="_all", params={})


class TestGetAsyncSearch:
    @mock.patch("elasticsearch.Elasticsearch")
    @pytest.mark.asyncio
    async def test_get_async_search(self, es):
        es.async_search.get = mock.AsyncMock(
            return_value={
                "is_running": False,
                "response": {
                    "took": 1122,
                    "timed_out": False,
                    "hits": {
                        "total": {
                            "value": 1520,
                            "relation": "eq",
                        },
                    },
                },
            }
        )
        r = runner.GetAsyncSearch()
        params = {"retrieve-results-for": "search-1"}

        async with runner.CompositeContext():
            runner.CompositeContext.put("search-1", "12345")
            response = await r(es, params)
            assert response == {
                "weight": 1,
                "unit": "ops",
                "success": True,
                "stats": {
                    "search-1": {
                        "hits": 1520,
                        "hits_relation": "eq",
                        "timed_out": False,
                        "took": 1122,
                    },
                },
            }

        es.async_search.get.assert_awaited_once_with(id="12345", params={})


class TestDeleteAsyncSearch:
    @mock.patch("elasticsearch.Elasticsearch")
    @pytest.mark.asyncio
    async def test_delete_async_search(self, es):
        es.async_search.delete = mock.AsyncMock(side_effect=[{}, {}])
        r = runner.DeleteAsyncSearch()
        params = {"delete-results-for": ["search-1", "search-2", "search-3"]}

        async with runner.CompositeContext():
            runner.CompositeContext.put("search-1", "12345")
            runner.CompositeContext.put("search-2", None)
            runner.CompositeContext.put("search-3", "6789")
            await r(es, params)

        es.async_search.delete.assert_has_awaits(
            [
                mock.call(id="12345"),
                mock.call(id="6789"),
            ]
        )


class TestOpenPointInTime:
    @mock.patch("elasticsearch.Elasticsearch")
    @pytest.mark.asyncio
    async def test_creates_point_in_time(self, es):
        pit_id = "0123456789abcdef"
        params = {"name": "open-pit-test", "index": "test-index"}

        es.open_point_in_time = mock.AsyncMock(return_value={"id": pit_id})

        r = runner.OpenPointInTime()
        async with runner.CompositeContext():
            await r(es, params)
            assert runner.CompositeContext.get("open-pit-test") == pit_id

    @mock.patch("elasticsearch.Elasticsearch")
    @pytest.mark.asyncio
    async def test_can_only_be_run_in_composite(self, es):
        pit_id = "0123456789abcdef"
        params = {"name": "open-pit-test", "index": "test-index"}

        es.open_point_in_time = mock.AsyncMock(return_value={"id": pit_id})

        r = runner.OpenPointInTime()
        with pytest.raises(exceptions.RallyAssertionError) as exc:
            await r(es, params)

        assert exc.value.args[0] == "This operation is only allowed inside a composite operation."


class TestClosePointInTime:
    @mock.patch("elasticsearch.Elasticsearch")
    @pytest.mark.asyncio
    async def test_closes_point_in_time(self, es):
        pit_id = "0123456789abcdef"
        params = {
            "name": "close-pit-test",
            "with-point-in-time-from": "open-pit-task1",
        }
        es.close_point_in_time = mock.AsyncMock()
        r = runner.ClosePointInTime()
        async with runner.CompositeContext():
            runner.CompositeContext.put("open-pit-task1", pit_id)
            await r(es, params)

        es.close_point_in_time.assert_awaited_once_with(body={"id": "0123456789abcdef"}, params={}, headers=None)


class TestQueryWithSearchAfterScroll:
    @mock.patch("elasticsearch.Elasticsearch")
    @pytest.mark.asyncio
    async def test_search_after_with_pit(self, es):
        pit_op = "open-point-in-time1"
        pit_id = "0123456789abcdef"
        params = {
            "name": "search-with-pit",
            "index": "test-index",
            "operation-type": "paginated-search",
            "with-point-in-time-from": pit_op,
            "pages": "all",
            "results-per-page": 2,
            "body": {
                "sort": [
                    {"timestamp": "asc", "tie_breaker_id": "asc"},
                ],
                "query": {
                    "match_all": {},
                },
            },
        }

        page_1 = {
            "pit_id": "fedcba9876543210",
            "took": 10,
            "timed_out": False,
            "hits": {
                "total": {"value": 3, "relation": "eq"},
                "hits": [
                    {"_id": "1", "timestamp": 1609780186, "sort": [1609780186, "1"]},
                    {"_id": "2", "timestamp": 1609780186, "sort": [1609780186, "2"]},
                ],
            },
        }

        page_2 = {
            "pit_id": "fedcba9876543211",
            "took": 10,
            "timed_out": False,
            "hits": {
                "total": {"value": "3", "relation": "eq"},
                "hits": [
                    {"_id": "3", "timestamp": 1609780187, "sort": [1609780187, "3"]},
                ],
            },
        }

        es.perform_request = mock.AsyncMock(
            side_effect=[
                io.BytesIO(json.dumps(page_1).encode()),
                io.BytesIO(json.dumps(page_2).encode()),
            ]
        )

        r = runner.Query()

        async with runner.CompositeContext():
            runner.CompositeContext.put(pit_op, pit_id)
            await r(es, params)
            # make sure pit_id is updated afterward
            assert runner.CompositeContext.get(pit_op) == "fedcba9876543211"

        es.perform_request.assert_has_awaits(
            [
                mock.call(
                    method="GET",
                    path="/_search",
                    params={},
                    body={
                        "query": {
                            "match_all": {},
                        },
                        "sort": [
                            {
                                "timestamp": "asc",
                                "tie_breaker_id": "asc",
                            }
                        ],
                        "size": 2,
                        "pit": {
                            "id": "0123456789abcdef",
                            "keep_alive": "1m",
                        },
                    },
                    headers=None,
                ),
                mock.call(
                    method="GET",
                    path="/_search",
                    params={},
                    body={
                        "query": {
                            "match_all": {},
                        },
                        "sort": [
                            {
                                "timestamp": "asc",
                                "tie_breaker_id": "asc",
                            }
                        ],
                        "size": 2,
                        "pit": {
                            "id": "fedcba9876543210",
                            "keep_alive": "1m",
                        },
                        "search_after": [1609780186, "2"],
                    },
                    headers=None,
                ),
            ]
        )

    @mock.patch("elasticsearch.Elasticsearch")
    @pytest.mark.asyncio
    async def test_search_after_without_pit(self, es):
        params = {
            "name": "search-with-pit",
            "operation-type": "paginated-search",
            "index": "test-index-1",
            "pages": "all",
            "results-per-page": 2,
            "body": {
                "sort": [{"timestamp": "asc", "tie_breaker_id": "asc"}],
                "query": {
                    "match_all": {},
                },
            },
        }
        page_1 = {
            "took": 10,
            "timed_out": False,
            "hits": {
                "total": {
                    "value": 3,
                    "relation": "eq",
                },
                "hits": [
                    {"_id": "1", "timestamp": 1609780186, "sort": [1609780186, "1"]},
                    {"_id": "2", "timestamp": 1609780186, "sort": [1609780186, "2"]},
                ],
            },
        }

        page_2 = {
            "took": 10,
            "timed_out": False,
            "hits": {
                "total": {
                    "value": 3,
                    "relation": "eq",
                },
                "hits": [
                    {"_id": "3", "timestamp": 1609780187, "sort": [1609780187, "3"]},
                ],
            },
        }

        es.perform_request = mock.AsyncMock(
            side_effect=[
                io.BytesIO(json.dumps(page_1).encode()),
                io.BytesIO(json.dumps(page_2).encode()),
            ]
        )
        r = runner.Query()
        await r(es, params)

        es.perform_request.assert_has_awaits(
            [
                mock.call(
                    method="GET",
                    path="/test-index-1/_search",
                    params={},
                    body={
                        "query": {
                            "match_all": {},
                        },
                        "sort": [
                            {"timestamp": "asc", "tie_breaker_id": "asc"},
                        ],
                        "size": 2,
                    },
                    headers=None,
                ),
                mock.call(
                    method="GET",
                    path="/test-index-1/_search",
                    params={},
                    body={
                        "query": {
                            "match_all": {},
                        },
                        "sort": [
                            {"timestamp": "asc", "tie_breaker_id": "asc"},
                        ],
                        "size": 2,
                        "search_after": [1609780186, "2"],
                    },
                    headers=None,
                ),
            ]
        )


class TestSearchAfterExtractor:
    response_text = """
        {
            "pit_id": "fedcba9876543210",
            "took": 10,
            "timed_out": false,
            "hits": {
                "total": 2,
                "hits": [
                    {
                        "_id": "1",
                         "timestamp": 1609780186,
                         "sort": [1609780186, "1"]
                    },
                    {
                        "_id": "2",
                         "timestamp": 1609780186,
                         "sort": [1609780186, "2"]
                    }
                ]
            }
        }"""
    response = io.BytesIO(response_text.encode())

    def test_extract_all_properties(self):
        target = runner.SearchAfterExtractor()
        props, last_sort = target(response=self.response, get_point_in_time=True, hits_total=None)
        expected_props = {"hits.total.relation": "eq", "hits.total.value": 2, "pit_id": "fedcba9876543210", "timed_out": False, "took": 10}
        expected_sort_value = [1609780186, "2"]
        assert props == expected_props
        assert last_sort == expected_sort_value

    def test_extract_ignore_point_in_time(self):
        target = runner.SearchAfterExtractor()
        props, last_sort = target(response=self.response, get_point_in_time=False, hits_total=None)
        expected_props = {"hits.total.relation": "eq", "hits.total.value": 2, "timed_out": False, "took": 10}
        expected_sort_value = [1609780186, "2"]
        assert props == expected_props
        assert last_sort == expected_sort_value

    def test_extract_uses_provided_hits_total(self):
        target = runner.SearchAfterExtractor()
        # we use an incorrect hits_total just to prove we didn't extract it from the response
        props, last_sort = target(response=self.response, get_point_in_time=False, hits_total=10)
        expected_props = {"hits.total.relation": "eq", "hits.total.value": 10, "timed_out": False, "took": 10}
        expected_sort_value = [1609780186, "2"]
        assert props == expected_props
        assert last_sort == expected_sort_value

    def test_extract_missing_required_point_in_time(self):
        response_copy = json.loads(self.response_text)
        del response_copy["pit_id"]
        response_copy_bytesio = io.BytesIO(json.dumps(response_copy).encode())
        target = runner.SearchAfterExtractor()
        with pytest.raises(exceptions.RallyAssertionError) as exc:
            target(response=response_copy_bytesio, get_point_in_time=True, hits_total=None)
        assert exc.value.args[0] == "Paginated query failure: pit_id was expected but not found in the response."

    def test_extract_missing_ignored_point_in_time(self):
        response_copy = json.loads(self.response_text)
        del response_copy["pit_id"]
        response_copy_bytesio = io.BytesIO(json.dumps(response_copy).encode())
        target = runner.SearchAfterExtractor()
        props, last_sort = target(response=response_copy_bytesio, get_point_in_time=False, hits_total=None)
        expected_props = {"hits.total.relation": "eq", "hits.total.value": 2, "timed_out": False, "took": 10}
        expected_sort_value = [1609780186, "2"]
        assert props == expected_props
        assert last_sort == expected_sort_value


class TestCompositeAgg:
    @mock.patch("elasticsearch.Elasticsearch")
    @pytest.mark.asyncio
    async def test_composite_agg_without_pit(self, es):
        params = {
            "name": "composite-agg-without-pit",
            "operation-type": "composite-agg",
            "index": "test-index-1",
            "pages": "all",
            "results-per-page": 2,
            "body": {
                "aggs": {
                    "vendor_filter": {
                        "filter": {"term": {"vendor": "vendorX"}},
                        "aggs": {
                            "vendor_payment": {
                                "composite": {
                                    "sources": [
                                        {"vendor_id": {"terms": {"field": "vendor_id"}}},
                                        {"payment_type": {"terms": {"field": "payment_type"}}},
                                    ]
                                }
                            }
                        },
                    }
                }
            },
        }
        page_1 = {
            "took": 10,
            "timed_out": False,
            "hits": {
                "total": {"value": 3, "relation": "eq"},
                "hits": [],
            },
            "aggregations": {
                "vendor_filter": {
                    "doc_count": 9835454,
                    "vendor_payment": {
                        "after_key": {"vendor_id": "2", "payment_type": "5"},
                        "buckets": [
                            {"key": {"vendor_id": "2", "payment_type": "1"}, "doc_count": 135454},
                            {"key": {"vendor_id": "2", "payment_type": "2"}, "doc_count": 137223},
                        ],
                    },
                }
            },
        }

        page_2 = {
            "took": 10,
            "timed_out": False,
            "hits": {
                "total": {"value": 3, "relation": "eq"},
                "hits": [],
            },
            "aggregations": {
                "vendor_filter": {
                    "doc_count": 9835454,
                    "vendor_payment": {"buckets": [{"key": {"vendor_id": "3", "payment_type": "1"}, "doc_count": 135434}]},
                }
            },
        }

        es.perform_request = mock.AsyncMock(
            side_effect=[
                io.BytesIO(json.dumps(page_1).encode()),
                io.BytesIO(json.dumps(page_2).encode()),
            ]
        )
        r = runner.Query()
        await r(es, params)

        es.perform_request.assert_has_awaits(
            [
                mock.call(
                    method="GET",
                    path="/test-index-1/_search",
                    params={},
                    body={
                        "aggs": {
                            "vendor_filter": {
                                "filter": {"term": {"vendor": "vendorX"}},
                                "aggs": {
                                    "vendor_payment": {
                                        "composite": {
                                            "sources": [
                                                {"vendor_id": {"terms": {"field": "vendor_id"}}},
                                                {"payment_type": {"terms": {"field": "payment_type"}}},
                                            ],
                                            "size": 2,
                                        }
                                    }
                                },
                            },
                        },
                    },
                    headers=None,
                ),
                mock.call(
                    method="GET",
                    path="/test-index-1/_search",
                    params={},
                    body={
                        "aggs": {
                            "vendor_filter": {
                                "filter": {"term": {"vendor": "vendorX"}},
                                "aggs": {
                                    "vendor_payment": {
                                        "composite": {
                                            "sources": [
                                                {"vendor_id": {"terms": {"field": "vendor_id"}}},
                                                {"payment_type": {"terms": {"field": "payment_type"}}},
                                            ],
                                            "size": 2,
                                            "after": {"vendor_id": "2", "payment_type": "5"},
                                        }
                                    }
                                },
                            },
                        },
                    },
                    headers=None,
                ),
            ]
        )

    @mock.patch("elasticsearch.Elasticsearch")
    @pytest.mark.asyncio
    async def test_composite_agg_with_pit(self, es):
        pit_op = "open-point-in-time1"
        pit_id = "0123456789abcdef"
        params = {
            "name": "composite-agg-with-pit",
            "index": "test-index",
            "operation-type": "composite-agg",
            "with-point-in-time-from": pit_op,
            "pages": "all",
            "results-per-page": 2,
            "body": {
                "aggs": {
                    "vendor_filter": {
                        "filter": {"term": {"vendor": "vendorX"}},
                        "aggs": {
                            "vendor_payment": {
                                "composite": {
                                    "sources": [
                                        {"vendor_id": {"terms": {"field": "vendor_id"}}},
                                        {"payment_type": {"terms": {"field": "payment_type"}}},
                                    ]
                                }
                            }
                        },
                    },
                }
            },
        }

        page_1 = {
            "pit_id": "fedcba9876543210",
            "took": 10,
            "timed_out": False,
            "hits": {
                "total": {"value": 3, "relation": "eq"},
                "hits": [],
            },
            "aggregations": {
                "vendor_filter": {
                    "doc_count": 9835454,
                    "vendor_payment": {
                        "after_key": {"vendor_id": "2", "payment_type": "5"},
                        "buckets": [
                            {"key": {"vendor_id": "2", "payment_type": "1"}, "doc_count": 135454},
                            {"key": {"vendor_id": "2", "payment_type": "2"}, "doc_count": 137223},
                        ],
                    },
                }
            },
        }

        page_2 = {
            "pit_id": "fedcba9876543210",
            "took": 10,
            "timed_out": False,
            "hits": {
                "total": {"value": 3, "relation": "eq"},
                "hits": [],
            },
            "aggregations": {
                "vendor_filter": {
                    "doc_count": 9835454,
                    "vendor_payment": {"buckets": [{"key": {"vendor_id": "3", "payment_type": "1"}, "doc_count": 135434}]},
                }
            },
        }

        es.perform_request = mock.AsyncMock(
            side_effect=[
                io.BytesIO(json.dumps(page_1).encode()),
                io.BytesIO(json.dumps(page_2).encode()),
            ]
        )

        r = runner.Query()

        async with runner.CompositeContext():
            runner.CompositeContext.put(pit_op, pit_id)
            await r(es, params)
            # make sure pit_id is updated afterward
            assert runner.CompositeContext.get(pit_op) == "fedcba9876543210"

        es.perform_request.assert_has_awaits(
            [
                mock.call(
                    method="GET",
                    path="/_search",
                    params={},
                    body={
                        "aggs": {
                            "vendor_filter": {
                                "filter": {"term": {"vendor": "vendorX"}},
                                "aggs": {
                                    "vendor_payment": {
                                        "composite": {
                                            "sources": [
                                                {"vendor_id": {"terms": {"field": "vendor_id"}}},
                                                {"payment_type": {"terms": {"field": "payment_type"}}},
                                            ],
                                            "size": 2,
                                        }
                                    }
                                },
                            },
                        },
                        "pit": {
                            "id": "0123456789abcdef",
                            "keep_alive": "1m",
                        },
                    },
                    headers=None,
                ),
                mock.call(
                    method="GET",
                    path="/_search",
                    params={},
                    body={
                        "aggs": {
                            "vendor_filter": {
                                "filter": {"term": {"vendor": "vendorX"}},
                                "aggs": {
                                    "vendor_payment": {
                                        "composite": {
                                            "after": {"vendor_id": "2", "payment_type": "5"},
                                            "sources": [
                                                {"vendor_id": {"terms": {"field": "vendor_id"}}},
                                                {"payment_type": {"terms": {"field": "payment_type"}}},
                                            ],
                                            "size": 2,
                                        }
                                    }
                                },
                            },
                        },
                        "pit": {
                            "id": "fedcba9876543210",
                            "keep_alive": "1m",
                        },
                    },
                    headers=None,
                ),
            ]
        )


class TestCompositeAggExtractor:
    response_text = """
        {
            "pit_id": "fedcba9876543210",
            "took": 132,
            "timed_out": false,
            "_shards": {
                "total": 1,
                "successful": 1,
                "skipped": 0,
                "failed": 0
            },
            "hits": {
                "total": {
                    "value": 10000,
                    "relation": "gte"
                },
                "max_score": null,
                "hits": []
            },
            "aggregations": {
                "vendor_filter": {
                    "doc_count": 9835454,
                    "vendor_payment": {
                        "after_key": {
                            "vendor_id": "1",
                            "payment_type": "5"
                        },
                        "buckets": [
                            {
                            "key": {
                                "vendor_id": "2",
                                "payment_type": "1"
                            },
                            "doc_count": 135454
                            },
                            {
                            "key": {
                                "vendor_id": "2",
                                "payment_type": "2"
                            },
                            "doc_count": 137223
                            },
                            {
                            "key": {
                                "vendor_id": "2",
                                "payment_type": "3"
                            },
                            "doc_count": 191
                            }
                        ]
                    }
                }
            }
        }"""
    response = io.BytesIO(response_text.encode())

    def test_extract_all_properties(self):
        target = runner.CompositeAggExtractor()
        props = target(
            response=self.response, get_point_in_time=True, path_to_composite_agg=["vendor_filter", "vendor_payment"], hits_total=None
        )
        expected_props = {
            "hits.total.relation": "gte",
            "hits.total.value": 10000,
            "pit_id": "fedcba9876543210",
            "timed_out": False,
            "took": 132,
            "after_key": {"vendor_id": "1", "payment_type": "5"},
        }
        assert props == expected_props

    def test_extract_ignore_point_in_time(self):
        target = runner.CompositeAggExtractor()
        props = target(
            response=self.response, get_point_in_time=False, path_to_composite_agg=["vendor_filter", "vendor_payment"], hits_total=None
        )
        expected_props = {
            "hits.total.relation": "gte",
            "hits.total.value": 10000,
            "timed_out": False,
            "took": 132,
            "after_key": {"vendor_id": "1", "payment_type": "5"},
        }
        assert props == expected_props

    def test_extract_uses_provided_hits_total(self):
        target = runner.CompositeAggExtractor()
        # we use an incorrect hits_total just to prove we didn't extract it from the response
        props = target(
            response=self.response, get_point_in_time=False, path_to_composite_agg=["vendor_filter", "vendor_payment"], hits_total=10
        )
        expected_props = {
            "hits.total.relation": "eq",
            "hits.total.value": 10,
            "timed_out": False,
            "took": 132,
            "after_key": {"vendor_id": "1", "payment_type": "5"},
        }
        assert props == expected_props

    def test_extract_missing_required_point_in_time(self):
        response_copy = json.loads(self.response_text)
        del response_copy["pit_id"]
        response_copy_bytesio = io.BytesIO(json.dumps(response_copy).encode())
        target = runner.CompositeAggExtractor()
        with pytest.raises(exceptions.RallyAssertionError) as exc:
            target(
                response=response_copy_bytesio,
                get_point_in_time=True,
                path_to_composite_agg=["vendor_filter", "vendor_payment"],
                hits_total=None,
            )
        assert exc.value.args[0] == "Paginated query failure: pit_id was expected but not found in the response."

    def test_extract_missing_ignored_point_in_time(self):
        response_copy = json.loads(self.response_text)
        del response_copy["pit_id"]
        response_copy_bytesio = io.BytesIO(json.dumps(response_copy).encode())
        target = runner.CompositeAggExtractor()
        props = target(
            response=response_copy_bytesio,
            get_point_in_time=False,
            path_to_composite_agg=["vendor_filter", "vendor_payment"],
            hits_total=None,
        )
        expected_props = {
            "hits.total.relation": "gte",
            "hits.total.value": 10000,
            "timed_out": False,
            "took": 132,
            "after_key": {"vendor_id": "1", "payment_type": "5"},
        }
        assert props == expected_props

    def test_no_after_key_found(self):
        target = runner.CompositeAggExtractor()
        props = target(response=self.response, get_point_in_time=True, path_to_composite_agg=["foo"], hits_total=None)
        expected_props = {
            "hits.total.relation": "gte",
            "hits.total.value": 10000,
            "pit_id": "fedcba9876543210",
            "timed_out": False,
            "took": 132,
            "after_key": None,
        }
        assert props == expected_props


class TestCompositeContext:
    def test_cannot_be_used_outside_of_composite(self):
        with pytest.raises(exceptions.RallyAssertionError) as exc:
            runner.CompositeContext.put("test", 1)

        assert exc.value.args[0] == "This operation is only allowed inside a composite operation."

    @pytest.mark.asyncio
    async def test_put_get_and_remove(self):
        async with runner.CompositeContext():
            runner.CompositeContext.put("test", 1)
            runner.CompositeContext.put("don't clear this key", 1)
            assert runner.CompositeContext.get("test") == 1
            runner.CompositeContext.remove("test")

        # context is cleared properly
        async with runner.CompositeContext():
            with pytest.raises(KeyError) as exc:
                runner.CompositeContext.get("don't clear this key")
            assert exc.value.args[0] == "Unknown property [don't clear this key]. Currently recognized properties are []."

    @pytest.mark.asyncio
    async def test_fails_to_read_unknown_key(self):
        async with runner.CompositeContext():
            with pytest.raises(KeyError) as exc:
                runner.CompositeContext.put("test", 1)
                runner.CompositeContext.get("unknown")
            assert exc.value.args[0] == "Unknown property [unknown]. Currently recognized properties are [test]."

    @pytest.mark.asyncio
    async def test_fails_to_remove_unknown_key(self):
        async with runner.CompositeContext():
            with pytest.raises(KeyError) as exc:
                runner.CompositeContext.put("test", 1)
                runner.CompositeContext.remove("unknown")
            assert exc.value.args[0] == "Unknown property [unknown]. Currently recognized properties are [test]."


class TestComposite:
    class CounterRunner:
        def __init__(self):
            self.max_value = 0
            self.current = 0

        async def __aenter__(self):
            self.current += 1
            return self

        async def __call__(self, es, params):
            self.max_value = max(self.max_value, self.current)
            # wait for a short moment to ensure overlap
            await asyncio.sleep(0.1)

        async def __aexit__(self, exc_type, exc_val, exc_tb):
            self.current -= 1
            return False

    class CallRecorderRunner:
        def __init__(self):
            self.calls = []

        async def __call__(self, es, params):
            self.calls.append(params["name"])
            # wait for a short moment to ensure overlap
            await asyncio.sleep(0.1)

    def setup_method(self, method):
        runner.register_default_runners()
        self.counter_runner = self.CounterRunner()
        self.call_recorder_runner = self.CallRecorderRunner()
        runner.register_runner("counter", self.counter_runner, async_runner=True)
        runner.register_runner("call-recorder", self.call_recorder_runner, async_runner=True)
        runner.enable_assertions(True)

    def teardown_method(self, method):
        runner.enable_assertions(False)
        runner.remove_runner("counter")
        runner.remove_runner("call-recorder")

    @mock.patch("elasticsearch.Elasticsearch")
    @pytest.mark.asyncio
    async def test_execute_multiple_streams(self, es):
        es.perform_request = mock.AsyncMock(
            side_effect=[
                # raw-request
                None,
                # search
                io.BytesIO(
                    json.dumps(
                        {
                            "hits": {
                                "total": {
                                    "value": 10,
                                    "relation": "eq",
                                },
                            },
                        },
                    ).encode()
                ),
            ]
        )

        params = {
            "max-connections": 4,
            "requests": [
                {
                    "stream": [
                        {
                            "operation-type": "raw-request",
                            "path": "/",
                            "body": {},
                        },
                        {
                            "operation-type": "search",
                            "index": "test",
                            "detailed-results": True,
                            "assertions": [
                                {
                                    "property": "hits",
                                    "condition": ">",
                                    "value": 0,
                                }
                            ],
                            "body": {
                                "query": {
                                    "match_all": {},
                                }
                            },
                        },
                    ]
                },
                {
                    "stream": [
                        {
                            "operation-type": "sleep",
                            "duration": 0.1,
                        }
                    ]
                },
            ],
        }

        r = runner.Composite()
        await r(es, params)

        es.perform_request.assert_has_awaits(
            [
                mock.call(method="GET", path="/", headers=None, body={}, params={}),
                mock.call(method="GET", path="/test/_search", params={}, body={"query": {"match_all": {}}}, headers=None),
            ]
        )

    @mock.patch("elasticsearch.Elasticsearch")
    @pytest.mark.asyncio
    async def test_propagates_violated_assertions(self, es):
        es.perform_request = mock.AsyncMock(
            side_effect=[
                # search
                io.BytesIO(
                    json.dumps(
                        {
                            "hits": {
                                "total": {
                                    "value": 0,
                                    "relation": "eq",
                                },
                            }
                        }
                    ).encode()
                )
            ]
        )

        params = {
            "max-connections": 4,
            "requests": [
                {
                    "stream": [
                        {
                            "operation-type": "search",
                            "index": "test",
                            "detailed-results": True,
                            "assertions": [
                                {
                                    "property": "hits",
                                    "condition": ">",
                                    "value": 0,
                                }
                            ],
                            "body": {
                                "query": {
                                    "match_all": {},
                                }
                            },
                        }
                    ]
                }
            ],
        }

        r = runner.Composite()
        with pytest.raises(exceptions.RallyTaskAssertionError, match=r"Expected \[hits\] to be > \[0\] but was \[0\]."):
            await r(es, params)

        es.perform_request.assert_has_awaits(
            [
                mock.call(
                    method="GET",
                    path="/test/_search",
                    params={},
                    body={
                        "query": {
                            "match_all": {},
                        }
                    },
                    headers=None,
                )
            ]
        )

    @mock.patch("elasticsearch.Elasticsearch")
    @pytest.mark.asyncio
    async def test_executes_tasks_in_specified_order(self, es):
        es.perform_request = mock.AsyncMock()

        params = {
            "requests": [
                {
                    "name": "initial-call",
                    "operation-type": "call-recorder",
                },
                {
                    "stream": [
                        {
                            "name": "stream-a",
                            "operation-type": "call-recorder",
                        }
                    ]
                },
                {
                    "stream": [
                        {
                            "name": "stream-b",
                            "operation-type": "call-recorder",
                        }
                    ]
                },
                {
                    "name": "call-after-stream-ab",
                    "operation-type": "call-recorder",
                },
                {
                    "stream": [
                        {
                            "name": "stream-c",
                            "operation-type": "call-recorder",
                        }
                    ]
                },
                {
                    "stream": [
                        {
                            "name": "stream-d",
                            "operation-type": "call-recorder",
                        }
                    ]
                },
                {
                    "name": "call-after-stream-cd",
                    "operation-type": "call-recorder",
                },
            ]
        }

        r = runner.Composite()
        r.supported_op_types = ["call-recorder"]
        await r(es, params)

        assert self.call_recorder_runner.calls == [
            "initial-call",
            # stream-a and stream-b are concurrent
            "stream-a",
            "stream-b",
            "call-after-stream-ab",
            # stream-c and stream-d are concurrent
            "stream-c",
            "stream-d",
            "call-after-stream-cd",
        ]

    @pytest.mark.asyncio
    async def test_adds_request_timings(self):
        # We only need the request context holder functionality but not any calls to Elasticsearch.
        # Therefore we can use the the request context holder as a substitute and get proper timing info.
        es = client.RequestContextHolder()

        params = {
            "requests": [
                {
                    "name": "initial-call",
                    "operation-type": "sleep",
                    "duration": 0.1,
                },
                {
                    "stream": [
                        {
                            "name": "stream-a",
                            "operation-type": "sleep",
                            "duration": 0.2,
                        }
                    ]
                },
                {
                    "stream": [
                        {
                            "name": "stream-b",
                            "operation-type": "sleep",
                            "duration": 0.1,
                        }
                    ]
                },
            ]
        }

        r = runner.Composite()
        response = await r(es, params)

        assert response["weight"] == 1
        assert response["unit"] == "ops"
        timings = response["dependent_timing"]
        assert len(timings) == 3

        assert timings[0]["operation"] == "initial-call"
        assert timings[0]["service_time"] == pytest.approx(0.1, abs=0.1)

        assert timings[1]["operation"] == "stream-a"
        assert timings[1]["service_time"] == pytest.approx(0.2, abs=0.1)

        assert timings[2]["operation"] == "stream-b"
        assert timings[2]["service_time"] == pytest.approx(0.1, abs=0.1)

        # common properties
        for timing in timings:
            assert timing["operation-type"] == "sleep"
            assert "absolute_time" in timing
            assert "request_start" in timing
            assert "request_end" in timing
            assert timing["request_end"] > timing["request_start"]

    @mock.patch("elasticsearch.Elasticsearch")
    @pytest.mark.asyncio
    async def test_limits_connections(self, es):
        params = {
            "max-connections": 2,
            "requests": [
                {
                    "stream": [
                        {
                            "operation-type": "counter",
                        }
                    ]
                },
                {
                    "stream": [
                        {
                            "operation-type": "counter",
                        }
                    ]
                },
                {
                    "stream": [
                        {
                            "operation-type": "counter",
                        }
                    ]
                },
            ],
        }

        r = runner.Composite()
        r.supported_op_types = ["counter"]
        await r(es, params)

        # composite runner should limit to two concurrent connections
        assert self.counter_runner.max_value == 2

    @mock.patch("elasticsearch.Elasticsearch")
    @pytest.mark.asyncio
    async def test_rejects_invalid_stream(self, es):
        # params contains a "streams" property (plural) but it should be "stream" (singular)
        params = {
            "max-connections": 2,
            "requests": [{"stream": [{"operation-type": "counter"}]}, {"streams": [{"operation-type": "counter"}]}],
        }

        r = runner.Composite()
        with pytest.raises(exceptions.RallyAssertionError) as exc:
            await r(es, params)

        assert exc.value.args[0] == "Requests structure must contain [stream] or [operation-type]."

    @mock.patch("elasticsearch.Elasticsearch")
    @pytest.mark.asyncio
    async def test_rejects_unsupported_operations(self, es):
        params = {"requests": [{"stream": [{"operation-type": "bulk"}]}]}

        r = runner.Composite()
        with pytest.raises(exceptions.RallyAssertionError) as exc:
            await r(es, params)

        assert exc.value.args[0] == (
            "Unsupported operation-type [bulk]. Use one of [open-point-in-time, close-point-in-time, "
            "search, paginated-search, composite-agg, raw-request, sleep, submit-async-search, get-async-search, "
            "delete-async-search, field-caps]."
        )


class TestRequestTiming:
    class StaticRequestTiming:
        def __init__(self, task_start):
            self.task_start = task_start
            self.current_request_start = self.task_start

        async def __aenter__(self):
            # pretend time advances on each request
            self.current_request_start += 5
            return self

        @property
        def request_start(self):
            return self.current_request_start

        @property
        def request_end(self):
            return self.current_request_start + 0.1

        async def __aexit__(self, exc_type, exc_val, exc_tb):
            return False

    @mock.patch("elasticsearch.Elasticsearch")
    @pytest.mark.asyncio
    async def test_merges_timing_info(self, es):
        multi_cluster_client = {"default": es}
        es.new_request_context.return_value = self.StaticRequestTiming(task_start=2)

        delegate = mock.AsyncMock(return_value={"weight": 5, "unit": "ops", "success": True})
        params = {"name": "unit-test-operation", "operation-type": "test-op"}
        timer = runner.RequestTiming(delegate)

        response = await timer(multi_cluster_client, params)

        assert math.isclose(response["dependent_timing"].pop("service_time"), 0.1)
        assert response["dependent_timing"].pop("absolute_time") is not None
        assert response == {
            "weight": 5,
            "unit": "ops",
            "success": True,
            "dependent_timing": {
                "operation": "unit-test-operation",
                "operation-type": "test-op",
                "request_start": 7,
                "request_end": 7.1,
            },
        }

        delegate.assert_called_once_with(multi_cluster_client, params)

    @mock.patch("elasticsearch.Elasticsearch")
    @pytest.mark.asyncio
    async def test_creates_new_timing_info(self, es):
        multi_cluster_client = {"default": es}
        es.new_request_context.return_value = self.StaticRequestTiming(task_start=2)

        # a simple runner without a return value
        delegate = mock.AsyncMock()
        params = {"name": "unit-test-operation", "operation-type": "test-op"}
        timer = runner.RequestTiming(delegate)

        response = await timer(multi_cluster_client, params)

        assert math.isclose(response["dependent_timing"].pop("service_time"), 0.1)
        assert response["dependent_timing"].pop("absolute_time") is not None
        assert response == {
            # defaults added by the timing runner
            "weight": 1,
            "unit": "ops",
            "success": True,
            "dependent_timing": {
                "operation": "unit-test-operation",
                "operation-type": "test-op",
                "request_start": 7,
                "request_end": 7.1,
            },
        }

        delegate.assert_called_once_with(multi_cluster_client, params)


class TestRetry:
    @pytest.mark.asyncio
    async def test_is_transparent_on_success_when_no_retries(self):
        delegate = mock.AsyncMock()
        es = None
        params = {
            # no retries
        }
        retrier = runner.Retry(delegate)

        await retrier(es, params)

        delegate.assert_called_once_with(es, params)

    @pytest.mark.asyncio
    async def test_is_transparent_on_exception_when_no_retries(self):
        delegate = mock.AsyncMock(side_effect=elasticsearch.ConnectionError("N/A", "no route to host"))
        es = None
        params = {
            # no retries
        }
        retrier = runner.Retry(delegate)

        with pytest.raises(elasticsearch.ConnectionError):
            await retrier(es, params)

        delegate.assert_called_once_with(es, params)

    @pytest.mark.asyncio
    async def test_is_transparent_on_application_error_when_no_retries(self):
        original_return_value = {"weight": 1, "unit": "ops", "success": False}

        delegate = mock.AsyncMock(return_value=original_return_value)
        es = None
        params = {
            # no retries
        }
        retrier = runner.Retry(delegate)

        result = await retrier(es, params)

        assert result == original_return_value
        delegate.assert_called_once_with(es, params)

    @pytest.mark.asyncio
    async def test_is_does_not_retry_on_success(self):
        delegate = mock.AsyncMock()
        es = None
        params = {"retries": 3, "retry-wait-period": 0.1, "retry-on-timeout": True, "retry-on-error": True}
        retrier = runner.Retry(delegate)

        await retrier(es, params)

        delegate.assert_called_once_with(es, params)

    @pytest.mark.asyncio
    async def test_retries_on_timeout_if_wanted_and_raises_if_no_recovery(self):
        delegate = mock.AsyncMock(
            side_effect=[
                elasticsearch.ConnectionError(message="no route to host"),
                elasticsearch.ConnectionError(message="no route to host"),
                elasticsearch.ConnectionError(message="no route to host"),
                elasticsearch.ConnectionError(message="no route to host"),
            ]
        )
        es = None
        params = {"retries": 3, "retry-wait-period": 0.01, "retry-on-timeout": True, "retry-on-error": True}
        retrier = runner.Retry(delegate)

        with pytest.raises(elasticsearch.ConnectionError):
            await retrier(es, params)

        delegate.assert_has_calls(
            [
                mock.call(es, params),
                mock.call(es, params),
                mock.call(es, params),
            ]
        )

    @pytest.mark.asyncio
    async def test_retries_on_timeout_if_wanted_and_returns_first_call(self):
        failed_return_value = {"weight": 1, "unit": "ops", "success": False}

        delegate = mock.AsyncMock(
            side_effect=[
                elasticsearch.ConnectionError(message="no route to host"),
                failed_return_value,
            ]
        )
        es = None
        params = {"retries": 3, "retry-wait-period": 0.01, "retry-on-timeout": True, "retry-on-error": False}
        retrier = runner.Retry(delegate)

        result = await retrier(es, params)
        assert result == failed_return_value

        delegate.assert_has_calls(
            [
                # has returned a connection error
                mock.call(es, params),
                # has returned normally
                mock.call(es, params),
            ]
        )

    @pytest.mark.asyncio
    async def test_retries_mixed_timeout_and_application_errors(self):
        connection_error = elasticsearch.ConnectionError(message="no route to host")
        failed_return_value = {"weight": 1, "unit": "ops", "success": False}
        success_return_value = {"weight": 1, "unit": "ops", "success": False}

        delegate = mock.AsyncMock(
            side_effect=[
                connection_error,
                failed_return_value,
                connection_error,
                connection_error,
                failed_return_value,
                success_return_value,
            ]
        )
        es = None
        params = {
            # we try exactly as often as there are errors to also test the semantics of "retry".
            "retries": 5,
            "retry-wait-period": 0.01,
            "retry-on-timeout": True,
            "retry-on-error": True,
        }
        retrier = runner.Retry(delegate)

        result = await retrier(es, params)
        assert result == success_return_value

        delegate.assert_has_calls(
            [
                # connection error
                mock.call(es, params),
                # application error
                mock.call(es, params),
                # connection error
                mock.call(es, params),
                # connection error
                mock.call(es, params),
                # application error
                mock.call(es, params),
                # success
                mock.call(es, params),
            ]
        )

    @pytest.mark.asyncio
    async def test_does_not_retry_on_timeout_if_not_wanted(self):
        delegate = mock.AsyncMock(side_effect=elasticsearch.ConnectionTimeout(408, "timed out"))
        es = None
        params = {"retries": 3, "retry-wait-period": 0.01, "retry-on-timeout": False, "retry-on-error": True}
        retrier = runner.Retry(delegate)

        with pytest.raises(elasticsearch.ConnectionTimeout):
            await retrier(es, params)

        delegate.assert_called_once_with(es, params)

    @pytest.mark.asyncio
    async def test_retries_on_application_error_if_wanted(self):
        failed_return_value = {"weight": 1, "unit": "ops", "success": False}
        success_return_value = {"weight": 1, "unit": "ops", "success": True}

        delegate = mock.AsyncMock(side_effect=[failed_return_value, success_return_value])
        es = None
        params = {"retries": 3, "retry-wait-period": 0.01, "retry-on-timeout": False, "retry-on-error": True}
        retrier = runner.Retry(delegate)

        result = await retrier(es, params)

        assert result == success_return_value

        delegate.assert_has_calls(
            [
                mock.call(es, params),
                # one retry
                mock.call(es, params),
            ]
        )

    @pytest.mark.asyncio
    async def test_does_not_retry_on_application_error_if_not_wanted(self):
        failed_return_value = {"weight": 1, "unit": "ops", "success": False}

        delegate = mock.AsyncMock(return_value=failed_return_value)
        es = None
        params = {"retries": 3, "retry-wait-period": 0.01, "retry-on-timeout": True, "retry-on-error": False}
        retrier = runner.Retry(delegate)

        result = await retrier(es, params)

        assert result == failed_return_value

        delegate.assert_called_once_with(es, params)

    @pytest.mark.asyncio
    async def test_assumes_success_if_runner_returns_non_dict(self):
        delegate = mock.AsyncMock(return_value=(1, "ops"))
        es = None
        params = {"retries": 3, "retry-wait-period": 0.01, "retry-on-timeout": True, "retry-on-error": True}
        retrier = runner.Retry(delegate)

        result = await retrier(es, params)

        assert result == (1, "ops")

        delegate.assert_called_once_with(es, params)

    @pytest.mark.asyncio
    async def test_retries_until_success(self):
        failure_count = 5

        failed_return_value = {"weight": 1, "unit": "ops", "success": False}
        success_return_value = {"weight": 1, "unit": "ops", "success": True}

        responses = []
        responses += failure_count * [failed_return_value]
        responses += [success_return_value]

        delegate = mock.AsyncMock(side_effect=responses)
        es = None
        params = {"retry-until-success": True, "retry-wait-period": 0.01}
        retrier = runner.Retry(delegate)

        result = await retrier(es, params)

        assert result == success_return_value

        delegate.assert_has_calls([mock.call(es, params) for _ in range(failure_count + 1)])


class TestRemovePrefix:
    def test_remove_matching_prefix(self):
        suffix = runner.remove_prefix("index-20201117", "index")

        assert suffix == "-20201117"

    def test_prefix_doesnt_exit(self):
        index_name = "index-20201117"
        suffix = runner.remove_prefix(index_name, "unrelatedprefix")

        assert index_name == suffix


class TestRefreshRunner:
    @mock.patch("elasticsearch.Elasticsearch")
    @pytest.mark.asyncio
    async def test_refresh_with_defaults(self, es):
        es.indices.refresh = mock.AsyncMock()
        refresh = runner.Refresh()
        await refresh(es, params={"index": "_all"})

        es.indices.refresh.assert_awaited_once_with(index="_all")

    @mock.patch("elasticsearch.Elasticsearch")
    @pytest.mark.asyncio
    async def test_refresh_request_timeout(self, es):
        es.indices.refresh = mock.AsyncMock()
        refresh = runner.Refresh()
        await refresh(es, params={"index": "_all", "request-timeout": 50000})

        es.indices.refresh.assert_awaited_once_with(index="_all", request_timeout=50000)


class TestFieldCapsRunner:
    @mock.patch("elasticsearch.Elasticsearch")
    @pytest.mark.asyncio
    async def test_field_caps_without_index_filter(self, es):
        es.field_caps = mock.AsyncMock()
        field_caps = runner.FieldCaps()
        result = await field_caps(es, params={"index": "log-*"})
        assert result == {"weight": 1, "unit": "ops", "success": True}

        es.field_caps.assert_awaited_once_with(index="log-*", fields="*", body={}, params=None)

    @mock.patch("elasticsearch.Elasticsearch")
    @pytest.mark.asyncio
    async def test_field_caps_with_index_filter(self, es):
        es.field_caps = mock.AsyncMock()
        field_caps = runner.FieldCaps()
        index_filter = {"range": {"@timestamp": {"gte": "2022"}}}
        result = await field_caps(es, params={"fields": "time-*", "index_filter": index_filter})
        assert result == {"weight": 1, "unit": "ops", "success": True}

        expected_body = {"index_filter": index_filter}
        es.field_caps.assert_awaited_once_with(index="_all", fields="time-*", body=expected_body, params=None)<|MERGE_RESOLUTION|>--- conflicted
+++ resolved
@@ -1561,11 +1561,7 @@
                 ],
             },
         }
-<<<<<<< HEAD
-        es.perform_request = mock.AsyncMock(return_value=io.StringIO(json.dumps(search_response)))
-=======
         es.perform_request = mock.AsyncMock(return_value=io.BytesIO(json.dumps(search_response).encode()))
->>>>>>> 70393ab1
 
         query_runner = runner.Query()
 
@@ -1613,11 +1609,7 @@
                 ],
             },
         }
-<<<<<<< HEAD
-        es.perform_request = mock.AsyncMock(return_value=io.StringIO(json.dumps(search_response)))
-=======
         es.perform_request = mock.AsyncMock(return_value=io.BytesIO(json.dumps(search_response).encode()))
->>>>>>> 70393ab1
 
         query_runner = runner.Query()
 
@@ -1648,12 +1640,7 @@
         es.perform_request.assert_awaited_once_with(
             method="GET",
             path="/_all/_search",
-<<<<<<< HEAD
-            # params={"request_timeout": 3.0, "request_cache": "true"},
             params={"request_cache": "true"},
-=======
-            params={"request_timeout": 3.0, "request_cache": "true"},
->>>>>>> 70393ab1
             body=params["body"],
             headers={"header1": "value1", "x-opaque-id": "test-id1"},
         )
@@ -1676,11 +1663,7 @@
                 ],
             },
         }
-<<<<<<< HEAD
-        es.perform_request = mock.AsyncMock(return_value=io.StringIO(json.dumps(response)))
-=======
         es.perform_request = mock.AsyncMock(return_value=io.BytesIO(json.dumps(response).encode()))
->>>>>>> 70393ab1
 
         query_runner = runner.Query()
         params = {
@@ -1736,11 +1719,7 @@
                 ],
             },
         }
-<<<<<<< HEAD
-        es.perform_request = mock.AsyncMock(return_value=io.StringIO(json.dumps(response)))
-=======
         es.perform_request = mock.AsyncMock(return_value=io.BytesIO(json.dumps(response).encode()))
->>>>>>> 70393ab1
 
         query_runner = runner.Query()
         params = {
@@ -1790,11 +1769,7 @@
                 ],
             },
         }
-<<<<<<< HEAD
-        es.perform_request = mock.AsyncMock(return_value=io.StringIO(json.dumps(search_response)))
-=======
         es.perform_request = mock.AsyncMock(return_value=io.BytesIO(json.dumps(search_response).encode()))
->>>>>>> 70393ab1
 
         query_runner = runner.Query()
 
@@ -1851,11 +1826,7 @@
                 ],
             },
         }
-<<<<<<< HEAD
-        es.perform_request = mock.AsyncMock(return_value=io.StringIO(json.dumps(search_response)))
-=======
         es.perform_request = mock.AsyncMock(return_value=io.BytesIO(json.dumps(search_response).encode()))
->>>>>>> 70393ab1
 
         query_runner = runner.Query()
 
@@ -1910,11 +1881,7 @@
             },
         }
 
-<<<<<<< HEAD
-        es.perform_request = mock.AsyncMock(return_value=io.StringIO(json.dumps(search_response)))
-=======
         es.perform_request = mock.AsyncMock(return_value=io.BytesIO(json.dumps(search_response).encode()))
->>>>>>> 70393ab1
 
         query_runner = runner.Query()
 
@@ -1970,13 +1937,8 @@
             },
         }
 
-<<<<<<< HEAD
-        es.perform_request = mock.AsyncMock(return_value=io.StringIO(json.dumps(search_response)))
-        es.clear_scroll = mock.AsyncMock(return_value=io.StringIO('{"acknowledged": true}'))
-=======
         es.perform_request = mock.AsyncMock(return_value=io.BytesIO(json.dumps(search_response).encode()))
         es.clear_scroll = mock.AsyncMock(return_value=io.BytesIO(b'{"acknowledged": true}'))
->>>>>>> 70393ab1
 
         query_runner = runner.Query()
 
@@ -2038,13 +2000,8 @@
             },
         }
 
-<<<<<<< HEAD
-        es.perform_request = mock.AsyncMock(return_value=io.StringIO(json.dumps(search_response)))
-        es.clear_scroll = mock.AsyncMock(return_value=io.StringIO('{"acknowledged": true}'))
-=======
         es.perform_request = mock.AsyncMock(return_value=io.BytesIO(json.dumps(search_response).encode()))
         es.clear_scroll = mock.AsyncMock(return_value=io.BytesIO(b'{"acknowledged": true}'))
->>>>>>> 70393ab1
 
         query_runner = runner.Query()
 
@@ -2101,13 +2058,8 @@
             },
         }
 
-<<<<<<< HEAD
-        es.perform_request = mock.AsyncMock(return_value=io.StringIO(json.dumps(search_response)))
-        es.clear_scroll = mock.AsyncMock(return_value=io.StringIO('{"acknowledged": true}'))
-=======
         es.perform_request = mock.AsyncMock(return_value=io.BytesIO(json.dumps(search_response).encode()))
         es.clear_scroll = mock.AsyncMock(return_value=io.BytesIO(b'{"acknowledged": true}'))
->>>>>>> 70393ab1
 
         query_runner = runner.Query()
 
@@ -2240,13 +2192,8 @@
             },
         }
 
-<<<<<<< HEAD
-        es.perform_request = mock.AsyncMock(return_value=io.StringIO(json.dumps(search_response)))
+        es.perform_request = mock.AsyncMock(return_value=io.BytesIO(json.dumps(search_response).encode()))
         es.clear_scroll = mock.AsyncMock(side_effect=elasticsearch.ConnectionTimeout(message="connection timeout"))
-=======
-        es.perform_request = mock.AsyncMock(return_value=io.BytesIO(json.dumps(search_response).encode()))
-        es.clear_scroll = mock.AsyncMock(side_effect=elasticsearch.ConnectionTimeout())
->>>>>>> 70393ab1
 
         query_runner = runner.Query()
 
@@ -2364,13 +2311,8 @@
             },
         }
 
-<<<<<<< HEAD
-        es.perform_request = mock.AsyncMock(return_value=io.StringIO(json.dumps(search_response)))
-        es.clear_scroll = mock.AsyncMock(return_value=io.StringIO('{"acknowledged": true}'))
-=======
         es.perform_request = mock.AsyncMock(return_value=io.BytesIO(json.dumps(search_response).encode()))
         es.clear_scroll = mock.AsyncMock(return_value=io.BytesIO(b'{"acknowledged": true}'))
->>>>>>> 70393ab1
 
         query_runner = runner.Query()
 
@@ -2773,7 +2715,7 @@
     @mock.patch("elasticsearch.Elasticsearch")
     @pytest.mark.asyncio
     async def test_deletes_existing_indices(self, es):
-        es.indices.get = mock.AsyncMock(side_effect=[{"status": 404}, {"status": 200}])
+        es.indices.exists = mock.AsyncMock(side_effect=[False, True])
         es.indices.delete = mock.AsyncMock()
         es.cluster.get_settings = mock.AsyncMock(return_value={"persistent": {}, "transient": {"action.destructive_requires_name": True}})
         es.cluster.put_settings = mock.AsyncMock()
@@ -2838,7 +2780,7 @@
     @mock.patch("elasticsearch.Elasticsearch")
     @pytest.mark.asyncio
     async def test_deletes_existing_data_streams(self, es):
-        es.indices.get = mock.AsyncMock(side_effect=[{"status": 404}, {"status": 200}])
+        es.indices.exists = mock.AsyncMock(side_effect=[False, True])
         es.indices.delete_data_stream = mock.AsyncMock()
 
         r = runner.DeleteDataStream()
@@ -2968,7 +2910,7 @@
     @mock.patch("elasticsearch.Elasticsearch")
     @pytest.mark.asyncio
     async def test_deletes_only_existing_index_templates(self, es):
-        es.indices.get_template = mock.AsyncMock(side_effect=[False, True])
+        es.indices.exists_template = mock.AsyncMock(side_effect=[False, True])
         es.indices.delete_template = mock.AsyncMock()
         es.indices.delete = mock.AsyncMock()
 
@@ -3098,12 +3040,8 @@
 
     @mock.patch("elasticsearch.Elasticsearch")
     @pytest.mark.asyncio
-    async def test_deletes_only_existing_index_templates(self, es):
-<<<<<<< HEAD
+    async def test_deletes_only_existing_component_templates(self, es):
         es.cluster.exists_component_template = mock.AsyncMock(side_effect=[False, True])
-=======
-        es.cluster.get_component_template = mock.AsyncMock(side_effect=[{"status": 404}, {"status": 200}])
->>>>>>> 70393ab1
         es.cluster.delete_component_template = mock.AsyncMock()
 
         r = runner.DeleteComponentTemplate()
@@ -3263,7 +3201,7 @@
     @mock.patch("elasticsearch.Elasticsearch")
     @pytest.mark.asyncio
     async def test_deletes_only_existing_index_templates(self, es):
-        es.indices.get_index_template = mock.AsyncMock(side_effect=[{"status": 404}, {"status": 200}])
+        es.indices.exists_index_template = mock.AsyncMock(side_effect=[False, True])
         es.indices.delete_index_template = mock.AsyncMock()
 
         r = runner.DeleteComposableTemplate()
@@ -3322,12 +3260,8 @@
     @mock.patch("elasticsearch.Elasticsearch")
     @pytest.mark.asyncio
     async def test_create_ml_datafeed_fallback(self, es):
-<<<<<<< HEAD
         error_meta = elastic_transport.ApiResponseMeta(status=400, http_version="1.1", headers=None, duration=0, node=None)
         es.ml.put_datafeed = mock.AsyncMock(side_effect=elasticsearch.BadRequestError(message=400, meta=error_meta, body="Bad Request"))
-=======
-        es.ml.put_datafeed = mock.AsyncMock(side_effect=elasticsearch.TransportError(400, "Bad Request"))
->>>>>>> 70393ab1
         es.perform_request = mock.AsyncMock()
         datafeed_id = "some-data-feed"
         body = {"job_id": "total-requests", "indices": ["server-metrics"]}
@@ -3356,12 +3290,8 @@
     @mock.patch("elasticsearch.Elasticsearch")
     @pytest.mark.asyncio
     async def test_delete_ml_datafeed_fallback(self, es):
-<<<<<<< HEAD
         error_meta = elastic_transport.ApiResponseMeta(status=400, http_version="1.1", headers=None, duration=0, node=None)
         es.ml.delete_datafeed = mock.AsyncMock(side_effect=elasticsearch.BadRequestError(message=400, meta=error_meta, body="Bad Request"))
-=======
-        es.ml.delete_datafeed = mock.AsyncMock(side_effect=elasticsearch.TransportError(400, "Bad Request"))
->>>>>>> 70393ab1
 
         es.perform_request = mock.AsyncMock()
         datafeed_id = "some-data-feed"
@@ -3394,12 +3324,8 @@
     @mock.patch("elasticsearch.Elasticsearch")
     @pytest.mark.asyncio
     async def test_start_ml_datafeed_with_body_fallback(self, es):
-<<<<<<< HEAD
         error_meta = elastic_transport.ApiResponseMeta(status=400, http_version="1.1", headers=None, duration=0, node=None)
         es.ml.start_datafeed = mock.AsyncMock(side_effect=elasticsearch.BadRequestError(message=400, meta=error_meta, body="Bad Request"))
-=======
-        es.ml.start_datafeed = mock.AsyncMock(side_effect=elasticsearch.TransportError(400, "Bad Request"))
->>>>>>> 70393ab1
         es.perform_request = mock.AsyncMock()
         body = {"end": "now"}
         params = {"datafeed-id": "some-data-feed", "body": body}
@@ -3447,12 +3373,8 @@
     @mock.patch("elasticsearch.Elasticsearch")
     @pytest.mark.asyncio
     async def test_stop_ml_datafeed_fallback(self, es):
-<<<<<<< HEAD
         error_meta = elastic_transport.ApiResponseMeta(status=400, http_version="1.1", headers=None, duration=0, node=None)
         es.ml.stop_datafeed = mock.AsyncMock(side_effect=elasticsearch.BadRequestError(message=400, meta=error_meta, body="Bad Request"))
-=======
-        es.ml.stop_datafeed = mock.AsyncMock(side_effect=elasticsearch.TransportError(400, "Bad Request"))
->>>>>>> 70393ab1
         es.perform_request = mock.AsyncMock()
 
         params = {
@@ -3503,12 +3425,8 @@
     @mock.patch("elasticsearch.Elasticsearch")
     @pytest.mark.asyncio
     async def test_create_ml_job_fallback(self, es):
-<<<<<<< HEAD
         error_meta = elastic_transport.ApiResponseMeta(status=400, http_version="1.1", headers=None, duration=0, node=None)
         es.ml.put_job = mock.AsyncMock(side_effect=elasticsearch.BadRequestError(message=400, meta=error_meta, body="Bad Request"))
-=======
-        es.ml.put_job = mock.AsyncMock(side_effect=elasticsearch.TransportError(400, "Bad Request"))
->>>>>>> 70393ab1
         es.perform_request = mock.AsyncMock()
 
         body = {
@@ -3550,12 +3468,8 @@
     @mock.patch("elasticsearch.Elasticsearch")
     @pytest.mark.asyncio
     async def test_delete_ml_job_fallback(self, es):
-<<<<<<< HEAD
         error_meta = elastic_transport.ApiResponseMeta(status=400, http_version="1.1", headers=None, duration=0, node=None)
         es.ml.delete_job = mock.AsyncMock(side_effect=elasticsearch.BadRequestError(message=400, meta=error_meta, body="Bad Request"))
-=======
-        es.ml.delete_job = mock.AsyncMock(side_effect=elasticsearch.TransportError(400, "Bad Request"))
->>>>>>> 70393ab1
         es.perform_request = mock.AsyncMock()
 
         job_id = "an-ml-job"
@@ -3586,12 +3500,8 @@
     @mock.patch("elasticsearch.Elasticsearch")
     @pytest.mark.asyncio
     async def test_open_ml_job_fallback(self, es):
-<<<<<<< HEAD
         error_meta = elastic_transport.ApiResponseMeta(status=400, http_version="1.1", headers=None, duration=0, node=None)
         es.ml.open_job = mock.AsyncMock(side_effect=elasticsearch.BadRequestError(message=400, meta=error_meta, body="Bad Request"))
-=======
-        es.ml.open_job = mock.AsyncMock(side_effect=elasticsearch.TransportError(400, "Bad Request"))
->>>>>>> 70393ab1
         es.perform_request = mock.AsyncMock()
 
         job_id = "an-ml-job"
@@ -3622,12 +3532,8 @@
     @mock.patch("elasticsearch.Elasticsearch")
     @pytest.mark.asyncio
     async def test_close_ml_job_fallback(self, es):
-<<<<<<< HEAD
         error_meta = elastic_transport.ApiResponseMeta(status=400, http_version="1.1", headers=None, duration=0, node=None)
         es.ml.close_job = mock.AsyncMock(side_effect=elasticsearch.BadRequestError(message=400, meta=error_meta, body="Bad Request"))
-=======
-        es.ml.close_job = mock.AsyncMock(side_effect=elasticsearch.TransportError(400, "Bad Request"))
->>>>>>> 70393ab1
         es.perform_request = mock.AsyncMock()
 
         params = {
@@ -5276,11 +5182,7 @@
     @mock.patch("elasticsearch.Elasticsearch")
     @pytest.mark.asyncio
     async def test_fetch_one_page(self, es):
-<<<<<<< HEAD
-        es.perform_request = mock.AsyncMock(return_value=io.StringIO(json.dumps(self.default_response)))
-=======
         es.perform_request = mock.AsyncMock(return_value=io.BytesIO(json.dumps(self.default_response).encode()))
->>>>>>> 70393ab1
 
         sql_runner = runner.Sql()
         params = {
@@ -5303,11 +5205,7 @@
     @mock.patch("elasticsearch.Elasticsearch")
     @pytest.mark.asyncio
     async def test_fetch_all_pages(self, es):
-<<<<<<< HEAD
-        es.perform_request = mock.AsyncMock(return_value=io.StringIO(json.dumps(self.default_response)))
-=======
         es.perform_request = mock.AsyncMock(return_value=io.BytesIO(json.dumps(self.default_response).encode()))
->>>>>>> 70393ab1
 
         sql_runner = runner.Sql()
         params = {"operation-type": "sql", "body": {"query": "SELECT first_name FROM emp"}, "pages": 3}
@@ -5329,14 +5227,10 @@
     @pytest.mark.asyncio
     async def test_failure_on_too_few_pages(self, es):
         es.perform_request = mock.AsyncMock(
-<<<<<<< HEAD
-            side_effect=[io.StringIO(json.dumps(self.default_response)), io.StringIO(json.dumps({"rows": [["John"]]}))]
-=======
             side_effect=[
                 io.BytesIO(json.dumps(self.default_response).encode()),
                 io.BytesIO(json.dumps({"rows": [["John"]]}).encode()),
             ]
->>>>>>> 70393ab1
         )
 
         sql_runner = runner.Sql()
