# Licensed to Elasticsearch B.V. under one or more contributor
# license agreements. See the NOTICE file distributed with
# this work for additional information regarding copyright
# ownership. Elasticsearch B.V. licenses this file to you under
# the Apache License, Version 2.0 (the "License"); you may
# not use this file except in compliance with the License.
# You may obtain a copy of the License at
#
# 	http://www.apache.org/licenses/LICENSE-2.0
#
# Unless required by applicable law or agreed to in writing,
# software distributed under the License is distributed on an
# "AS IS" BASIS, WITHOUT WARRANTIES OR CONDITIONS OF ANY
# KIND, either express or implied.  See the License for the
# specific language governing permissions and limitations
# under the License.

import asyncio
import collections
import copy
import io
import json
import math
import random
import unittest.mock as mock

import elasticsearch
import pytest

from esrally import client, exceptions
from esrally.driver import runner
from tests import run_async


class BaseUnitTestContextManagerRunner:
    async def __aenter__(self):
        self.fp = io.StringIO("many\nlines\nin\na\nfile")
        return self

    async def __aexit__(self, exc_type, exc_val, exc_tb):
        self.fp.close()
        return False


class TestRegisterRunner:
    def teardown_method(self, method):
        runner.remove_runner("unit_test")

    @run_async
    async def test_runner_function_should_be_wrapped(self):
        async def runner_function(*args):
            return args

        runner.register_runner(operation_type="unit_test", runner=runner_function, async_runner=True)
        returned_runner = runner.runner_for("unit_test")
        assert isinstance(returned_runner, runner.NoCompletion)
        assert repr(returned_runner) == "user-defined runner for [runner_function]"
        assert await returned_runner({"default": "default_client", "other": "other_client"}, "param") == ("default_client", "param")

    @run_async
    async def test_single_cluster_runner_class_with_context_manager_should_be_wrapped_with_context_manager_enabled(self):
        class UnitTestSingleClusterContextManagerRunner(BaseUnitTestContextManagerRunner):
            async def __call__(self, *args):
                return args

            def __str__(self):
                return "UnitTestSingleClusterContextManagerRunner"

        test_runner = UnitTestSingleClusterContextManagerRunner()
        runner.register_runner(operation_type="unit_test", runner=test_runner, async_runner=True)
        returned_runner = runner.runner_for("unit_test")
        assert isinstance(returned_runner, runner.NoCompletion)
        assert repr(returned_runner) == "user-defined context-manager enabled runner for [UnitTestSingleClusterContextManagerRunner]"
        # test that context_manager functionality gets preserved after wrapping
        async with returned_runner:
            assert await returned_runner({"default": "default_client", "other": "other_client"}, "param") == ("default_client", "param")
        # check that the context manager interface of our inner runner has been respected.
        assert test_runner.fp.closed

    @run_async
    async def test_multi_cluster_runner_class_with_context_manager_should_be_wrapped_with_context_manager_enabled(self):
        class UnitTestMultiClusterContextManagerRunner(BaseUnitTestContextManagerRunner):
            multi_cluster = True

            async def __call__(self, *args):
                return args

            def __str__(self):
                return "UnitTestMultiClusterContextManagerRunner"

        test_runner = UnitTestMultiClusterContextManagerRunner()
        runner.register_runner(operation_type="unit_test", runner=test_runner, async_runner=True)
        returned_runner = runner.runner_for("unit_test")
        assert isinstance(returned_runner, runner.NoCompletion)
        assert repr(returned_runner) == "user-defined context-manager enabled runner for [UnitTestMultiClusterContextManagerRunner]"

        # test that context_manager functionality gets preserved after wrapping
        all_clients = {"default": "default_client", "other": "other_client"}
        async with returned_runner:
            assert await returned_runner(all_clients, "param1", "param2") == (all_clients, "param1", "param2")
        # check that the context manager interface of our inner runner has been respected.
        assert test_runner.fp.closed

    @run_async
    async def test_single_cluster_runner_class_should_be_wrapped(self):
        class UnitTestSingleClusterRunner:
            async def __call__(self, *args):
                return args

            def __str__(self):
                return "UnitTestSingleClusterRunner"

        test_runner = UnitTestSingleClusterRunner()
        runner.register_runner(operation_type="unit_test", runner=test_runner, async_runner=True)
        returned_runner = runner.runner_for("unit_test")
        assert isinstance(returned_runner, runner.NoCompletion)
        assert repr(returned_runner) == "user-defined runner for [UnitTestSingleClusterRunner]"
        assert await returned_runner({"default": "default_client", "other": "other_client"}, "param") == ("default_client", "param")

    @run_async
    async def test_multi_cluster_runner_class_should_be_wrapped(self):
        class UnitTestMultiClusterRunner:
            multi_cluster = True

            async def __call__(self, *args):
                return args

            def __str__(self):
                return "UnitTestMultiClusterRunner"

        test_runner = UnitTestMultiClusterRunner()
        runner.register_runner(operation_type="unit_test", runner=test_runner, async_runner=True)
        returned_runner = runner.runner_for("unit_test")
        assert isinstance(returned_runner, runner.NoCompletion)
        assert repr(returned_runner) == "user-defined runner for [UnitTestMultiClusterRunner]"
        all_clients = {"default": "default_client", "other": "other_client"}
        assert await returned_runner(all_clients, "some_param") == (all_clients, "some_param")


class TestAssertingRunner:
    def setup_method(self, method):
        runner.enable_assertions(True)

    def teardown_method(self, method):
        runner.enable_assertions(False)

    @run_async
    async def test_asserts_equal_succeeds(self):
        es = None
        response = {
            "hits": {
                "hits": {
                    "value": 5,
                    "relation": "eq",
                },
            },
        }
        delegate = mock.AsyncMock(return_value=response)
        r = runner.AssertingRunner(delegate)
        async with r:
            final_response = await r(
                es,
                {
                    "name": "test-task",
                    "assertions": [
                        {"property": "hits.hits.value", "condition": "==", "value": 5},
                        {"property": "hits.hits.relation", "condition": "==", "value": "eq"},
                    ],
                },
            )

        assert final_response == response

    @run_async
    async def test_asserts_equal_fails(self):
        es = None
        response = {
            "hits": {
                "hits": {
                    "value": 10000,
                    "relation": "gte",
                },
            },
        }
        delegate = mock.AsyncMock(return_value=response)
        r = runner.AssertingRunner(delegate)
        with pytest.raises(
            exceptions.RallyTaskAssertionError, match=r"Expected \[hits.hits.relation\] in \[test-task\] to be == \[eq\] but was \[gte\]."
        ):
            async with r:
                await r(
                    es,
                    {
                        "name": "test-task",
                        "assertions": [
                            {"property": "hits.hits.value", "condition": "==", "value": 10000},
                            {"property": "hits.hits.relation", "condition": "==", "value": "eq"},
                        ],
                    },
                )

    @run_async
    async def test_skips_asserts_for_non_dicts(self):
        es = None
        response = (1, "ops")
        delegate = mock.AsyncMock(return_value=response)
        r = runner.AssertingRunner(delegate)
        async with r:
            final_response = await r(
                es,
                {
                    "name": "test-task",
                    "assertions": [
                        {
                            "property": "hits.hits.value",
                            "condition": "==",
                            "value": 5,
                        },
                    ],
                },
            )
        # still passes response as is
        assert final_response == response

    def test_predicates(self):
        r = runner.AssertingRunner(delegate=None)
        assert len(r.predicates) == 5

        predicate_success = {
            # predicate: (expected, actual)
            ">": (5, 10),
            ">=": (5, 5),
            "<": (5, 4),
            "<=": (5, 5),
            "==": (5, 5),
        }

        for predicate, vals in predicate_success.items():
            expected, actual = vals
            assert r.predicates[predicate](expected, actual), f"Expected [{expected} {predicate} {actual}] to succeed."

        predicate_fail = {
            # predicate: (expected, actual)
            ">": (5, 5),
            ">=": (5, 4),
            "<": (5, 5),
            "<=": (5, 6),
            "==": (5, 6),
        }

        for predicate, vals in predicate_fail.items():
            expected, actual = vals
            assert not r.predicates[predicate](expected, actual), f"Expected [{expected} {predicate} {actual}] to fail."


class TestSelectiveJsonParser:
    def doc_as_text(self, doc):
        return io.StringIO(json.dumps(doc))

    def test_parse_all_expected(self):
        doc = self.doc_as_text(
            {
                "title": "Hello",
                "meta": {
                    "length": 100,
                    "date": {
                        "year": 2000,
                    },
                },
            },
        )

        parsed = runner.parse(
            doc,
            [
                # simple property
                "title",
                # a nested property
                "meta.date.year",
                # ignores unknown properties
                "meta.date.month",
            ],
        )

        assert parsed == {
            "title": "Hello",
            "meta.date.year": 2000,
        }

    def test_list_length(self):
        doc = self.doc_as_text(
            {
                "title": "Hello",
                "meta": {
                    "length": 100,
                    "date": {
                        "year": 2000,
                    },
                },
                "authors": ["George", "Harry"],
                "readers": [
                    {
                        "name": "Tom",
                        "age": 14,
                    },
                    {
                        "name": "Bob",
                        "age": 17,
                    },
                    {
                        "name": "Alice",
                        "age": 22,
                    },
                ],
                "supporters": [],
            }
        )

        parsed = runner.parse(
            doc,
            [
                # simple property
                "title",
                # a nested property
                "meta.date.year",
                # ignores unknown properties
                "meta.date.month",
            ],
            ["authors", "readers", "supporters"],
        )

        assert parsed == {
            "title": "Hello",
            "meta.date.year": 2000,
            "authors": False,
            "readers": False,
            "supporters": True,
        }


def _build_bulk_body(*lines):
    return "".join(line + "\n" for line in lines)


class TestBulkIndexRunner:
    @mock.patch("elasticsearch.Elasticsearch")
    @run_async
    async def test_bulk_index_missing_params(self, es):
        bulk_response = {
            "errors": False,
            "took": 8,
        }
        es.bulk = mock.AsyncMock(return_value=io.StringIO(json.dumps(bulk_response)))

        bulk = runner.BulkIndex()

        bulk_params = {
            "body": _build_bulk_body(
                "action_meta_data",
                "index_line",
                "action_meta_data",
                "index_line",
                "action_meta_data",
                "index_line",
            )
        }

        with pytest.raises(exceptions.DataError) as exc:
            await bulk(es, bulk_params)
        assert exc.value.args[0] == (
            "Parameter source for operation 'bulk-index' did not provide the mandatory parameter 'action-metadata-present'. "
            "Add it to your parameter source and try again."
        )

    @mock.patch("elasticsearch.Elasticsearch")
    @run_async
    async def test_bulk_index_success_with_timeout(self, es):
        bulk_response = {
            "errors": False,
            "took": 8,
        }
        es.bulk = mock.AsyncMock(return_value=io.StringIO(json.dumps(bulk_response)))

        bulk = runner.BulkIndex()

        bulk_params = {
            "body": _build_bulk_body(
                "action_meta_data",
                "index_line",
                "action_meta_data",
                "index_line",
                "action_meta_data",
                "index_line",
            ),
            "action-metadata-present": True,
            "bulk-size": 3,
            "unit": "docs",
            "timeout": "1m",
        }

        result = await bulk(es, bulk_params)

        assert result == {
            "took": 8,
            "index": None,
            "weight": 3,
            "unit": "docs",
            "success": True,
            "success-count": 3,
            "error-count": 0,
        }

        es.bulk.assert_awaited_with(body=bulk_params["body"], params={"timeout": "1m"})

    @mock.patch("elasticsearch.Elasticsearch")
    @run_async
    async def test_bulk_index_success_with_metadata(self, es):
        bulk_response = {
            "errors": False,
            "took": 8,
        }
        es.bulk = mock.AsyncMock(return_value=io.StringIO(json.dumps(bulk_response)))

        bulk = runner.BulkIndex()

        bulk_params = {
            "body": _build_bulk_body(
                "action_meta_data",
                "index_line",
                "action_meta_data",
                "index_line",
                "action_meta_data",
                "index_line",
            ),
            "action-metadata-present": True,
            "bulk-size": 3,
            "unit": "docs",
        }

        result = await bulk(es, bulk_params)

        assert result == {
            "took": 8,
            "index": None,
            "weight": 3,
            "unit": "docs",
            "success": True,
            "success-count": 3,
            "error-count": 0,
        }

        es.bulk.assert_awaited_with(body=bulk_params["body"], params={})

    @mock.patch("elasticsearch.Elasticsearch")
    @run_async
    async def test_simple_bulk_with_timeout_and_headers(self, es):
        bulk_response = {
            "errors": False,
            "took": 8,
        }
        es.bulk = mock.AsyncMock(return_value=io.StringIO(json.dumps(bulk_response)))

        bulk = runner.BulkIndex()

        bulk_params = {
            "body": _build_bulk_body(
                "index_line",
                "index_line",
                "index_line",
            ),
            "action-metadata-present": False,
            "type": "_doc",
            "index": "test1",
            "request-timeout": 3.0,
            "headers": {"x-test-id": "1234"},
            "opaque-id": "DESIRED-OPAQUE-ID",
            "bulk-size": 3,
            "unit": "docs",
        }

        result = await bulk(es, bulk_params)

        assert result == {
            "took": 8,
            "index": "test1",
            "weight": 3,
            "unit": "docs",
            "success": True,
            "success-count": 3,
            "error-count": 0,
        }

        es.bulk.assert_awaited_with(
            doc_type="_doc",
            params={},
            body="index_line\nindex_line\nindex_line\n",
            headers={"x-test-id": "1234"},
            index="test1",
            opaque_id="DESIRED-OPAQUE-ID",
            request_timeout=3.0,
        )

    @mock.patch("elasticsearch.Elasticsearch")
    @run_async
    async def test_bulk_index_success_without_metadata_with_doc_type(self, es):
        bulk_response = {
            "errors": False,
            "took": 8,
        }
        es.bulk = mock.AsyncMock(return_value=io.StringIO(json.dumps(bulk_response)))
        bulk = runner.BulkIndex()

        bulk_params = {
            "body": _build_bulk_body(
                "index_line",
                "index_line",
                "index_line",
            ),
            "action-metadata-present": False,
            "bulk-size": 3,
            "unit": "docs",
            "index": "test-index",
            "type": "_doc",
        }

        result = await bulk(es, bulk_params)

        assert result == {
            "took": 8,
            "index": "test-index",
            "weight": 3,
            "unit": "docs",
            "success": True,
            "success-count": 3,
            "error-count": 0,
        }

        es.bulk.assert_awaited_with(body=bulk_params["body"], index="test-index", doc_type="_doc", params={})

    @mock.patch("elasticsearch.Elasticsearch")
    @run_async
    async def test_bulk_index_success_without_metadata_and_without_doc_type(self, es):
        bulk_response = {
            "errors": False,
            "took": 8,
        }
        es.bulk = mock.AsyncMock(return_value=io.StringIO(json.dumps(bulk_response)))
        bulk = runner.BulkIndex()

        bulk_params = {
            "body": _build_bulk_body(
                "index_line",
                "index_line",
                "index_line",
            ),
            "action-metadata-present": False,
            "bulk-size": 3,
            "unit": "docs",
            "index": "test-index",
        }

        result = await bulk(es, bulk_params)

        assert result == {
            "took": 8,
            "index": "test-index",
            "weight": 3,
            "unit": "docs",
            "success": True,
            "success-count": 3,
            "error-count": 0,
        }

        es.bulk.assert_awaited_with(body=bulk_params["body"], index="test-index", doc_type=None, params={})

    @mock.patch("elasticsearch.Elasticsearch")
    @run_async
    async def test_bulk_index_error(self, es):
        bulk_response = {
            "took": 5,
            "errors": True,
            "items": [
                {"index": {"status": 201, "_shards": {"total": 2, "successful": 1, "failed": 0}}},
                {"index": {"status": 500, "_shards": {"total": 2, "successful": 0, "failed": 2}}},
                {"index": {"status": 404, "_shards": {"total": 2, "successful": 0, "failed": 2}}},
            ],
        }

        es.bulk = mock.AsyncMock(return_value=io.StringIO(json.dumps(bulk_response)))

        bulk = runner.BulkIndex()

        bulk_params = {
            "body": _build_bulk_body(
                "action_meta_data",
                "index_line",
                "action_meta_data",
                "index_line",
                "action_meta_data",
                "index_line",
            ),
            "action-metadata-present": True,
            "bulk-size": 3,
            "unit": "docs",
            "index": "test",
        }

        result = await bulk(es, bulk_params)

        result.pop("error-description")  # TODO not deterministic
        assert result == {
            "took": 5,
            "index": "test",
            "weight": 3,
            "unit": "docs",
            "success": False,
            "success-count": 1,
            "error-count": 2,
            "error-type": "bulk",
        }

        es.bulk.assert_awaited_with(body=bulk_params["body"], params={})

    @mock.patch("elasticsearch.Elasticsearch")
    @run_async
    async def test_bulk_index_error_no_shards(self, es):
        bulk_response = {
            "took": 20,
            "errors": True,
            "items": [
                {
                    "create": {
                        "_index": "test",
                        "_type": "doc",
                        "_id": "1",
                        "status": 429,
                        "error": "EsRejectedExecutionException[rejected execution (queue capacity 50) on org.elasticsearch.action.support.replication.TransportShardReplicationOperationAction$PrimaryPhase$1@1]",  # pylint: disable=line-too-long
                    }
                },
                {
                    "create": {
                        "_index": "test",
                        "_type": "doc",
                        "_id": "2",
                        "status": 429,
                        "error": "EsRejectedExecutionException[rejected execution (queue capacity 50) on org.elasticsearch.action.support.replication.TransportShardReplicationOperationAction$PrimaryPhase$1@2]",  # pylint: disable=line-too-long
                    }
                },
                {
                    "create": {
                        "_index": "test",
                        "_type": "doc",
                        "_id": "3",
                        "status": 429,
                        "error": "EsRejectedExecutionException[rejected execution (queue capacity 50) on org.elasticsearch.action.support.replication.TransportShardReplicationOperationAction$PrimaryPhase$1@3]",  # pylint: disable=line-too-long
                    }
                },
            ],
        }

        es.bulk = mock.AsyncMock(return_value=io.StringIO(json.dumps(bulk_response)))

        bulk = runner.BulkIndex()

        bulk_params = {
            "body": _build_bulk_body(
                "action_meta_data",
                "index_line",
                "action_meta_data",
                "index_line",
                "action_meta_data",
                "index_line",
            ),
            "action-metadata-present": True,
            "detailed-results": False,
            "bulk-size": 3,
            "unit": "docs",
            "index": "test",
        }

        result = await bulk(es, bulk_params)

        result.pop("error-description")  # TODO not deterministic
        assert result == {
            "took": 20,
            "index": "test",
            "weight": 3,
            "unit": "docs",
            "success": False,
            "success-count": 0,
            "error-count": 3,
            "error-type": "bulk",
        }

        es.bulk.assert_awaited_with(body=bulk_params["body"], params={})

    @mock.patch("elasticsearch.Elasticsearch")
    @run_async
    async def test_mixed_bulk_with_simple_stats(self, es):
        bulk_response = {
            "took": 30,
            "ingest_took": 20,
            "errors": True,
            "items": [
                {
                    "index": {
                        "_index": "test",
                        "_type": "type1",
                        "_id": "1",
                        "_version": 1,
                        "result": "created",
                        "_shards": {"total": 2, "successful": 1, "failed": 0},
                        "created": True,
                        "status": 201,
                        "_seq_no": 0,
                    }
                },
                {
                    "update": {
                        "_index": "test",
                        "_type": "type1",
                        "_id": "2",
                        "_version": 2,
                        "result": "updated",
                        "_shards": {"total": 2, "successful": 1, "failed": 0},
                        "status": 200,
                        "_seq_no": 1,
                    }
                },
                {
                    "index": {
                        "_index": "test",
                        "_type": "type1",
                        "_id": "3",
                        "_version": 1,
                        "result": "noop",
                        "_shards": {"total": 2, "successful": 0, "failed": 2},
                        "created": False,
                        "status": 500,
                        "_seq_no": -2,
                    }
                },
                {
                    "update": {
                        "_index": "test",
                        "_type": "type1",
                        "_id": "6",
                        "_version": 2,
                        "result": "noop",
                        "_shards": {"total": 2, "successful": 0, "failed": 2},
                        "status": 404,
                        "_seq_no": 5,
                    }
                },
            ],
        }
        es.bulk = mock.AsyncMock(return_value=io.StringIO(json.dumps(bulk_response)))
        bulk = runner.BulkIndex()

        bulk_params = {
            "body": _build_bulk_body(
                "action_meta_data",
                "index_line",
                "action_meta_data",
                "update_line",
                "action_meta_data",
                "index_line",
                "action_meta_data",
                "update_line",
            ),
            "action-metadata-present": True,
            "detailed-results": False,
            "bulk-size": 4,
            "unit": "docs",
            "index": "test",
        }

        result = await bulk(es, bulk_params)

        result.pop("error-description")  # TODO not deterministic
        assert result == {
            "took": 30,
            "index": "test",
            "weight": 4,
            "unit": "docs",
            "success": False,
            "success-count": 2,
            "error-count": 2,
            "error-type": "bulk",
        }
        assert "ingest_took" not in result, "ingest_took is not extracted with simple stats"

        es.bulk.assert_awaited_with(body=bulk_params["body"], params={})

    @mock.patch("elasticsearch.Elasticsearch")
    @run_async
    async def test_mixed_bulk_with_detailed_stats_body_as_string(self, es):
        es.bulk = mock.AsyncMock(
            return_value={
                "took": 30,
                "ingest_took": 20,
                "errors": True,
                "items": [
                    {
                        "index": {
                            "_index": "test",
                            "_type": "type1",
                            "_id": "1",
                            "_version": 1,
                            "result": "created",
                            "_shards": {"total": 2, "successful": 1, "failed": 0},
                            "created": True,
                            "status": 201,
                            "_seq_no": 0,
                        }
                    },
                    {
                        "update": {
                            "_index": "test",
                            "_type": "type1",
                            "_id": "2",
                            "_version": 2,
                            "result": "updated",
                            "_shards": {"total": 2, "successful": 1, "failed": 0},
                            "status": 200,
                            "_seq_no": 1,
                        }
                    },
                    {
                        "index": {
                            "_index": "test",
                            "_type": "type1",
                            "_id": "3",
                            "_version": 1,
                            "result": "noop",
                            "_shards": {"total": 2, "successful": 0, "failed": 2},
                            "created": False,
                            "status": 500,
                            "_seq_no": -2,
                        }
                    },
                    {
                        "index": {
                            "_index": "test",
                            "_type": "type1",
                            "_id": "4",
                            "_version": 1,
                            "result": "noop",
                            "_shards": {"total": 2, "successful": 1, "failed": 1},
                            "created": False,
                            "status": 500,
                            "_seq_no": -2,
                        }
                    },
                    {
                        "index": {
                            "_index": "test",
                            "_type": "type1",
                            "_id": "5",
                            "_version": 1,
                            "result": "created",
                            "_shards": {"total": 2, "successful": 1, "failed": 0},
                            "created": True,
                            "status": 201,
                            "_seq_no": 4,
                        }
                    },
                    {
                        "update": {
                            "_index": "test",
                            "_type": "type1",
                            "_id": "6",
                            "_version": 2,
                            "result": "noop",
                            "_shards": {"total": 2, "successful": 0, "failed": 2},
                            "status": 404,
                            "_seq_no": 5,
                        }
                    },
                ],
            }
        )
        bulk = runner.BulkIndex()

        bulk_params = {
            "body": _build_bulk_body(
                '{ "index" : { "_index" : "test", "_type" : "type1" } }',
                '{"location" : [-0.1485188, 51.5250666]}',
                '{ "update" : { "_index" : "test", "_type" : "type1", "_id: "2" } }',
                '{"location" : [-0.1479949, 51.5252071]}',
                '{ "index" : { "_index" : "test", "_type" : "type1" } }',
                '{"location" : [-0.1458559, 51.5289059]}',
                '{ "index" : { "_index" : "test", "_type" : "type1" } }',
                '{"location" : [-0.1498551, 51.5282564]}',
                '{ "index" : { "_index" : "test", "_type" : "type1" } }',
                '{"location" : [-0.1487043, 51.5254843]}',
                '{ "update" : { "_index" : "test", "_type" : "type1", "_id: "3" } }',
                '{"location" : [-0.1533367, 51.5261779]}',
            ),
            "action-metadata-present": True,
            "bulk-size": 6,
            "unit": "docs",
            "detailed-results": True,
            "index": "test",
        }

        result = await bulk(es, bulk_params)

        result.pop("error-description")  # TODO not deterministic
        assert result == {
            "took": 30,
            "ingest_took": 20,
            "index": "test",
            "weight": 6,
            "unit": "docs",
            "success": False,
            "success-count": 3,
            "error-count": 3,
            "error-type": "bulk",
            "ops": {
                "index": collections.Counter({"item-count": 4, "created": 2, "noop": 2}),
                "update": collections.Counter({"item-count": 2, "updated": 1, "noop": 1}),
            },
            "shards_histogram": [
                {"item-count": 3, "shards": {"total": 2, "successful": 1, "failed": 0}},
                {"item-count": 2, "shards": {"total": 2, "successful": 0, "failed": 2}},
                {"item-count": 1, "shards": {"total": 2, "successful": 1, "failed": 1}},
            ],
            "bulk-request-size-bytes": 582,
            "total-document-size-bytes": 234,
        }

        es.bulk.assert_awaited_with(body=bulk_params["body"], params={})

        es.bulk.return_value.pop("ingest_took")
        result = await bulk(es, bulk_params)
        assert "ingest_took" not in result

    @mock.patch("elasticsearch.Elasticsearch")
    @run_async
    async def test_simple_bulk_with_detailed_stats_body_as_list(self, es):
        es.bulk = mock.AsyncMock(
            return_value={
                "took": 30,
                "ingest_took": 20,
                "errors": False,
                "items": [
                    {
                        "index": {
                            "_index": "test",
                            "_type": "type1",
                            "_id": "1",
                            "_version": 1,
                            "result": "created",
                            "_shards": {"total": 2, "successful": 1, "failed": 0},
                            "created": True,
                            "status": 201,
                            "_seq_no": 0,
                        }
                    }
                ],
            }
        )
        bulk = runner.BulkIndex()

        bulk_params = {
            "body": _build_bulk_body(
                '{ "index" : { "_index" : "test", "_type" : "type1" } }',
                '{"location" : [-0.1485188, 51.5250666]}',
            ),
            "action-metadata-present": True,
            "bulk-size": 1,
            "unit": "docs",
            "detailed-results": True,
            "index": "test",
        }

        result = await bulk(es, bulk_params)

        assert result == {
            "took": 30,
            "ingest_took": 20,
            "index": "test",
            "weight": 1,
            "unit": "docs",
            "success": True,
            "success-count": 1,
            "error-count": 0,
            "ops": {
                "index": collections.Counter({"item-count": 1, "created": 1}),
            },
            "shards_histogram": [
                {
                    "item-count": 1,
                    "shards": {"total": 2, "successful": 1, "failed": 0},
                }
            ],
            "bulk-request-size-bytes": 93,
            "total-document-size-bytes": 39,
        }

        es.bulk.assert_awaited_with(body=bulk_params["body"], params={})

        es.bulk.return_value.pop("ingest_took")
        result = await bulk(es, bulk_params)
        assert "ingest_took" not in result

    @mock.patch("elasticsearch.Elasticsearch")
    @run_async
    async def test_simple_bulk_with_detailed_stats_body_as_bytes(self, es):
        es.bulk = mock.AsyncMock(
            return_value={
                "took": 30,
                "ingest_took": 20,
                "errors": False,
                "items": [
                    {
                        "index": {
                            "_index": "bytes",
                            "_type": "bytes1",
                            "_id": "1",
                            "_version": 1,
                            "result": "created",
                            "_shards": {"total": 1, "successful": 1, "failed": 0},
                            "created": True,
                            "status": 201,
                            "_seq_no": 0,
                        }
                    }
                ],
            }
        )
        bulk = runner.BulkIndex()

        bulk_params = {
            "body": b'{ "index" : { "_index" : "bytes", "_type" : "bytes1" } }\n{"message" : "in a bottle"}',
            "action-metadata-present": True,
            "bulk-size": 1,
            "unit": "docs",
            "detailed-results": True,
            "index": "test",
        }

        result = await bulk(es, bulk_params)

        assert result == {
            "took": 30,
            "ingest_took": 20,
            "index": "test",
            "weight": 1,
            "unit": "docs",
            "success": True,
            "success-count": 1,
            "error-count": 0,
            "ops": {
                "index": collections.Counter({"item-count": 1, "created": 1}),
            },
            "shards_histogram": [
                {
                    "item-count": 1,
                    "shards": {"total": 1, "successful": 1, "failed": 0},
                }
            ],
            "bulk-request-size-bytes": 83,
            "total-document-size-bytes": 27,
        }

        es.bulk.assert_awaited_with(body=bulk_params["body"], params={})

        es.bulk.return_value.pop("ingest_took")
        result = await bulk(es, bulk_params)
        assert "ingest_took" not in result

    @mock.patch("elasticsearch.Elasticsearch")
    @run_async
    async def test_simple_bulk_with_detailed_stats_body_as_unrecognized_type(self, es):
        es.bulk = mock.AsyncMock(
            return_value={
                "took": 30,
                "ingest_took": 20,
                "errors": False,
                "items": [
                    {
                        "index": {
                            "_index": "test",
                            "_type": "type1",
                            "_id": "1",
                            "_version": 1,
                            "result": "created",
                            "_shards": {"total": 2, "successful": 1, "failed": 0},
                            "created": True,
                            "status": 201,
                            "_seq_no": 0,
                        }
                    }
                ],
            }
        )
        bulk = runner.BulkIndex()

        bulk_params = {
            "body": {
                "items": 1,
            },
            "action-metadata-present": True,
            "bulk-size": 1,
            "unit": "docs",
            "detailed-results": True,
            "index": "test",
        }

        with pytest.raises(exceptions.DataError, match="bulk body is not of type bytes, string, or list"):
            await bulk(es, bulk_params)

        es.bulk.assert_awaited_with(body=bulk_params["body"], params={})

    @mock.patch("elasticsearch.Elasticsearch")
    @run_async
    async def test_bulk_index_error_logs_warning_with_detailed_stats_body(self, es):
        es.bulk = mock.AsyncMock(
            return_value={
                "took": 5,
                "errors": True,
                "items": [
                    {
                        "create": {
                            "_index": "test",
                            "_type": "_doc",
                            "_id": "6UNLsn0BfMD3e6iftbdV",
                            "status": 429,
                            "error": {
                                "type": "cluster_block_exception",
                                "reason": "index [test] blocked by: [TOO_MANY_REQUESTS/12/disk usage exceeded "
                                "flood-stage watermark, index has read-only-allow-delete block];",
                            },
                        }
                    }
                ],
            }
        )

        bulk = runner.BulkIndex()

        bulk_params = {
            "body": _build_bulk_body(
                '{ "index" : { "_index" : "test", "_type" : "_doc" } }',
                '{"message" : "in a bottle"}',
            ),
            "action-metadata-present": True,
            "bulk-size": 1,
            "unit": "docs",
            "detailed-results": True,
            "index": "test",
        }

        with mock.patch.object(bulk.logger, "warning") as mocked_warning_logger:
            result = await bulk(es, bulk_params)
            mocked_warning_logger.assert_has_calls([mock.call("Bulk request failed: [%s]", result["error-description"])])

        assert result == {
            "took": 5,
            "index": "test",
            "weight": 1,
            "unit": "docs",
            "success": False,
            "success-count": 0,
            "error-count": 1,
            "error-type": "bulk",
            "error-description": (
                "HTTP status: 429, message: index [test] blocked by: [TOO_MANY_REQUESTS/12/disk usage "
                "exceeded flood-stage watermark, index has read-only-allow-delete block];"
            ),
            "ops": {"create": collections.Counter({"item-count": 1})},
            "shards_histogram": [],
            "total-document-size-bytes": 27,
            "bulk-request-size-bytes": 80,
        }

        es.bulk.assert_awaited_with(body=bulk_params["body"], params={})


class TestForceMergeRunner:
    @mock.patch("elasticsearch.Elasticsearch")
    @run_async
    async def test_force_merge_with_defaults(self, es):
        es.indices.forcemerge = mock.AsyncMock()
        force_merge = runner.ForceMerge()
        await force_merge(es, params={"index": "_all"})

        es.indices.forcemerge.assert_awaited_once_with(index="_all")

    @mock.patch("elasticsearch.Elasticsearch")
    @run_async
    async def test_force_merge_with_timeout_and_headers(self, es):
        es.indices.forcemerge = mock.AsyncMock()
        force_merge = runner.ForceMerge()
        await force_merge(es, params={"index": "_all", "opaque-id": "test-id", "request-timeout": 3.0, "headers": {"header1": "value1"}})

        es.indices.forcemerge.assert_awaited_once_with(
            headers={"header1": "value1"}, index="_all", opaque_id="test-id", request_timeout=3.0
        )

    @mock.patch("elasticsearch.Elasticsearch")
    @run_async
    async def test_force_merge_override_request_timeout(self, es):
        es.indices.forcemerge = mock.AsyncMock()

        force_merge = runner.ForceMerge()
        await force_merge(es, params={"index": "_all", "request-timeout": 50000})

        es.indices.forcemerge.assert_awaited_once_with(index="_all", request_timeout=50000)

    @mock.patch("elasticsearch.Elasticsearch")
    @run_async
    async def test_force_merge_with_params(self, es):
        es.indices.forcemerge = mock.AsyncMock()

        force_merge = runner.ForceMerge()
        await force_merge(es, params={"index": "_all", "max-num-segments": 1, "request-timeout": 50000})

        es.indices.forcemerge.assert_awaited_with(index="_all", max_num_segments=1, request_timeout=50000)

    @mock.patch("elasticsearch.Elasticsearch")
    @run_async
    async def test_force_merge_with_polling_no_timeout(self, es):
        es.indices.forcemerge = mock.AsyncMock()

        force_merge = runner.ForceMerge()
        await force_merge(es, params={"index": "_all", "mode": "polling", "poll-period": 0})
        es.indices.forcemerge.assert_awaited_once_with(index="_all")

    @mock.patch("elasticsearch.Elasticsearch")
    @run_async
    async def test_force_merge_with_polling(self, es):
        es.indices.forcemerge = mock.AsyncMock(side_effect=elasticsearch.ConnectionTimeout())
        es.tasks.list = mock.AsyncMock(
            side_effect=[
                {
                    "nodes": {
                        "Ap3OfntPT7qL4CBeKvamxg": {
                            "name": "instance-0000000001",
                            "transport_address": "10.46.79.231:19693",
                            "host": "10.46.79.231",
                            "ip": "10.46.79.231:19693",
                            "roles": ["data", "ingest", "master", "remote_cluster_client", "transform"],
                            "attributes": {
                                "logical_availability_zone": "zone-1",
                                "server_name": "instance-0000000001.64cb4c66f4f24d85b41f120ef2df5526",
                                "availability_zone": "us-east4-a",
                                "xpack.installed": "true",
                                "instance_configuration": "gcp.data.highio.1",
                                "transform.node": "true",
                                "region": "unknown-region",
                            },
                            "tasks": {
                                "Ap3OfntPT7qL4CBeKvamxg:417009036": {
                                    "node": "Ap3OfntPT7qL4CBeKvamxg",
                                    "id": 417009036,
                                    "type": "transport",
                                    "action": "indices:admin/forcemerge",
                                    "start_time_in_millis": 1598018980850,
                                    "running_time_in_nanos": 3659821411,
                                    "cancellable": False,
                                    "headers": {},
                                }
                            },
                        }
                    }
                },
                {
                    "nodes": {},
                },
            ]
        )
        force_merge = runner.ForceMerge()
        await force_merge(es, params={"index": "_all", "mode": "polling", "poll-period": 0})
        es.indices.forcemerge.assert_awaited_once_with(index="_all")

    @mock.patch("elasticsearch.Elasticsearch")
    @run_async
    async def test_force_merge_with_polling_and_params(self, es):
        es.indices.forcemerge = mock.AsyncMock(return_value=elasticsearch.ConnectionTimeout())
        es.tasks.list = mock.AsyncMock(
            side_effect=[
                {
                    "nodes": {
                        "Ap3OfntPT7qL4CBeKvamxg": {
                            "name": "instance-0000000001",
                            "transport_address": "10.46.79.231:19693",
                            "host": "10.46.79.231",
                            "ip": "10.46.79.231:19693",
                            "roles": ["data", "ingest", "master", "remote_cluster_client", "transform"],
                            "attributes": {
                                "logical_availability_zone": "zone-1",
                                "server_name": "instance-0000000001.64cb4c66f4f24d85b41f120ef2df5526",
                                "availability_zone": "us-east4-a",
                                "xpack.installed": "true",
                                "instance_configuration": "gcp.data.highio.1",
                                "transform.node": "true",
                                "region": "unknown-region",
                            },
                            "tasks": {
                                "Ap3OfntPT7qL4CBeKvamxg:417009036": {
                                    "node": "Ap3OfntPT7qL4CBeKvamxg",
                                    "id": 417009036,
                                    "type": "transport",
                                    "action": "indices:admin/forcemerge",
                                    "start_time_in_millis": 1598018980850,
                                    "running_time_in_nanos": 3659821411,
                                    "cancellable": False,
                                    "headers": {},
                                }
                            },
                        }
                    }
                },
                {
                    "nodes": {},
                },
            ]
        )
        force_merge = runner.ForceMerge()
        # request-timeout should be ignored as mode:polling
        await force_merge(
            es,
            params={
                "index": "_all",
                "mode": "polling",
                "max-num-segments": 1,
                "request-timeout": 50000,
                "poll-period": 0,
            },
        )
        es.indices.forcemerge.assert_awaited_once_with(index="_all", max_num_segments=1, request_timeout=50000)


class TestIndicesStatsRunner:
    @mock.patch("elasticsearch.Elasticsearch")
    @run_async
    async def test_indices_stats_without_parameters(self, es):
        es.indices.stats = mock.AsyncMock(return_value={})
        indices_stats = runner.IndicesStats()
        result = await indices_stats(es, params={})
        assert result == {
            "weight": 1,
            "unit": "ops",
            "success": True,
        }

        es.indices.stats.assert_awaited_once_with(index="_all", metric="_all")

    @mock.patch("elasticsearch.Elasticsearch")
    @run_async
    async def test_indices_stats_with_timeout_and_headers(self, es):
        es.indices.stats = mock.AsyncMock(return_value={})
        indices_stats = runner.IndicesStats()
        result = await indices_stats(
            es,
            params={
                "request-timeout": 3.0,
                "headers": {"header1": "value1"},
                "opaque-id": "test-id1",
            },
        )
        assert result == {
            "weight": 1,
            "unit": "ops",
            "success": True,
        }

        es.indices.stats.assert_awaited_once_with(
            index="_all", metric="_all", headers={"header1": "value1"}, opaque_id="test-id1", request_timeout=3.0
        )

    @mock.patch("elasticsearch.Elasticsearch")
    @run_async
    async def test_indices_stats_with_failed_condition(self, es):
        es.indices.stats = mock.AsyncMock(
            return_value={
                "_all": {
                    "total": {
                        "merges": {
                            "current": 2,
                            "current_docs": 292698,
                        }
                    }
                }
            }
        )

        indices_stats = runner.IndicesStats()

        result = await indices_stats(
            es, params={"index": "logs-*", "condition": {"path": "_all.total.merges.current", "expected-value": 0}}
        )
        assert result == {
            "weight": 1,
            "unit": "ops",
            "success": False,
            "condition": {
                "path": "_all.total.merges.current",
                "actual-value": "2",
                "expected-value": "0",
            },
        }

        es.indices.stats.assert_awaited_once_with(index="logs-*", metric="_all")

    @mock.patch("elasticsearch.Elasticsearch")
    @run_async
    async def test_indices_stats_with_successful_condition(self, es):
        es.indices.stats = mock.AsyncMock(
            return_value={
                "_all": {
                    "total": {
                        "merges": {
                            "current": 0,
                            "current_docs": 292698,
                        }
                    }
                }
            }
        )

        indices_stats = runner.IndicesStats()

        result = await indices_stats(
            es,
            params={
                "index": "logs-*",
                "condition": {
                    "path": "_all.total.merges.current",
                    "expected-value": 0,
                },
            },
        )
        assert result == {
            "weight": 1,
            "unit": "ops",
            "success": True,
            "condition": {
                "path": "_all.total.merges.current",
                "actual-value": "0",
                "expected-value": "0",
            },
        }

        es.indices.stats.assert_awaited_once_with(index="logs-*", metric="_all")

    @mock.patch("elasticsearch.Elasticsearch")
    @run_async
    async def test_indices_stats_with_non_existing_path(self, es):
        es.indices.stats = mock.AsyncMock(return_value={"indices": {"total": {"docs": {"current": 0}}}})

        indices_stats = runner.IndicesStats()

        result = await indices_stats(
            es,
            params={
                "index": "logs-*",
                "condition": {
                    # non-existing path
                    "path": "indices.my_index.total.docs.count",
                    "expected-value": 0,
                },
            },
        )
        assert result == {
            "weight": 1,
            "unit": "ops",
            "success": False,
            "condition": {
                "path": "indices.my_index.total.docs.count",
                "actual-value": None,
                "expected-value": "0",
            },
        }

        es.indices.stats.assert_awaited_once_with(index="logs-*", metric="_all")


class TestQueryRunner:
    @mock.patch("elasticsearch.Elasticsearch")
    @run_async
    async def test_query_match_only_request_body_defined(self, es):
        search_response = {
            "timed_out": False,
            "took": 5,
            "hits": {
                "total": {
                    "value": 1,
                    "relation": "gte",
                },
                "hits": [
                    {"title": "some-doc-1"},
                    {"title": "some-doc-2"},
                ],
            },
        }
        es.transport.perform_request = mock.AsyncMock(return_value=io.StringIO(json.dumps(search_response)))

        query_runner = runner.Query()

        params = {
            "operation-type": "search",
            "index": "_all",
            "detailed-results": True,
            "cache": True,
            "body": {
                "query": {
                    "match_all": {},
                },
            },
        }

        async with query_runner:
            result = await query_runner(es, params)

        assert result == {
            "weight": 1,
            "unit": "ops",
            "success": True,
            "hits": 1,
            "hits_relation": "gte",
            "timed_out": False,
            "took": 5,
        }

        es.transport.perform_request.assert_awaited_once_with(
            "GET", "/_all/_search", params={"request_cache": "true"}, body=params["body"], headers=None
        )
        es.clear_scroll.assert_not_called()

    @mock.patch("elasticsearch.Elasticsearch")
    @run_async
    async def test_query_with_timeout_and_headers(self, es):
        search_response = {
            "timed_out": False,
            "took": 5,
            "hits": {
                "total": {"value": 1, "relation": "gte"},
                "hits": [
                    {"title": "some-doc-1"},
                    {"title": "some-doc-2"},
                ],
            },
        }
        es.transport.perform_request = mock.AsyncMock(return_value=io.StringIO(json.dumps(search_response)))

        query_runner = runner.Query()

        params = {
            "operation-type": "search",
            "index": "_all",
            "detailed-results": True,
            "cache": True,
            "request-timeout": 3.0,
            "headers": {"header1": "value1"},
            "opaque-id": "test-id1",
            "body": {"query": {"match_all": {}}},
        }

        async with query_runner:
            result = await query_runner(es, params)

        assert result == {
            "weight": 1,
            "unit": "ops",
            "success": True,
            "hits": 1,
            "hits_relation": "gte",
            "timed_out": False,
            "took": 5,
        }

        es.transport.perform_request.assert_awaited_once_with(
            "GET",
            "/_all/_search",
            params={"request_timeout": 3.0, "request_cache": "true"},
            body=params["body"],
            headers={"header1": "value1", "x-opaque-id": "test-id1"},
        )
        es.clear_scroll.assert_not_called()

    @mock.patch("elasticsearch.Elasticsearch")
    @run_async
    async def test_query_match_using_request_params(self, es):
        response = {
            "timed_out": False,
            "took": 62,
            "hits": {
                "total": {
                    "value": 2,
                    "relation": "eq",
                },
                "hits": [
                    {"title": "some-doc-1"},
                    {"title": "some-doc-2"},
                ],
            },
        }
        es.transport.perform_request = mock.AsyncMock(return_value=io.StringIO(json.dumps(response)))

        query_runner = runner.Query()
        params = {
            "operation-type": "search",
            "index": "_all",
            "cache": False,
            "detailed-results": True,
            "body": None,
            "request-params": {
                "q": "user:kimchy",
            },
        }

        async with query_runner:
            result = await query_runner(es, params)

        assert result == {
            "weight": 1,
            "unit": "ops",
            "success": True,
            "hits": 2,
            "hits_relation": "eq",
            "timed_out": False,
            "took": 62,
        }

        es.transport.perform_request.assert_awaited_once_with(
            "GET",
            "/_all/_search",
            params={
                "request_cache": "false",
                "q": "user:kimchy",
            },
            body=params["body"],
            headers=None,
        )
        es.clear_scroll.assert_not_called()

    @mock.patch("elasticsearch.Elasticsearch")
    @run_async
    async def test_query_no_detailed_results(self, es):
        response = {
            "timed_out": False,
            "took": 62,
            "hits": {
                "total": {
                    "value": 2,
                    "relation": "eq",
                },
                "hits": [
                    {"title": "some-doc-1"},
                    {"title": "some-doc-2"},
                ],
            },
        }
        es.transport.perform_request = mock.AsyncMock(return_value=io.StringIO(json.dumps(response)))

        query_runner = runner.Query()
        params = {
            "operation-type": "search",
            "index": "_all",
            "body": None,
            "request-params": {"q": "user:kimchy"},
            "detailed-results": False,
        }

        async with query_runner:
            result = await query_runner(es, params)

        assert result == {
            "weight": 1,
            "unit": "ops",
            "success": True,
        }
        assert "hits" not in result
        assert "hits_relation" not in result
        assert "timed_out" not in result
        assert "took" not in result
        assert "error-type" not in result

        es.transport.perform_request.assert_awaited_once_with(
            "GET",
            "/_all/_search",
            params={
                "q": "user:kimchy",
            },
            body=params["body"],
            headers=None,
        )
        es.clear_scroll.assert_not_called()

    @mock.patch("elasticsearch.Elasticsearch")
    @run_async
    async def test_query_hits_total_as_number(self, es):
        search_response = {
            "timed_out": False,
            "took": 5,
            "hits": {
                "total": 2,
                "hits": [
                    {"title": "some-doc-1"},
                    {"title": "some-doc-2"},
                ],
            },
        }
        es.transport.perform_request = mock.AsyncMock(return_value=io.StringIO(json.dumps(search_response)))

        query_runner = runner.Query()

        params = {
            "operation-type": "search",
            "index": "_all",
            "cache": True,
            "detailed-results": True,
            "body": {
                "query": {
                    "match_all": {},
                },
            },
        }

        async with query_runner:
            result = await query_runner(es, params)

        assert result == {
            "weight": 1,
            "unit": "ops",
            "success": True,
            "hits": 2,
            "hits_relation": "eq",
            "timed_out": False,
            "took": 5,
        }

        es.transport.perform_request.assert_awaited_once_with(
            "GET",
            "/_all/_search",
            params={
                "request_cache": "true",
            },
            body=params["body"],
            headers=None,
        )
        es.clear_scroll.assert_not_called()

    @mock.patch("elasticsearch.Elasticsearch")
    @run_async
    async def test_query_match_all(self, es):
        search_response = {
            "timed_out": False,
            "took": 5,
            "hits": {
                "total": {
                    "value": 2,
                    "relation": "eq",
                },
                "hits": [
                    {"title": "some-doc-1"},
                    {"title": "some-doc-2"},
                ],
            },
        }
        es.transport.perform_request = mock.AsyncMock(return_value=io.StringIO(json.dumps(search_response)))

        query_runner = runner.Query()

        params = {
            "operation-type": "search",
            "index": "unittest",
            "detailed-results": True,
            "response-compression-enabled": False,
            "body": {
                "query": {
                    "match_all": {},
                },
            },
        }

        async with query_runner:
            result = await query_runner(es, params)

        assert result == {
            "weight": 1,
            "unit": "ops",
            "success": True,
            "hits": 2,
            "hits_relation": "eq",
            "timed_out": False,
            "took": 5,
        }

        es.transport.perform_request.assert_awaited_once_with(
            "GET",
            "/unittest/_search",
            params={},
            body=params["body"],
            headers={
                "Accept-Encoding": "identity",
            },
        )
        es.clear_scroll.assert_not_called()

    @mock.patch("elasticsearch.Elasticsearch")
    @run_async
    async def test_query_match_all_doc_type_fallback(self, es):
        search_response = {
            "timed_out": False,
            "took": 5,
            "hits": {
                "total": {"value": 2, "relation": "eq"},
                "hits": [
                    {"title": "some-doc-1"},
                    {"title": "some-doc-2"},
                ],
            },
        }

        es.transport.perform_request = mock.AsyncMock(return_value=io.StringIO(json.dumps(search_response)))

        query_runner = runner.Query()

        params = {
            "operation-type": "search",
            "index": "unittest",
            "type": "type",
            "detailed-results": True,
            "cache": None,
            "body": {
                "query": {
                    "match_all": {},
                },
            },
        }

        async with query_runner:
            result = await query_runner(es, params)

        assert result == {
            "weight": 1,
            "unit": "ops",
            "success": True,
            "hits": 2,
            "hits_relation": "eq",
            "timed_out": False,
            "took": 5,
        }

        es.transport.perform_request.assert_awaited_once_with(
            "GET",
            "/unittest/type/_search",
            body=params["body"],
            params={},
            headers=None,
        )
        es.clear_scroll.assert_not_called()

    @mock.patch("elasticsearch.Elasticsearch")
    @run_async
    async def test_scroll_query_only_one_page(self, es):
        # page 1
        search_response = {
            "_scroll_id": "some-scroll-id",
            "took": 4,
            "timed_out": False,
            "hits": {
                "total": {"value": 2, "relation": "eq"},
                "hits": [
                    {"title": "some-doc-1"},
                    {"title": "some-doc-2"},
                ],
            },
        }

        es.transport.perform_request = mock.AsyncMock(return_value=io.StringIO(json.dumps(search_response)))
        es.clear_scroll = mock.AsyncMock(return_value=io.StringIO('{"acknowledged": true}'))

        query_runner = runner.Query()

        params = {
            "operation-type": "scroll-search",
            "pages": 1,
            "results-per-page": 100,
            "index": "unittest",
            "cache": True,
            "body": {
                "query": {
                    "match_all": {},
                },
            },
        }

        async with query_runner:
            results = await query_runner(es, params)

        assert results == {
            "weight": 1,
            "pages": 1,
            "unit": "pages",
            "hits": 2,
            "hits_relation": "eq",
            "timed_out": False,
            "took": 4,
        }
        assert "error-type" not in results

        es.transport.perform_request.assert_awaited_once_with(
            "GET",
            "/unittest/_search",
            params={
                "request_cache": "true",
                "sort": "_doc",
                "scroll": "10s",
                "size": 100,
            },
            body=params["body"],
            headers=None,
        )
        es.clear_scroll.assert_awaited_once_with(body={"scroll_id": ["some-scroll-id"]})

    @mock.patch("elasticsearch.Elasticsearch")
    @run_async
    async def test_scroll_query_no_request_cache(self, es):
        # page 1
        search_response = {
            "_scroll_id": "some-scroll-id",
            "took": 4,
            "timed_out": False,
            "hits": {
                "total": {"value": 2, "relation": "eq"},
                "hits": [
                    {"title": "some-doc-1"},
                    {"title": "some-doc-2"},
                ],
            },
        }

        es.transport.perform_request = mock.AsyncMock(return_value=io.StringIO(json.dumps(search_response)))
        es.clear_scroll = mock.AsyncMock(return_value=io.StringIO('{"acknowledged": true}'))

        query_runner = runner.Query()

        params = {
            "operation-type": "scroll-search",
            "pages": 1,
            "results-per-page": 100,
            "index": "unittest",
            "response-compression-enabled": False,
            "body": {
                "query": {
                    "match_all": {},
                },
            },
        }

        async with query_runner:
            results = await query_runner(es, params)

        assert results == {
            "weight": 1,
            "pages": 1,
            "unit": "pages",
            "hits": 2,
            "hits_relation": "eq",
            "timed_out": False,
            "took": 4,
        }
        assert "error-type" not in results

        es.transport.perform_request.assert_awaited_once_with(
            "GET",
            "/unittest/_search",
            params={"sort": "_doc", "scroll": "10s", "size": 100},
            body=params["body"],
            headers={"Accept-Encoding": "identity"},
        )
        es.clear_scroll.assert_awaited_once_with(body={"scroll_id": ["some-scroll-id"]})

    @mock.patch("elasticsearch.Elasticsearch")
    @run_async
    async def test_scroll_query_only_one_page_only_request_body_defined(self, es):
        # page 1
        search_response = {
            "_scroll_id": "some-scroll-id",
            "took": 4,
            "timed_out": False,
            "hits": {
                "total": {"value": 2, "relation": "eq"},
                "hits": [
                    {"title": "some-doc-1"},
                    {"title": "some-doc-2"},
                ],
            },
        }

        es.transport.perform_request = mock.AsyncMock(return_value=io.StringIO(json.dumps(search_response)))
        es.clear_scroll = mock.AsyncMock(return_value=io.StringIO('{"acknowledged": true}'))

        query_runner = runner.Query()

        params = {
            "operation-type": "scroll-search",
            "index": "_all",
            "pages": 1,
            "results-per-page": 100,
            "body": {
                "query": {
                    "match_all": {},
                },
            },
        }

        async with query_runner:
            results = await query_runner(es, params)

        assert results == {
            "weight": 1,
            "pages": 1,
            "unit": "pages",
            "hits": 2,
            "hits_relation": "eq",
            "timed_out": False,
            "took": 4,
        }
        assert "error-type" not in results

        es.transport.perform_request.assert_awaited_once_with(
            "GET",
            "/_all/_search",
            params={
                "sort": "_doc",
                "scroll": "10s",
                "size": 100,
            },
            body=params["body"],
            headers=None,
        )

        es.clear_scroll.assert_awaited_once_with(body={"scroll_id": ["some-scroll-id"]})

    @mock.patch("elasticsearch.Elasticsearch")
    @run_async
    async def test_scroll_query_with_explicit_number_of_pages(self, es):
        # page 1
        search_response = {
            "_scroll_id": "some-scroll-id",
            "timed_out": False,
            "took": 54,
            "hits": {
                "total": {
                    # includes all hits across all pages
                    "value": 3,
                    "relation": "eq",
                },
                "hits": [
                    {"title": "some-doc-1"},
                    {"title": "some-doc-2"},
                ],
            },
        }

        # page 2
        scroll_response = {
            "_scroll_id": "some-scroll-id",
            "timed_out": True,
            "took": 25,
            "hits": {
                "hits": [
                    {"title": "some-doc-3"},
                ],
            },
        }

        es.transport.perform_request = mock.AsyncMock(
            side_effect=[
                io.StringIO(json.dumps(search_response)),
                io.StringIO(json.dumps(scroll_response)),
            ]
        )

        es.clear_scroll = mock.AsyncMock(return_value=io.StringIO('{"acknowledged": true}'))

        query_runner = runner.Query()

        params = {
            "operation-type": "scroll-search",
            "pages": 2,
            "results-per-page": 2,
            "index": "unittest",
            "cache": False,
            "body": {
                "query": {
                    "match_all": {},
                },
            },
        }

        async with query_runner:
            results = await query_runner(es, params)

        assert results == {
            "weight": 2,
            "pages": 2,
            "unit": "pages",
            "hits": 3,
            "hits_relation": "eq",
            "timed_out": True,
            "took": 79,
        }
        assert "error-type" not in results

        es.clear_scroll.assert_awaited_once_with(body={"scroll_id": ["some-scroll-id"]})

    @mock.patch("elasticsearch.Elasticsearch")
    @run_async
    async def test_scroll_query_cannot_clear_scroll(self, es):
        # page 1
        search_response = {
            "_scroll_id": "some-scroll-id",
            "timed_out": False,
            "took": 53,
            "hits": {
                "total": {"value": 1, "relation": "eq"},
                "hits": [
                    {"title": "some-doc-1"},
                ],
            },
        }

        es.transport.perform_request = mock.AsyncMock(return_value=io.StringIO(json.dumps(search_response)))
        es.clear_scroll = mock.AsyncMock(side_effect=elasticsearch.ConnectionTimeout())

        query_runner = runner.Query()

        params = {
            "operation-type": "scroll-search",
            "pages": 5,
            "results-per-page": 100,
            "index": "unittest",
            "cache": False,
            "body": {
                "query": {
                    "match_all": {},
                },
            },
        }

        async with query_runner:
            results = await query_runner(es, params)

        assert results == {
            "weight": 1,
            "pages": 1,
            "unit": "pages",
            "hits": 1,
            "hits_relation": "eq",
            "timed_out": False,
            "took": 53,
        }
        assert "error-type" not in results

        es.clear_scroll.assert_awaited_once_with(body={"scroll_id": ["some-scroll-id"]})

    @mock.patch("elasticsearch.Elasticsearch")
    @run_async
    async def test_scroll_query_request_all_pages(self, es):
        # page 1
        search_response = {
            "_scroll_id": "some-scroll-id",
            "timed_out": False,
            "took": 876,
            "hits": {
                "total": {"value": 4, "relation": "gte"},
                "hits": [
                    {"title": "some-doc-1"},
                    {"title": "some-doc-2"},
                    {"title": "some-doc-3"},
                    {"title": "some-doc-4"},
                ],
            },
        }

        # page 2 has no results
        scroll_response = {
            "_scroll_id": "some-scroll-id",
            "timed_out": False,
            "took": 2,
            "hits": {
                "hits": [],
            },
        }

        es.transport.perform_request = mock.AsyncMock(
            side_effect=[
                io.StringIO(json.dumps(search_response)),
                io.StringIO(json.dumps(scroll_response)),
            ]
        )
        es.clear_scroll = mock.AsyncMock(return_value=io.StringIO('{"acknowledged": true}'))

        query_runner = runner.Query()

        params = {
            "operation-type": "scroll-search",
            "pages": "all",
            "results-per-page": 4,
            "index": "unittest",
            "cache": False,
            "body": {
                "query": {
                    "match_all": {},
                },
            },
        }

        async with query_runner:
            results = await query_runner(es, params)

        assert results == {
            "weight": 2,
            "pages": 2,
            "unit": "pages",
            "hits": 4,
            "hits_relation": "gte",
            "timed_out": False,
            "took": 878,
        }
        assert "error-type" not in results

        es.clear_scroll.assert_awaited_once_with(body={"scroll_id": ["some-scroll-id"]})

    @mock.patch("elasticsearch.Elasticsearch")
    @run_async
    async def test_query_runner_search_with_pages_logs_warning_and_executes(self, es):
        # page 1
        search_response = {
            "_scroll_id": "some-scroll-id",
            "took": 4,
            "timed_out": False,
            "hits": {
                "total": {"value": 2, "relation": "eq"},
                "hits": [
                    {"title": "some-doc-1"},
                    {"title": "some-doc-2"},
                ],
            },
        }

        es.transport.perform_request = mock.AsyncMock(return_value=io.StringIO(json.dumps(search_response)))
        es.clear_scroll = mock.AsyncMock(return_value=io.StringIO('{"acknowledged": true}'))

        query_runner = runner.Query()

        params = {
            "operation-type": "search",
            "pages": 1,
            "results-per-page": 100,
            "index": "unittest",
            "cache": True,
            "body": {
                "query": {
                    "match_all": {},
                },
            },
        }

        with mock.patch.object(query_runner.logger, "warning") as mocked_warning_logger:
            results = await query_runner(es, params)
            mocked_warning_logger.assert_has_calls(
                [
                    mock.call(
                        "Invoking a scroll search with the 'search' operation is deprecated "
                        "and will be removed in a future release. Use 'scroll-search' instead."
                    )
                ]
            )

        assert results == {
            "weight": 1,
            "pages": 1,
            "unit": "pages",
            "hits": 2,
            "hits_relation": "eq",
            "timed_out": False,
            "took": 4,
        }
        assert "error-type" not in results

    @mock.patch("elasticsearch.Elasticsearch")
    @run_async
    async def test_query_runner_fails_with_unknown_operation_type(self, es):
        query_runner = runner.Query()

        params = {
            "operation-type": "unknown",
            "index": "unittest",
            "body": {
                "query": {
                    "match_all": {},
                },
            },
        }

        with pytest.raises(exceptions.RallyError) as exc:
            await query_runner(es, params)
        assert exc.value.args[0] == "No runner available for operation-type: [unknown]"


class TestPutPipelineRunner:
    @mock.patch("elasticsearch.Elasticsearch")
    @run_async
    async def test_create_pipeline(self, es):
        es.ingest.put_pipeline = mock.AsyncMock()

        r = runner.PutPipeline()

        params = {
            "id": "rename",
            "body": {
                "description": "describe pipeline",
                "processors": [
                    {
                        "set": {"field": "foo", "value": "bar"},
                    },
                ],
            },
        }

        await r(es, params)

        es.ingest.put_pipeline.assert_awaited_once_with(id="rename", body=params["body"], master_timeout=None, timeout=None)

    @mock.patch("elasticsearch.Elasticsearch")
    @run_async
    async def test_param_body_mandatory(self, es):
        es.ingest.put_pipeline = mock.AsyncMock()

        r = runner.PutPipeline()

        params = {"id": "rename"}
        with pytest.raises(
            exceptions.DataError,
            match="Parameter source for operation 'put-pipeline' did not provide the mandatory parameter 'body'. "
            "Add it to your parameter source and try again.",
        ):
            await r(es, params)

        assert es.ingest.put_pipeline.await_count == 0

    @mock.patch("elasticsearch.Elasticsearch")
    @run_async
    async def test_param_id_mandatory(self, es):
        es.ingest.put_pipeline = mock.AsyncMock()

        r = runner.PutPipeline()

        params = {"body": {}}
        with pytest.raises(
            exceptions.DataError,
            match="Parameter source for operation 'put-pipeline' did not provide the mandatory parameter 'id'. "
            "Add it to your parameter source and try again.",
        ):
            await r(es, params)

        assert es.ingest.put_pipeline.await_count == 0


class TestClusterHealthRunner:
    @mock.patch("elasticsearch.Elasticsearch")
    @run_async
    async def test_waits_for_expected_cluster_status(self, es):
        es.cluster.health = mock.AsyncMock(return_value={"status": "green", "relocating_shards": 0})
        r = runner.ClusterHealth()

        params = {"request-params": {"wait_for_status": "green"}}

        result = await r(es, params)

        assert result == {
            "weight": 1,
            "unit": "ops",
            "success": True,
            "cluster-status": "green",
            "relocating-shards": 0,
        }

        es.cluster.health.assert_awaited_once_with(params={"wait_for_status": "green"})

    @mock.patch("elasticsearch.Elasticsearch")
    @run_async
    async def test_accepts_better_cluster_status(self, es):
        es.cluster.health = mock.AsyncMock(return_value={"status": "green", "relocating_shards": 0})
        r = runner.ClusterHealth()

        params = {"request-params": {"wait_for_status": "yellow"}}

        result = await r(es, params)

        assert result == {
            "weight": 1,
            "unit": "ops",
            "success": True,
            "cluster-status": "green",
            "relocating-shards": 0,
        }

        es.cluster.health.assert_awaited_once_with(params={"wait_for_status": "yellow"})

    @mock.patch("elasticsearch.Elasticsearch")
    @run_async
    async def test_cluster_health_with_timeout_and_headers(self, es):
        es.cluster.health = mock.AsyncMock(return_value={"status": "green", "relocating_shards": 0})
        cluster_health_runner = runner.ClusterHealth()

        params = {
            "request-params": {"wait_for_status": "yellow"},
            "request-timeout": 3.0,
            "headers": {"header1": "value1"},
            "opaque-id": "testid-1",
        }

        result = await cluster_health_runner(es, params)

        assert result == {
            "weight": 1,
            "unit": "ops",
            "success": True,
            "cluster-status": "green",
            "relocating-shards": 0,
        }

        es.cluster.health.assert_awaited_once_with(
            headers={"header1": "value1"}, opaque_id="testid-1", params={"wait_for_status": "yellow"}, request_timeout=3.0
        )

    @mock.patch("elasticsearch.Elasticsearch")
    @run_async
    async def test_rejects_relocating_shards(self, es):
        es.cluster.health = mock.AsyncMock(return_value={"status": "yellow", "relocating_shards": 3})
        r = runner.ClusterHealth()

        params = {
            "index": "logs-*",
            "request-params": {
                "wait_for_status": "red",
                "wait_for_no_relocating_shards": True,
            },
        }

        result = await r(es, params)

        assert result == {
            "weight": 1,
            "unit": "ops",
            "success": False,
            "cluster-status": "yellow",
            "relocating-shards": 3,
        }

        es.cluster.health.assert_awaited_once_with(index="logs-*", params={"wait_for_status": "red", "wait_for_no_relocating_shards": True})

    @mock.patch("elasticsearch.Elasticsearch")
    @run_async
    async def test_rejects_unknown_cluster_status(self, es):
        es.cluster.health = mock.AsyncMock(return_value={"status": None, "relocating_shards": 0})
        r = runner.ClusterHealth()

        params = {"request-params": {"wait_for_status": "green"}}

        result = await r(es, params)

        assert result == {
            "weight": 1,
            "unit": "ops",
            "success": False,
            "cluster-status": None,
            "relocating-shards": 0,
        }

        es.cluster.health.assert_awaited_once_with(params={"wait_for_status": "green"})


class TestCreateIndexRunner:
    @mock.patch("elasticsearch.Elasticsearch")
    @run_async
    async def test_creates_multiple_indices(self, es):
        es.indices.create = mock.AsyncMock()

        r = runner.CreateIndex()

        request_params = {"wait_for_active_shards": "true"}

        params = {
            "indices": [
                ("indexA", {"settings": {}}),
                ("indexB", {"settings": {}}),
            ],
            "request-params": request_params,
        }

        result = await r(es, params)

        assert result == {
            "weight": 2,
            "unit": "ops",
            "success": True,
        }

        es.indices.create.assert_has_awaits(
            [
                mock.call(index="indexA", body={"settings": {}}, params=request_params),
                mock.call(index="indexB", body={"settings": {}}, params=request_params),
            ]
        )

    @mock.patch("elasticsearch.Elasticsearch")
    @run_async
    async def test_create_with_timeout_and_headers(self, es):
        es.indices.create = mock.AsyncMock()

        create_index_runner = runner.CreateIndex()

        request_params = {"wait_for_active_shards": "true"}

        params = {
            "indices": [
                ("indexA", {"settings": {}}),
            ],
            "request-timeout": 3.0,
            "headers": {"header1": "value1"},
            "opaque-id": "test-id1",
            "request-params": request_params,
        }

        result = await create_index_runner(es, params)

        assert result == {
            "weight": 1,
            "unit": "ops",
            "success": True,
        }

        es.indices.create.assert_awaited_once_with(
            index="indexA",
            body={"settings": {}},
            headers={"header1": "value1"},
            opaque_id="test-id1",
            params={"wait_for_active_shards": "true"},
            request_timeout=3.0,
        )

    @mock.patch("elasticsearch.Elasticsearch")
    @run_async
    async def test_ignore_invalid_params(self, es):
        es.indices.create = mock.AsyncMock()

        r = runner.CreateIndex()

        request_params = {"wait_for_active_shards": "true"}

        params = {
            "indices": [
                ("indexA", {"settings": {}}),
            ],
            "index": "SHOULD-NOT-BE-PASSED",
            "body": "SHOULD-NOT-BE-PASSED",
            "request-params": request_params,
        }

        result = await r(es, params)

        assert result == {
            "weight": 1,
            "unit": "ops",
            "success": True,
        }

        es.indices.create.assert_awaited_once_with(index="indexA", body={"settings": {}}, params={"wait_for_active_shards": "true"})

    @mock.patch("elasticsearch.Elasticsearch")
    @run_async
    async def test_param_indices_mandatory(self, es):
        es.indices.create = mock.AsyncMock()

        r = runner.CreateIndex()

        params = {}
        with pytest.raises(
            exceptions.DataError,
            match="Parameter source for operation 'create-index' did not provide the mandatory parameter 'indices'. "
            "Add it to your parameter source and try again.",
        ):
            await r(es, params)

        assert es.indices.create.await_count == 0


class TestCreateDataStreamRunner:
    @mock.patch("elasticsearch.Elasticsearch")
    @run_async
    async def test_creates_multiple_data_streams(self, es):
        es.indices.create_data_stream = mock.AsyncMock()

        r = runner.CreateDataStream()

        request_params = {"wait_for_active_shards": "true"}

        params = {
            "data-streams": [
                "data-stream-A",
                "data-stream-B",
            ],
            "request-params": request_params,
        }

        result = await r(es, params)

        assert result == {
            "weight": 2,
            "unit": "ops",
            "success": True,
        }

        es.indices.create_data_stream.assert_has_awaits(
            [
                mock.call("data-stream-A", params=request_params),
                mock.call("data-stream-B", params=request_params),
            ]
        )

    @mock.patch("elasticsearch.Elasticsearch")
    @run_async
    async def test_param_data_streams_mandatory(self, es):
        es.indices.create_data_stream = mock.AsyncMock()

        r = runner.CreateDataStream()

        params = {}
        with pytest.raises(
            exceptions.DataError,
            match="Parameter source for operation 'create-data-stream' did not provide the "
            "mandatory parameter 'data-streams'. Add it to your parameter source and try again.",
        ):
            await r(es, params)

        assert es.indices.create_data_stream.await_count == 0


class TestDeleteIndexRunner:
    @mock.patch("elasticsearch.Elasticsearch")
    @run_async
    async def test_deletes_existing_indices(self, es):
        es.indices.exists = mock.AsyncMock(side_effect=[False, True])
        es.indices.delete = mock.AsyncMock()
        es.cluster.get_settings = mock.AsyncMock(return_value={"persistent": {}, "transient": {"action.destructive_requires_name": True}})
        es.cluster.put_settings = mock.AsyncMock()
        r = runner.DeleteIndex()

        params = {"indices": ["indexA", "indexB"], "only-if-exists": True}

        result = await r(es, params)

        assert result == {
            "weight": 1,
            "unit": "ops",
            "success": True,
        }

        es.cluster.put_settings.assert_has_awaits(
            [
                mock.call(body={"transient": {"action.destructive_requires_name": False}}),
                mock.call(body={"transient": {"action.destructive_requires_name": True}}),
            ]
        )
        es.indices.delete.assert_awaited_once_with(index="indexB", params={})

    @mock.patch("elasticsearch.Elasticsearch")
    @run_async
    async def test_deletes_all_indices(self, es):
        es.indices.delete = mock.AsyncMock()
        es.cluster.get_settings = mock.AsyncMock(return_value={"persistent": {}, "transient": {}})
        es.cluster.put_settings = mock.AsyncMock()
        r = runner.DeleteIndex()

        params = {
            "indices": ["indexA", "indexB"],
            "only-if-exists": False,
            "request-params": {"ignore_unavailable": "true", "expand_wildcards": "none"},
        }

        result = await r(es, params)

        assert result == {
            "weight": 2,
            "unit": "ops",
            "success": True,
        }

        es.cluster.put_settings.assert_has_awaits(
            [
                mock.call(body={"transient": {"action.destructive_requires_name": False}}),
                mock.call(body={"transient": {"action.destructive_requires_name": None}}),
            ]
        )
        es.indices.delete.assert_has_awaits(
            [
                mock.call(index="indexA", params=params["request-params"]),
                mock.call(index="indexB", params=params["request-params"]),
            ]
        )
        assert es.indices.exists.call_count == 0


class TestDeleteDataStreamRunner:
    @mock.patch("elasticsearch.Elasticsearch")
    @run_async
    async def test_deletes_existing_data_streams(self, es):
        es.indices.exists = mock.AsyncMock(side_effect=[False, True])
        es.indices.delete_data_stream = mock.AsyncMock()

        r = runner.DeleteDataStream()

        params = {"data-streams": ["data-stream-A", "data-stream-B"], "only-if-exists": True, "request-params": {}}

        result = await r(es, params)

        assert result == {
            "weight": 1,
            "unit": "ops",
            "success": True,
        }

        es.indices.delete_data_stream.assert_awaited_once_with("data-stream-B", params={})

    @mock.patch("elasticsearch.Elasticsearch")
    @run_async
    async def test_deletes_all_data_streams(self, es):
        es.indices.delete_data_stream = mock.AsyncMock()
        es.indices.exists = mock.AsyncMock()

        r = runner.DeleteDataStream()

        params = {
            "data-streams": ["data-stream-A", "data-stream-B"],
            "only-if-exists": False,
            "request-params": {"ignore_unavailable": "true", "expand_wildcards": "none"},
        }

        result = await r(es, params)

        assert result == {
            "weight": 2,
            "unit": "ops",
            "success": True,
        }

        es.indices.delete_data_stream.assert_has_awaits(
            [
                mock.call("data-stream-A", ignore=[404], params=params["request-params"]),
                mock.call("data-stream-B", ignore=[404], params=params["request-params"]),
            ]
        )
        assert es.indices.exists.await_count == 0


class TestCreateIndexTemplateRunner:
    @mock.patch("elasticsearch.Elasticsearch")
    @run_async
    async def test_create_index_templates(self, es):
        es.indices.put_template = mock.AsyncMock()

        r = runner.CreateIndexTemplate()

        params = {
            "templates": [
                ("templateA", {"settings": {}}),
                ("templateB", {"settings": {}}),
            ],
            "request-params": {"timeout": 50, "create": "true"},
        }

        result = await r(es, params)

        assert result == {
            "weight": 2,
            "unit": "ops",
            "success": True,
        }

        es.indices.put_template.assert_has_awaits(
            [
                mock.call(name="templateA", body={"settings": {}}, params=params["request-params"]),
                mock.call(name="templateB", body={"settings": {}}, params=params["request-params"]),
            ]
        )

    @mock.patch("elasticsearch.Elasticsearch")
    @run_async
    async def test_param_templates_mandatory(self, es):
        es.indices.put_template = mock.AsyncMock()

        r = runner.CreateIndexTemplate()

        params = {}
        with pytest.raises(
            exceptions.DataError,
            match="Parameter source for operation 'create-index-template' did not provide the mandatory parameter "
            "'templates'. Add it to your parameter source and try again.",
        ):
            await r(es, params)

        assert es.indices.put_template.await_count == 0


class TestDeleteIndexTemplateRunner:
    @mock.patch("elasticsearch.Elasticsearch")
    @run_async
    async def test_deletes_all_index_templates(self, es):
        es.indices.delete_template = mock.AsyncMock()
        es.indices.delete = mock.AsyncMock()

        r = runner.DeleteIndexTemplate()

        params = {
            "templates": [
                ("templateA", False, None),
                ("templateB", True, "logs-*"),
            ],
            "request-params": {"timeout": 60},
        }
        result = await r(es, params)

        # 2 times delete index template, one time delete matching indices
        assert result == {
            "weight": 3,
            "unit": "ops",
            "success": True,
        }

        es.indices.delete_template.assert_has_awaits(
            [mock.call(name="templateA", params=params["request-params"]), mock.call(name="templateB", params=params["request-params"])]
        )
        es.indices.delete.assert_awaited_once_with(index="logs-*")

    @mock.patch("elasticsearch.Elasticsearch")
    @run_async
    async def test_deletes_only_existing_index_templates(self, es):
        es.indices.exists_template = mock.AsyncMock(side_effect=[False, True])
        es.indices.delete_template = mock.AsyncMock()
        es.indices.delete = mock.AsyncMock()

        r = runner.DeleteIndexTemplate()

        params = {
            "templates": [
                ("templateA", False, None),
                # will not accidentally delete all indices
                ("templateB", True, ""),
            ],
            "request-params": {"timeout": 60},
            "only-if-exists": True,
        }
        result = await r(es, params)

        # 2 times delete index template, one time delete matching indices
        assert result == {
            "weight": 1,
            "unit": "ops",
            "success": True,
        }

        es.indices.delete_template.assert_awaited_once_with(name="templateB", params=params["request-params"])
        # not called because the matching index is empty.
        assert es.indices.delete.await_count == 0

    @mock.patch("elasticsearch.Elasticsearch")
    @run_async
    async def test_param_templates_mandatory(self, es):
        es.indices.delete_template = mock.AsyncMock()
        r = runner.DeleteIndexTemplate()

        params = {}
        with pytest.raises(
            exceptions.DataError,
            match="Parameter source for operation 'delete-index-template' did not provide the mandatory parameter "
            "'templates'. Add it to your parameter source and try again.",
        ):
            await r(es, params)

        assert es.indices.delete_template.await_count == 0


class TestCreateComponentTemplateRunner:
    @mock.patch("elasticsearch.Elasticsearch")
    @run_async
    async def test_create_index_templates(self, es):
        es.cluster.put_component_template = mock.AsyncMock()
        r = runner.CreateComponentTemplate()
        params = {
            "templates": [
                ("templateA", {"template": {"mappings": {"properties": {"@timestamp": {"type": "date"}}}}}),
                ("templateB", {"template": {"settings": {"index.number_of_shards": 1, "index.number_of_replicas": 1}}}),
            ],
            "request-params": {"timeout": 50, "create": "true"},
        }

        result = await r(es, params)
        assert result == {
            "weight": 2,
            "unit": "ops",
            "success": True,
        }
        es.cluster.put_component_template.assert_has_awaits(
            [
                mock.call(
                    name="templateA",
                    body={"template": {"mappings": {"properties": {"@timestamp": {"type": "date"}}}}},
                    params=params["request-params"],
                ),
                mock.call(
                    name="templateB",
                    body={"template": {"settings": {"index.number_of_shards": 1, "index.number_of_replicas": 1}}},
                    params=params["request-params"],
                ),
            ]
        )

    @mock.patch("elasticsearch.Elasticsearch")
    @run_async
    async def test_param_templates_mandatory(self, es):
        es.cluster.put_component_template = mock.AsyncMock()

        r = runner.CreateComponentTemplate()

        params = {}
        with pytest.raises(
            exceptions.DataError,
            match="Parameter source for operation 'create-component-template' did not provide the mandatory parameter "
            "'templates'. Add it to your parameter source and try again.",
        ):
            await r(es, params)

        assert es.cluster.put_component_template.await_count == 0


class TestDeleteComponentTemplateRunner:
    @mock.patch("elasticsearch.Elasticsearch")
    @run_async
    async def test_deletes_all_index_templates(self, es):
        es.cluster.delete_component_template = mock.AsyncMock()

        r = runner.DeleteComponentTemplate()

        params = {
            "templates": [
                "templateA",
                "templateB",
            ],
            "request-params": {"timeout": 60},
            "only-if-exists": False,
        }
        result = await r(es, params)
        assert result == {
            "weight": 2,
            "unit": "ops",
            "success": True,
        }

        es.cluster.delete_component_template.assert_has_awaits(
            [
                mock.call(name="templateA", params=params["request-params"], ignore=[404]),
                mock.call(name="templateB", params=params["request-params"], ignore=[404]),
            ]
        )

    @mock.patch("elasticsearch.Elasticsearch")
    @run_async
    async def test_deletes_only_existing_index_templates(self, es):
        async def _side_effect(http_method, path):
            if http_method == "HEAD":
                return path == "/_component_template/templateB"

        es.transport.perform_request = mock.AsyncMock(side_effect=_side_effect)
        es.cluster.delete_component_template = mock.AsyncMock()

        r = runner.DeleteComponentTemplate()

        params = {
            "templates": [
                "templateA",
                "templateB",
            ],
            "request-params": {"timeout": 60},
            "only-if-exists": True,
        }
        result = await r(es, params)

        assert result == {
            "weight": 1,
            "unit": "ops",
            "success": True,
        }

        es.cluster.delete_component_template.assert_awaited_once_with(name="templateB", params=params["request-params"])

    @mock.patch("elasticsearch.Elasticsearch")
    @run_async
    async def test_param_templates_mandatory(self, es):
        es.indices.delete_template = mock.AsyncMock()
        r = runner.DeleteComponentTemplate()

        params = {}
        with pytest.raises(
            exceptions.DataError,
            match="Parameter source for operation 'delete-component-template' did not provide the mandatory parameter "
            "'templates'. Add it to your parameter source and try again.",
        ):
            await r(es, params)

        assert es.indices.delete_template.await_count == 0


class TestCreateComposableTemplateRunner:
    @mock.patch("elasticsearch.Elasticsearch")
    @run_async
    async def test_create_index_templates(self, es):
        es.indices.put_index_template = mock.AsyncMock()
        r = runner.CreateComposableTemplate()
        params = {
            "templates": [
                (
                    "templateA",
                    {
                        "index_patterns": ["logs-*"],
                        "template": {"settings": {"index.number_of_shards": 3}},
                        "composed_of": ["ct1", "ct2"],
                    },
                ),
                (
                    "templateB",
                    {
                        "index_patterns": ["metrics-*"],
                        "template": {"settings": {"index.number_of_shards": 2}},
                        "composed_of": ["ct3", "ct4"],
                    },
                ),
            ],
            "request-params": {"timeout": 50},
        }

        result = await r(es, params)
        assert result == {
            "weight": 2,
            "unit": "ops",
            "success": True,
        }
        es.indices.put_index_template.assert_has_awaits(
            [
                mock.call(
                    name="templateA",
                    body={
                        "index_patterns": ["logs-*"],
                        "template": {
                            "settings": {
                                "index.number_of_shards": 3,
                            },
                        },
                        "composed_of": ["ct1", "ct2"],
                    },
                    params=params["request-params"],
                ),
                mock.call(
                    name="templateB",
                    body={
                        "index_patterns": ["metrics-*"],
                        "template": {
                            "settings": {
                                "index.number_of_shards": 2,
                            },
                        },
                        "composed_of": ["ct3", "ct4"],
                    },
                    params=params["request-params"],
                ),
            ]
        )

    @mock.patch("elasticsearch.Elasticsearch")
    @run_async
    async def test_param_templates_mandatory(self, es):
        es.indices.put_index_template = mock.AsyncMock()

        r = runner.CreateComposableTemplate()

        params = {}
        with pytest.raises(
            exceptions.DataError,
            match="Parameter source for operation 'create-composable-template' did not provide the mandatory parameter "
            "'templates'. Add it to your parameter source and try again.",
        ):
            await r(es, params)

        assert es.indices.put_index_template.await_count == 0


class TestDeleteComposableTemplateRunner:
    @mock.patch("elasticsearch.Elasticsearch")
    @run_async
    async def test_deletes_all_index_templates(self, es):
        es.indices.delete_index_template = mock.AsyncMock()
        es.indices.delete = mock.AsyncMock()

        r = runner.DeleteComposableTemplate()

        params = {
            "templates": [
                ("templateA", False, None),
                ("templateB", True, "logs-*"),
            ],
            "request-params": {"timeout": 60},
            "only-if-exists": False,
        }
        result = await r(es, params)

        # 2 times delete index template, one time delete matching indices
        assert result == {
            "weight": 3,
            "unit": "ops",
            "success": True,
        }

        es.indices.delete_index_template.assert_has_awaits(
            [
                mock.call(name="templateA", params=params["request-params"], ignore=[404]),
                mock.call(name="templateB", params=params["request-params"], ignore=[404]),
            ]
        )
        es.indices.delete.assert_awaited_once_with(index="logs-*")

    @mock.patch("elasticsearch.Elasticsearch")
    @run_async
    async def test_deletes_only_existing_index_templates(self, es):
        es.indices.exists_index_template = mock.AsyncMock(side_effect=[False, True])
        es.indices.delete_index_template = mock.AsyncMock()

        r = runner.DeleteComposableTemplate()

        params = {
            "templates": [
                ("templateA", False, None),
                # will not accidentally delete all indices
                ("templateB", True, ""),
            ],
            "request-params": {"timeout": 60},
            "only-if-exists": True,
        }
        result = await r(es, params)

        # 2 times delete index template, one time delete matching indices
        assert result == {
            "weight": 1,
            "unit": "ops",
            "success": True,
        }

        es.indices.delete_index_template.assert_awaited_once_with(name="templateB", params=params["request-params"])
        # not called because the matching index is empty.
        assert es.indices.delete.call_count == 0

    @mock.patch("elasticsearch.Elasticsearch")
    @run_async
    async def test_param_templates_mandatory(self, es):
        r = runner.DeleteComposableTemplate()

        params = {}
        with pytest.raises(
            exceptions.DataError,
            match="Parameter source for operation 'delete-composable-template' did not provide the mandatory parameter "
            "'templates'. Add it to your parameter source and try again.",
        ):
            await r(es, params)

        assert es.indices.delete_index_template.call_count == 0


class TestCreateMlDatafeed:
    @mock.patch("elasticsearch.Elasticsearch")
    @run_async
    async def test_create_ml_datafeed(self, es):
        es.xpack.ml.put_datafeed = mock.AsyncMock()

        params = {"datafeed-id": "some-data-feed", "body": {"job_id": "total-requests", "indices": ["server-metrics"]}}

        r = runner.CreateMlDatafeed()
        await r(es, params)

        es.xpack.ml.put_datafeed.assert_awaited_once_with(datafeed_id=params["datafeed-id"], body=params["body"])

    @mock.patch("elasticsearch.Elasticsearch")
    @run_async
    async def test_create_ml_datafeed_fallback(self, es):
        es.xpack.ml.put_datafeed = mock.AsyncMock(side_effect=elasticsearch.TransportError(400, "Bad Request"))
        es.transport.perform_request = mock.AsyncMock()
        datafeed_id = "some-data-feed"
        body = {"job_id": "total-requests", "indices": ["server-metrics"]}
        params = {"datafeed-id": datafeed_id, "body": body}

        r = runner.CreateMlDatafeed()
        await r(es, params)

        es.transport.perform_request.assert_awaited_once_with("PUT", f"/_xpack/ml/datafeeds/{datafeed_id}", body=body)


class TestDeleteMlDatafeed:
    @mock.patch("elasticsearch.Elasticsearch")
    @run_async
    async def test_delete_ml_datafeed(self, es):
        es.xpack.ml.delete_datafeed = mock.AsyncMock()

        datafeed_id = "some-data-feed"
        params = {"datafeed-id": datafeed_id}

        r = runner.DeleteMlDatafeed()
        await r(es, params)

        es.xpack.ml.delete_datafeed.assert_awaited_once_with(datafeed_id=datafeed_id, force=False, ignore=[404])

    @mock.patch("elasticsearch.Elasticsearch")
    @run_async
    async def test_delete_ml_datafeed_fallback(self, es):
        es.xpack.ml.delete_datafeed = mock.AsyncMock(side_effect=elasticsearch.TransportError(400, "Bad Request"))
        es.transport.perform_request = mock.AsyncMock()
        datafeed_id = "some-data-feed"
        params = {
            "datafeed-id": datafeed_id,
        }

        r = runner.DeleteMlDatafeed()
        await r(es, params)

        es.transport.perform_request.assert_awaited_once_with(
            "DELETE", f"/_xpack/ml/datafeeds/{datafeed_id}", params={"force": "false", "ignore": 404}
        )


class TestStartMlDatafeed:
    @mock.patch("elasticsearch.Elasticsearch")
    @run_async
    async def test_start_ml_datafeed_with_body(self, es):
        es.xpack.ml.start_datafeed = mock.AsyncMock()
        params = {"datafeed-id": "some-data-feed", "body": {"end": "now"}}

        r = runner.StartMlDatafeed()
        await r(es, params)

        es.xpack.ml.start_datafeed.assert_awaited_once_with(
            datafeed_id=params["datafeed-id"], body=params["body"], start=None, end=None, timeout=None
        )

    @mock.patch("elasticsearch.Elasticsearch")
    @run_async
    async def test_start_ml_datafeed_with_body_fallback(self, es):
        es.xpack.ml.start_datafeed = mock.AsyncMock(side_effect=elasticsearch.TransportError(400, "Bad Request"))
        es.transport.perform_request = mock.AsyncMock()
        body = {"end": "now"}
        params = {"datafeed-id": "some-data-feed", "body": body}

        r = runner.StartMlDatafeed()
        await r(es, params)

        es.transport.perform_request.assert_awaited_once_with("POST", f"/_xpack/ml/datafeeds/{params['datafeed-id']}/_start", body=body)

    @mock.patch("elasticsearch.Elasticsearch")
    @run_async
    async def test_start_ml_datafeed_with_params(self, es):
        es.xpack.ml.start_datafeed = mock.AsyncMock()
        params = {
            "datafeed-id": "some-data-feed",
            "start": "2017-01-01T01:00:00Z",
            "end": "now",
            "timeout": "10s",
        }

        r = runner.StartMlDatafeed()
        await r(es, params)

        es.xpack.ml.start_datafeed.assert_awaited_once_with(
            datafeed_id=params["datafeed-id"], body=None, start=params["start"], end=params["end"], timeout=params["timeout"]
        )


class TestStopMlDatafeed:
    @mock.patch("elasticsearch.Elasticsearch")
    @run_async
    async def test_stop_ml_datafeed(self, es):
        es.xpack.ml.stop_datafeed = mock.AsyncMock()
        params = {
            "datafeed-id": "some-data-feed",
            "force": random.choice([False, True]),
            "timeout": "5s",
        }

        r = runner.StopMlDatafeed()
        await r(es, params)

        es.xpack.ml.stop_datafeed.assert_awaited_once_with(
            datafeed_id=params["datafeed-id"], force=params["force"], timeout=params["timeout"]
        )

    @mock.patch("elasticsearch.Elasticsearch")
    @run_async
    async def test_stop_ml_datafeed_fallback(self, es):
        es.xpack.ml.stop_datafeed = mock.AsyncMock(side_effect=elasticsearch.TransportError(400, "Bad Request"))
        es.transport.perform_request = mock.AsyncMock()

        params = {
            "datafeed-id": "some-data-feed",
            "force": random.choice([False, True]),
            "timeout": "5s",
        }

        r = runner.StopMlDatafeed()
        await r(es, params)

        es.transport.perform_request.assert_awaited_once_with(
            "POST",
            f"/_xpack/ml/datafeeds/{params['datafeed-id']}/_stop",
            params={"force": str(params["force"]).lower(), "timeout": params["timeout"]},
        )


class TestCreateMlJob:
    @mock.patch("elasticsearch.Elasticsearch")
    @run_async
    async def test_create_ml_job(self, es):
        es.xpack.ml.put_job = mock.AsyncMock()

        params = {
            "job-id": "an-ml-job",
            "body": {
                "description": "Total sum of requests",
                "analysis_config": {
                    "bucket_span": "10m",
                    "detectors": [
                        {
                            "detector_description": "Sum of total",
                            "function": "sum",
                            "field_name": "total",
                        },
                    ],
                },
                "data_description": {"time_field": "timestamp", "time_format": "epoch_ms"},
            },
        }

        r = runner.CreateMlJob()
        await r(es, params)

        es.xpack.ml.put_job.assert_awaited_once_with(job_id=params["job-id"], body=params["body"])

    @mock.patch("elasticsearch.Elasticsearch")
    @run_async
    async def test_create_ml_job_fallback(self, es):
        es.xpack.ml.put_job = mock.AsyncMock(side_effect=elasticsearch.TransportError(400, "Bad Request"))
        es.transport.perform_request = mock.AsyncMock()

        body = {
            "description": "Total sum of requests",
            "analysis_config": {
                "bucket_span": "10m",
                "detectors": [
                    {
                        "detector_description": "Sum of total",
                        "function": "sum",
                        "field_name": "total",
                    },
                ],
            },
            "data_description": {"time_field": "timestamp", "time_format": "epoch_ms"},
        }
        params = {"job-id": "an-ml-job", "body": body}

        r = runner.CreateMlJob()
        await r(es, params)

        es.transport.perform_request.assert_awaited_once_with("PUT", f"/_xpack/ml/anomaly_detectors/{params['job-id']}", body=body)


class TestDeleteMlJob:
    @mock.patch("elasticsearch.Elasticsearch")
    @run_async
    async def test_delete_ml_job(self, es):
        es.xpack.ml.delete_job = mock.AsyncMock()

        job_id = "an-ml-job"
        params = {"job-id": job_id}

        r = runner.DeleteMlJob()
        await r(es, params)

        es.xpack.ml.delete_job.assert_awaited_once_with(job_id=job_id, force=False, ignore=[404])

    @mock.patch("elasticsearch.Elasticsearch")
    @run_async
    async def test_delete_ml_job_fallback(self, es):
        es.xpack.ml.delete_job = mock.AsyncMock(side_effect=elasticsearch.TransportError(400, "Bad Request"))
        es.transport.perform_request = mock.AsyncMock()

        job_id = "an-ml-job"
        params = {"job-id": job_id}

        r = runner.DeleteMlJob()
        await r(es, params)

        es.transport.perform_request.assert_awaited_once_with(
            "DELETE", f"/_xpack/ml/anomaly_detectors/{params['job-id']}", params={"force": "false", "ignore": 404}
        )


class TestOpenMlJob:
    @mock.patch("elasticsearch.Elasticsearch")
    @run_async
    async def test_open_ml_job(self, es):
        es.xpack.ml.open_job = mock.AsyncMock()

        job_id = "an-ml-job"
        params = {"job-id": job_id}

        r = runner.OpenMlJob()
        await r(es, params)

        es.xpack.ml.open_job.assert_awaited_once_with(job_id=job_id)

    @mock.patch("elasticsearch.Elasticsearch")
    @run_async
    async def test_open_ml_job_fallback(self, es):
        es.xpack.ml.open_job = mock.AsyncMock(side_effect=elasticsearch.TransportError(400, "Bad Request"))
        es.transport.perform_request = mock.AsyncMock()

        job_id = "an-ml-job"
        params = {"job-id": job_id}

        r = runner.OpenMlJob()
        await r(es, params)

        es.transport.perform_request.assert_awaited_once_with("POST", f"/_xpack/ml/anomaly_detectors/{params['job-id']}/_open")


class TestCloseMlJob:
    @mock.patch("elasticsearch.Elasticsearch")
    @run_async
    async def test_close_ml_job(self, es):
        es.xpack.ml.close_job = mock.AsyncMock()
        params = {
            "job-id": "an-ml-job",
            "force": random.choice([False, True]),
            "timeout": "5s",
        }

        r = runner.CloseMlJob()
        await r(es, params)

        es.xpack.ml.close_job.assert_awaited_once_with(job_id=params["job-id"], force=params["force"], timeout=params["timeout"])

    @mock.patch("elasticsearch.Elasticsearch")
    @run_async
    async def test_close_ml_job_fallback(self, es):
        es.xpack.ml.close_job = mock.AsyncMock(side_effect=elasticsearch.TransportError(400, "Bad Request"))
        es.transport.perform_request = mock.AsyncMock()

        params = {
            "job-id": "an-ml-job",
            "force": random.choice([False, True]),
            "timeout": "5s",
        }

        r = runner.CloseMlJob()
        await r(es, params)

        es.transport.perform_request.assert_awaited_once_with(
            "POST",
            f"/_xpack/ml/anomaly_detectors/{params['job-id']}/_close",
            params={"force": str(params["force"]).lower(), "timeout": params["timeout"]},
        )


class TestRawRequestRunner:
    @mock.patch("elasticsearch.Elasticsearch")
    @run_async
    async def test_raises_missing_slash(self, es):
        es.transport.perform_request = mock.AsyncMock()
        r = runner.RawRequest()

        params = {"path": "_cat/count"}

        with mock.patch.object(r.logger, "error") as mocked_error_logger:
            with pytest.raises(exceptions.RallyAssertionError) as exc:
                await r(es, params)
                assert exc.value.args[0] == "RawRequest [_cat/count] failed. Path parameter must begin with a '/'."
            mocked_error_logger.assert_has_calls(
                [mock.call("RawRequest failed. Path parameter: [%s] must begin with a '/'.", params["path"])]
            )

    @mock.patch("elasticsearch.Elasticsearch")
    @run_async
    async def test_issue_request_with_defaults(self, es):
        es.transport.perform_request = mock.AsyncMock()
        r = runner.RawRequest()

        params = {"path": "/_cat/count"}
        await r(es, params)

        es.transport.perform_request.assert_called_once_with(method="GET", url="/_cat/count", headers=None, body=None, params={})

    @mock.patch("elasticsearch.Elasticsearch")
    @run_async
    async def test_issue_delete_index(self, es):
        es.transport.perform_request = mock.AsyncMock()
        r = runner.RawRequest()

        params = {
            "method": "DELETE",
            "path": "/twitter",
            "ignore": [400, 404],
            "request-params": {
                "pretty": "true",
            },
        }
        await r(es, params)

        es.transport.perform_request.assert_called_once_with(
            method="DELETE", url="/twitter", headers=None, body=None, params={"ignore": [400, 404], "pretty": "true"}
        )

    @mock.patch("elasticsearch.Elasticsearch")
    @run_async
    async def test_issue_create_index(self, es):
        es.transport.perform_request = mock.AsyncMock()
        r = runner.RawRequest()

        params = {
            "method": "POST",
            "path": "/twitter",
            "body": {
                "settings": {
                    "index": {
                        "number_of_replicas": 0,
                    },
                },
            },
        }
        await r(es, params)

        es.transport.perform_request.assert_called_once_with(
            method="POST", url="/twitter", headers=None, body={"settings": {"index": {"number_of_replicas": 0}}}, params={}
        )

    @mock.patch("elasticsearch.Elasticsearch")
    @run_async
    async def test_issue_msearch(self, es):
        es.transport.perform_request = mock.AsyncMock()
        r = runner.RawRequest()

        params = {
            "path": "/_msearch",
            "headers": {"Content-Type": "application/x-ndjson"},
            "body": [
                {"index": "test"},
                {"query": {"match_all": {}}, "from": 0, "size": 10},
                {"index": "test", "search_type": "dfs_query_then_fetch"},
                {"query": {"match_all": {}}},
            ],
        }
        await r(es, params)

        es.transport.perform_request.assert_called_once_with(
            method="GET",
            url="/_msearch",
            headers={"Content-Type": "application/x-ndjson"},
            body=[
                {"index": "test"},
                {"query": {"match_all": {}}, "from": 0, "size": 10},
                {"index": "test", "search_type": "dfs_query_then_fetch"},
                {"query": {"match_all": {}}},
            ],
            params={},
        )

    @mock.patch("elasticsearch.Elasticsearch")
    @run_async
    async def test_raw_with_timeout_and_opaqueid(self, es):
        es.transport.perform_request = mock.AsyncMock()
        r = runner.RawRequest()

        params = {
            "path": "/_msearch",
            "headers": {"Content-Type": "application/x-ndjson"},
            "request-timeout": 3.0,
            "opaque-id": "test-id1",
            "body": [
                {"index": "test"},
                {"query": {"match_all": {}}, "from": 0, "size": 10},
                {"index": "test", "search_type": "dfs_query_then_fetch"},
                {"query": {"match_all": {}}},
            ],
        }
        await r(es, params)

        es.transport.perform_request.assert_called_once_with(
            method="GET",
            url="/_msearch",
            headers={"Content-Type": "application/x-ndjson", "x-opaque-id": "test-id1"},
            body=[
                {"index": "test"},
                {"query": {"match_all": {}}, "from": 0, "size": 10},
                {"index": "test", "search_type": "dfs_query_then_fetch"},
                {"query": {"match_all": {}}},
            ],
            params={"request_timeout": 3.0},
        )


class TestSleep:
    @mock.patch("elasticsearch.Elasticsearch")
    # To avoid real sleeps in unit tests
    @mock.patch("asyncio.sleep")
    @run_async
    async def test_missing_parameter(self, sleep, es):
        r = runner.Sleep()
        with pytest.raises(
            exceptions.DataError,
            match="Parameter source for operation 'sleep' did not provide the mandatory parameter "
            "'duration'. Add it to your parameter source and try again.",
        ):
            await r(es, params={})

        assert es.call_count == 0
        assert es.on_request_start.call_count == 1
        assert es.on_request_end.call_count == 1
        assert sleep.call_count == 0

    @mock.patch("elasticsearch.Elasticsearch")
    # To avoid real sleeps in unit tests
    @mock.patch("asyncio.sleep")
    @run_async
    async def test_sleep(self, sleep, es):
        r = runner.Sleep()
        await r(es, params={"duration": 4.3})

        assert es.call_count == 0
        assert es.on_request_start.call_count == 1
        assert es.on_request_end.call_count == 1
        sleep.assert_called_once_with(4.3)


class TestDeleteSnapshotRepository:
    @mock.patch("elasticsearch.Elasticsearch")
    @run_async
    async def test_delete_snapshot_repository(self, es):
        es.snapshot.delete_repository = mock.AsyncMock()
        params = {"repository": "backups"}

        r = runner.DeleteSnapshotRepository()
        await r(es, params)

        es.snapshot.delete_repository.assert_called_once_with(repository="backups")


class TestCreateSnapshotRepository:
    @mock.patch("elasticsearch.Elasticsearch")
    @run_async
    async def test_create_snapshot_repository(self, es):
        es.snapshot.create_repository = mock.AsyncMock()
        params = {
            "repository": "backups",
            "body": {
                "type": "fs",
                "settings": {
                    "location": "/var/backups",
                },
            },
        }

        r = runner.CreateSnapshotRepository()
        await r(es, params)

        es.snapshot.create_repository.assert_called_once_with(
            repository="backups", body={"type": "fs", "settings": {"location": "/var/backups"}}, params={}
        )


class TestCreateSnapshot:
    @mock.patch("elasticsearch.Elasticsearch")
    @run_async
    async def test_create_snapshot_no_wait(self, es):
        es.snapshot.create = mock.AsyncMock(return_value={})

        params = {
            "repository": "backups",
            "snapshot": "snapshot-001",
            "body": {"indices": "logs-*"},
            "wait-for-completion": False,
            "request-params": {"request_timeout": 7200},
        }

        r = runner.CreateSnapshot()
        await r(es, params)

        es.snapshot.create.assert_awaited_once_with(
            repository="backups",
            snapshot="snapshot-001",
            body={"indices": "logs-*"},
            params={"request_timeout": 7200},
            wait_for_completion=False,
        )

    @mock.patch("elasticsearch.Elasticsearch")
    @run_async
    async def test_create_snapshot_wait_for_completion(self, es):
        es.snapshot.create = mock.AsyncMock(
            return_value={
                "snapshot": {
                    "snapshot": "snapshot-001",
                    "uuid": "wjt6zFEIRua_-jutT5vrAw",
                    "version_id": 7070099,
                    "version": "7.7.0",
                    "indices": ["logs-2020-01-01"],
                    "include_global_state": False,
                    "state": "SUCCESS",
                    "start_time": "2020-06-10T07:38:53.811Z",
                    "start_time_in_millis": 1591774733811,
                    "end_time": "2020-06-10T07:38:55.015Z",
                    "end_time_in_millis": 1591774735015,
                    "duration_in_millis": 1204,
                    "failures": [],
                    "shards": {"total": 5, "failed": 0, "successful": 5},
                }
            }
        )

        params = {
            "repository": "backups",
            "snapshot": "snapshot-001",
            "body": {"indices": "logs-*"},
            "wait-for-completion": True,
            "request-params": {"request_timeout": 7200},
        }

        r = runner.CreateSnapshot()
        await r(es, params)

        es.snapshot.create.assert_awaited_once_with(
            repository="backups",
            snapshot="snapshot-001",
            body={"indices": "logs-*"},
            params={"request_timeout": 7200},
            wait_for_completion=True,
        )


class TestWaitForSnapshotCreate:
    @mock.patch("elasticsearch.Elasticsearch")
    @run_async
    async def test_wait_for_snapshot_create_entire_lifecycle(self, es):
        es.snapshot.status = mock.AsyncMock(
            side_effect=[
                # empty response
                {},
                # active snapshot
                {
                    "snapshots": [
                        {
                            "snapshot": "restore_speed_snapshot",
                            "repository": "restore_speed",
                            "uuid": "92efRcQxRCCwJuuC2lb-Ow",
                            "state": "STARTED",
                            "include_global_state": True,
                            "shards_stats": {
                                "initializing": 0,
                                "started": 10,
                                "finalizing": 0,
                                "done": 3,
                                "failed": 0,
                                "total": 13,
                            },
                            "stats": {
                                "incremental": {
                                    "file_count": 222,
                                    "size_in_bytes": 243468220144,
                                },
                                "processed": {
                                    "file_count": 18,
                                    "size_in_bytes": 82839346,
                                },
                                "total": {
                                    "file_count": 222,
                                    "size_in_bytes": 243468220144,
                                },
                                "start_time_in_millis": 1597319858606,
                                "time_in_millis": 6606,
                            },
                            "indices": {
                                # skipping content as we don"t parse this
                            },
                        }
                    ]
                },
                # completed
                {
                    "snapshots": [
                        {
                            "snapshot": "restore_speed_snapshot",
                            "repository": "restore_speed",
                            "uuid": "6gDpGbxOTpWKIutWdpWCFw",
                            "state": "SUCCESS",
                            "include_global_state": True,
                            "shards_stats": {
                                "initializing": 0,
                                "started": 0,
                                "finalizing": 0,
                                "done": 13,
                                "failed": 0,
                                "total": 13,
                            },
                            "stats": {
                                "incremental": {
                                    "file_count": 204,
                                    "size_in_bytes": 243468188055,
                                },
                                "total": {
                                    "file_count": 204,
                                    "size_in_bytes": 243468188055,
                                },
                                "start_time_in_millis": 1597317564956,
                                "time_in_millis": 1113462,
                            },
                            "indices": {
                                # skipping content here as don"t parse this
                            },
                        }
                    ]
                },
            ]
        )

        basic_params = {
            "repository": "restore_speed",
            "snapshot": "restore_speed_snapshot",
            "completion-recheck-wait-period": 0,
        }

        r = runner.WaitForSnapshotCreate()
        result = await r(es, basic_params)

        es.snapshot.status.assert_awaited_with(repository="restore_speed", snapshot="restore_speed_snapshot", ignore_unavailable=True)

        assert result == {
            "weight": 243468188055,
            "unit": "byte",
            "success": True,
            "duration": 1113462,
            "file_count": 204,
            "throughput": 218658731.10622546,
            "start_time_millis": 1597317564956,
            "stop_time_millis": 1597317564956 + 1113462,
        }

        assert es.snapshot.status.await_count == 3

    @mock.patch("elasticsearch.Elasticsearch")
    @run_async
    async def test_wait_for_snapshot_create_immediate_success(self, es):
        es.snapshot.status = mock.AsyncMock(
            return_value={
                "snapshots": [
                    {
                        "snapshot": "snapshot-001",
                        "repository": "backups",
                        "uuid": "5uZiG1bhRri2DsBpZxj91A",
                        "state": "SUCCESS",
                        "include_global_state": False,
                        "stats": {
                            "total": {
                                "file_count": 70,
                                "size_in_bytes": 9399505,
                            },
                            "start_time_in_millis": 1591776481060,
                            "time_in_millis": 200,
                        },
                    }
                ]
            }
        )

        params = {
            "repository": "backups",
            "snapshot": "snapshot-001",
        }

        r = runner.WaitForSnapshotCreate()
        result = await r(es, params)

        assert result == {
            "weight": 9399505,
            "unit": "byte",
            "success": True,
            "duration": 200,
            "file_count": 70,
            "throughput": 46997525.0,
            "start_time_millis": 1591776481060,
            "stop_time_millis": 1591776481060 + 200,
        }

        es.snapshot.status.assert_awaited_once_with(repository="backups", snapshot="snapshot-001", ignore_unavailable=True)

    @mock.patch("elasticsearch.Elasticsearch")
    @run_async
    async def test_wait_for_snapshot_create_failure(self, es):
        snapshot_status = {
            "snapshots": [
                {
                    "snapshot": "snapshot-001",
                    "repository": "backups",
                    "state": "FAILED",
                    "include_global_state": False,
                },
            ]
        }
        es.snapshot.status = mock.AsyncMock(return_value=snapshot_status)

        params = {
            "repository": "backups",
            "snapshot": "snapshot-001",
        }

        r = runner.WaitForSnapshotCreate()

        with mock.patch.object(r.logger, "error") as mocked_error_logger:
            with pytest.raises(exceptions.RallyAssertionError) as exc:
                await r(es, params)
                assert exc.value.args[0] == "Snapshot [snapshot-001] failed. Please check logs."
            mocked_error_logger.assert_has_calls(
                [mock.call("Snapshot [%s] failed. Response:\n%s", "snapshot-001", json.dumps(snapshot_status, indent=2))]
            )


class TestRestoreSnapshot:
    @mock.patch("elasticsearch.Elasticsearch")
    @run_async
    async def test_restore_snapshot(self, es):
        es.snapshot.restore = mock.AsyncMock()

        params = {
            "repository": "backups",
            "snapshot": "snapshot-001",
            "wait-for-completion": True,
            "request-params": {"request_timeout": 7200},
        }

        r = runner.RestoreSnapshot()
        await r(es, params)

        es.snapshot.restore.assert_awaited_once_with(
            repository="backups", snapshot="snapshot-001", wait_for_completion=True, params={"request_timeout": 7200}
        )

    @mock.patch("elasticsearch.Elasticsearch")
    @run_async
    async def test_restore_snapshot_with_body(self, es):
        es.snapshot.restore = mock.AsyncMock()
        params = {
            "repository": "backups",
            "snapshot": "snapshot-001",
            "body": {
                "indices": "index1,index2",
                "include_global_state": False,
                "index_settings": {
                    "index.number_of_replicas": 0,
                },
            },
            "wait-for-completion": True,
            "request-params": {"request_timeout": 7200},
        }

        r = runner.RestoreSnapshot()
        await r(es, params)

        es.snapshot.restore.assert_awaited_once_with(
            repository="backups",
            snapshot="snapshot-001",
            body={
                "indices": "index1,index2",
                "include_global_state": False,
                "index_settings": {
                    "index.number_of_replicas": 0,
                },
            },
            wait_for_completion=True,
            params={"request_timeout": 7200},
        )


class TestIndicesRecovery:
    @mock.patch("elasticsearch.Elasticsearch")
    @run_async
    async def test_waits_for_ongoing_indices_recovery(self, es):
        # empty response
        es.indices.recovery = mock.AsyncMock(
            side_effect=[
                # recovery did not yet start
                {},
                # recovery about to be started
                {
                    "index1": {
                        "shards": [
                            {
                                "id": 0,
                                "type": "SNAPSHOT",
                                "stage": "INIT",
                                "primary": True,
                                "start_time_in_millis": 1393244159716,
                                "index": {
                                    "size": {
                                        "total": "75.4mb",
                                        "total_in_bytes": 79063092,
                                        "recovered": "0mb",
                                        "recovered_in_bytes": 0,
                                    }
                                },
                            },
                            {
                                "id": 1,
                                "type": "SNAPSHOT",
                                "stage": "DONE",
                                "primary": True,
                                "start_time_in_millis": 1393244155000,
                                "stop_time_in_millis": 1393244158000,
                                "index": {
                                    "size": {
                                        "total": "175.4mb",
                                        "total_in_bytes": 179063092,
                                        "recovered": "165.7mb",
                                        "recovered_in_bytes": 168891939,
                                    }
                                },
                            },
                        ]
                    }
                },
                # active recovery - one shard is not yet finished
                {
                    "index1": {
                        "shards": [
                            {
                                "id": 0,
                                "type": "SNAPSHOT",
                                "stage": "INDEX",
                                "primary": True,
                                "start_time_in_millis": 1393244159716,
                                "stop_time_in_millis": 0,
                                "index": {
                                    "size": {
                                        "total": "75.4mb",
                                        "total_in_bytes": 79063092,
                                        "recovered": "65.7mb",
                                        "recovered_in_bytes": 68891939,
                                    }
                                },
                            },
                            {
                                "id": 1,
                                "type": "SNAPSHOT",
                                "stage": "DONE",
                                "primary": True,
                                "start_time_in_millis": 1393244155000,
                                "stop_time_in_millis": 1393244158000,
                                "index": {
                                    "size": {
                                        "total": "175.4mb",
                                        "total_in_bytes": 179063092,
                                        "recovered": "165.7mb",
                                        "recovered_in_bytes": 168891939,
                                    }
                                },
                            },
                        ]
                    }
                },
                # completed
                {
                    "index1": {
                        "shards": [
                            {
                                "id": 0,
                                "type": "SNAPSHOT",
                                "stage": "DONE",
                                "primary": True,
                                "start_time_in_millis": 1393244159716,
                                "stop_time_in_millis": 1393244160000,
                                "index": {
                                    "size": {
                                        "total": "75.4mb",
                                        "total_in_bytes": 79063092,
                                        "recovered": "65.7mb",
                                        "recovered_in_bytes": 68891939,
                                    }
                                },
                            },
                            {
                                "id": 1,
                                "type": "SNAPSHOT",
                                "stage": "DONE",
                                "primary": True,
                                "start_time_in_millis": 1393244155000,
                                "stop_time_in_millis": 1393244158000,
                                "index": {
                                    "size": {
                                        "total": "175.4mb",
                                        "total_in_bytes": 179063092,
                                        "recovered": "165.7mb",
                                        "recovered_in_bytes": 168891939,
                                    }
                                },
                            },
                        ]
                    }
                },
            ]
        )

        r = runner.IndicesRecovery()

        result = await r(es, {"completion-recheck-wait-period": 0, "index": "index1"})

        # sum of both shards
        assert result == {
            "weight": 237783878,
            "unit": "byte",
            "success": True,
            # bytes recovered within these 5 seconds
            "throughput": 47556775.6,
            "start_time_millis": 1393244155000,
            "stop_time_millis": 1393244160000,
        }

        es.indices.recovery.assert_awaited_with(index="index1")
        # retries four times
        assert es.indices.recovery.await_count == 4


class TestShrinkIndex:
    @mock.patch("elasticsearch.Elasticsearch")
    # To avoid real sleeps in unit tests
    @mock.patch("asyncio.sleep")
    @run_async
    async def test_shrink_index_with_shrink_node(self, sleep, es):
        es.indices.get = mock.AsyncMock(return_value={"src": {}})
        # cluster health API
        es.cluster.health = mock.AsyncMock(return_value={"status": "green", "relocating_shards": 0})
        es.indices.put_settings = mock.AsyncMock()
        es.indices.shrink = mock.AsyncMock()

        r = runner.ShrinkIndex()
        params = {
            "source-index": "src",
            "target-index": "target",
            "target-body": {
                "settings": {
                    "index.number_of_replicas": 2,
                    "index.number_of_shards": 0,
                },
            },
            "shrink-node": "rally-node-0",
        }

        await r(es, params)

        es.indices.put_settings.assert_awaited_once_with(
            index="src",
            body={
                "settings": {
                    "index.routing.allocation.require._name": "rally-node-0",
                    "index.blocks.write": "true",
                },
            },
            preserve_existing=True,
        )

        es.cluster.health.assert_has_awaits(
            [
                mock.call(index="src", params={"wait_for_no_relocating_shards": "true"}),
                mock.call(index="target", params={"wait_for_no_relocating_shards": "true"}),
            ]
        )

        es.indices.shrink.assert_awaited_once_with(
            index="src",
            target="target",
            body={
                "settings": {
                    "index.number_of_replicas": 2,
                    "index.number_of_shards": 0,
                    "index.routing.allocation.require._name": None,
                    "index.blocks.write": None,
                }
            },
        )

    @mock.patch("elasticsearch.Elasticsearch")
    # To avoid real sleeps in unit tests
    @mock.patch("asyncio.sleep")
    @run_async
    async def test_shrink_index_derives_shrink_node(self, sleep, es):
        es.indices.get = mock.AsyncMock(return_value={"src": {}})
        # cluster health API
        es.cluster.health = mock.AsyncMock(return_value={"status": "green", "relocating_shards": 0})
        es.nodes.info = mock.AsyncMock(
            return_value={
                "_nodes": {"total": 3, "successful": 3, "failed": 0},
                "cluster_name": "elasticsearch",
                "nodes": {
                    "lsM0-tKnQqKEGVw-OZU5og": {"name": "node0", "roles": ["master", "data", "ingest"]},
                    "kxM0-tKnQqKEGVw-OZU5og": {"name": "node1", "roles": ["master"]},
                    "yyM0-tKnQqKEGVw-OZU5og": {"name": "node0", "roles": ["ingest"]},
                },
            }
        )
        es.indices.put_settings = mock.AsyncMock()
        es.indices.shrink = mock.AsyncMock()

        r = runner.ShrinkIndex()
        params = {
            "source-index": "src",
            "target-index": "target",
            "target-body": {"settings": {"index.number_of_replicas": 2, "index.number_of_shards": 0}},
        }

        await r(es, params)

        es.indices.put_settings.assert_awaited_once_with(
            index="src",
            body={
                "settings": {
                    # the only data node in the cluster was chosen
                    "index.routing.allocation.require._name": "node0",
                    "index.blocks.write": "true",
                }
            },
            preserve_existing=True,
        )

        es.cluster.health.assert_has_awaits(
            [
                mock.call(index="src", params={"wait_for_no_relocating_shards": "true"}),
                mock.call(index="target", params={"wait_for_no_relocating_shards": "true"}),
            ]
        )

        es.indices.shrink.assert_awaited_once_with(
            index="src",
            target="target",
            body={
                "settings": {
                    "index.number_of_replicas": 2,
                    "index.number_of_shards": 0,
                    "index.routing.allocation.require._name": None,
                    "index.blocks.write": None,
                }
            },
        )

    @mock.patch("elasticsearch.Elasticsearch")
    # To avoid real sleeps in unit tests
    @mock.patch("asyncio.sleep")
    @run_async
    async def test_shrink_index_pattern_with_shrink_node(self, sleep, es):
        es.indices.get = mock.AsyncMock(return_value={"src1": {}, "src2": {}, "src-2020": {}})
        # cluster health API
        es.cluster.health = mock.AsyncMock(return_value={"status": "green", "relocating_shards": 0})
        es.indices.put_settings = mock.AsyncMock()
        es.indices.shrink = mock.AsyncMock()

        r = runner.ShrinkIndex()
        params = {
            "source-index": "src*",
            "target-index": "target",
            "target-body": {"settings": {"index.number_of_replicas": 2, "index.number_of_shards": 0}},
            "shrink-node": "rally-node-0",
        }

        await r(es, params)

        es.indices.put_settings.assert_has_awaits(
            [
                mock.call(
                    index="src1",
                    body={"settings": {"index.routing.allocation.require._name": "rally-node-0", "index.blocks.write": "true"}},
                    preserve_existing=True,
                ),
                mock.call(
                    index="src2",
                    body={"settings": {"index.routing.allocation.require._name": "rally-node-0", "index.blocks.write": "true"}},
                    preserve_existing=True,
                ),
                mock.call(
                    index="src-2020",
                    body={"settings": {"index.routing.allocation.require._name": "rally-node-0", "index.blocks.write": "true"}},
                    preserve_existing=True,
                ),
            ]
        )

        es.cluster.health.assert_has_awaits(
            [
                mock.call(index="src1", params={"wait_for_no_relocating_shards": "true"}),
                mock.call(index="target1", params={"wait_for_no_relocating_shards": "true"}),
                mock.call(index="src2", params={"wait_for_no_relocating_shards": "true"}),
                mock.call(index="target2", params={"wait_for_no_relocating_shards": "true"}),
                mock.call(index="src-2020", params={"wait_for_no_relocating_shards": "true"}),
                mock.call(index="target-2020", params={"wait_for_no_relocating_shards": "true"}),
            ]
        )

        es.indices.shrink.assert_has_awaits(
            [
                mock.call(
                    index="src1",
                    target="target1",
                    body={
                        "settings": {
                            "index.number_of_replicas": 2,
                            "index.number_of_shards": 0,
                            "index.routing.allocation.require._name": None,
                            "index.blocks.write": None,
                        }
                    },
                ),
                mock.call(
                    index="src2",
                    target="target2",
                    body={
                        "settings": {
                            "index.number_of_replicas": 2,
                            "index.number_of_shards": 0,
                            "index.routing.allocation.require._name": None,
                            "index.blocks.write": None,
                        }
                    },
                ),
                mock.call(
                    index="src-2020",
                    target="target-2020",
                    body={
                        "settings": {
                            "index.number_of_replicas": 2,
                            "index.number_of_shards": 0,
                            "index.routing.allocation.require._name": None,
                            "index.blocks.write": None,
                        }
                    },
                ),
            ]
        )


class TestPutSettings:
    @mock.patch("elasticsearch.Elasticsearch")
    @run_async
    async def test_put_settings(self, es):
        es.cluster.put_settings = mock.AsyncMock()
        params = {"body": {"transient": {"indices.recovery.max_bytes_per_sec": "20mb"}}}

        r = runner.PutSettings()
        await r(es, params)

        es.cluster.put_settings.assert_awaited_once_with(body={"transient": {"indices.recovery.max_bytes_per_sec": "20mb"}})


class TestCreateTransform:
    @mock.patch("elasticsearch.Elasticsearch")
    @run_async
    async def test_create_transform(self, es):
        es.transform.put_transform = mock.AsyncMock()

        params = {
            "transform-id": "a-transform",
            "body": {
                "source": {"index": "source"},
                "pivot": {
                    "group_by": {"event_id": {"terms": {"field": "event_id"}}},
                    "aggregations": {"max_metric": {"max": {"field": "metric"}}},
                },
                "description": "an example transform",
                "dest": {"index": "dest"},
            },
            "defer-validation": random.choice([False, True]),
        }

        r = runner.CreateTransform()
        await r(es, params)

        es.transform.put_transform.assert_awaited_once_with(
            transform_id=params["transform-id"], body=params["body"], defer_validation=params["defer-validation"]
        )


class TestStartTransform:
    @mock.patch("elasticsearch.Elasticsearch")
    @run_async
    async def test_start_transform(self, es):
        es.transform.start_transform = mock.AsyncMock()

        transform_id = "a-transform"
        params = {"transform-id": transform_id, "timeout": "5s"}

        r = runner.StartTransform()
        await r(es, params)

        es.transform.start_transform.assert_awaited_once_with(transform_id=transform_id, timeout=params["timeout"])


class TestWaitForTransform:
    @mock.patch("elasticsearch.Elasticsearch")
    @run_async
    async def test_wait_for_transform(self, es):
        es.transform.stop_transform = mock.AsyncMock()
        transform_id = "a-transform"
        params = {
            "transform-id": transform_id,
            "force": random.choice([False, True]),
            "timeout": "5s",
            "wait-for-completion": random.choice([False, True]),
            "wait-for-checkpoint": random.choice([False, True]),
        }

        es.transform.get_transform_stats = mock.AsyncMock(
            return_value={
                "count": 1,
                "transforms": [
                    {
                        "id": "a-transform",
                        "state": "stopped",
                        "stats": {
                            "pages_processed": 1,
                            "documents_processed": 2,
                            "documents_indexed": 3,
                            "trigger_count": 4,
                            "index_time_in_ms": 5,
                            "index_total": 6,
                            "index_failures": 7,
                            "search_time_in_ms": 8,
                            "search_total": 9,
                            "search_failures": 10,
                            "processing_time_in_ms": 11,
                            "processing_total": 12,
                            "exponential_avg_checkpoint_duration_ms": 13.13,
                            "exponential_avg_documents_indexed": 14.14,
                            "exponential_avg_documents_processed": 15.15,
                        },
                        "checkpointing": {"last": {"checkpoint": 1, "timestamp_millis": 16}, "changes_last_detected_at": 16},
                    }
                ],
            }
        )

        r = runner.WaitForTransform()
        assert not r.completed
        assert r.percent_completed == 0.0

        result = await r(es, params)

        assert r.completed
        assert r.percent_completed == 1.0
        assert result.pop("throughput")
        assert result == {
            "weight": 2,
            "unit": "docs",
            "success": True,
            "transform-id": transform_id,
        }

        es.transform.stop_transform.assert_awaited_once_with(
            transform_id=transform_id,
            force=params["force"],
            timeout=params["timeout"],
            wait_for_completion=False,
            wait_for_checkpoint=params["wait-for-checkpoint"],
        )

    @mock.patch("elasticsearch.Elasticsearch")
    @run_async
    async def test_wait_for_transform_progress(self, es):
        es.transform.stop_transform = mock.AsyncMock()
        transform_id = "a-transform"
        params = {
            "transform-id": transform_id,
            "force": random.choice([False, True]),
            "timeout": "5s",
        }

        # return 4 times, simulating progress
        es.transform.get_transform_stats = mock.AsyncMock(
            side_effect=[
                {
                    "count": 1,
                    "transforms": [
                        {
                            "id": "a-transform",
                            "state": "indexing",
                            "stats": {
                                "pages_processed": 1,
                                "documents_processed": 10000,
                                "documents_indexed": 3,
                                "trigger_count": 4,
                                "index_time_in_ms": 200,
                                "index_total": 6,
                                "index_failures": 7,
                                "search_time_in_ms": 300,
                                "search_total": 9,
                                "search_failures": 10,
                                "processing_time_in_ms": 50,
                                "processing_total": 12,
                                "exponential_avg_checkpoint_duration_ms": 13.13,
                                "exponential_avg_documents_indexed": 14.14,
                                "exponential_avg_documents_processed": 15.15,
                            },
                            "checkpointing": {
                                "last": {},
                                "next": {"checkpoint": 1, "timestamp_millis": 16, "checkpoint_progress": {"percent_complete": 10.20}},
                                "changes_last_detected_at": 16,
                            },
                        }
                    ],
                },
                {
                    "count": 1,
                    "transforms": [
                        {
                            "id": "a-transform",
                            "state": "indexing",
                            "stats": {
                                "pages_processed": 2,
                                "documents_processed": 20000,
                                "documents_indexed": 3,
                                "trigger_count": 4,
                                "index_time_in_ms": 500,
                                "index_total": 6,
                                "index_failures": 7,
                                "search_time_in_ms": 1500,
                                "search_total": 9,
                                "search_failures": 10,
                                "processing_time_in_ms": 300,
                                "processing_total": 12,
                                "exponential_avg_checkpoint_duration_ms": 13.13,
                                "exponential_avg_documents_indexed": 14.14,
                                "exponential_avg_documents_processed": 15.15,
                            },
                            "checkpointing": {
                                "last": {},
                                "next": {"checkpoint": 1, "timestamp_millis": 16, "checkpoint_progress": {"percent_complete": 20.40}},
                                "changes_last_detected_at": 16,
                            },
                        }
                    ],
                },
                {
                    "count": 1,
                    "transforms": [
                        {
                            "id": "a-transform",
                            "state": "started",
                            "stats": {
                                "pages_processed": 1,
                                "documents_processed": 30000,
                                "documents_indexed": 3,
                                "trigger_count": 4,
                                "index_time_in_ms": 1000,
                                "index_total": 6,
                                "index_failures": 7,
                                "search_time_in_ms": 2000,
                                "search_total": 9,
                                "search_failures": 10,
                                "processing_time_in_ms": 600,
                                "processing_total": 12,
                                "exponential_avg_checkpoint_duration_ms": 13.13,
                                "exponential_avg_documents_indexed": 14.14,
                                "exponential_avg_documents_processed": 15.15,
                            },
                            "checkpointing": {
                                "last": {},
                                "next": {"checkpoint": 1, "timestamp_millis": 16, "checkpoint_progress": {"percent_complete": 30.60}},
                                "changes_last_detected_at": 16,
                            },
                        }
                    ],
                },
                {
                    "count": 1,
                    "transforms": [
                        {
                            "id": "a-transform",
                            "state": "stopped",
                            "stats": {
                                "pages_processed": 1,
                                "documents_processed": 60000,
                                "documents_indexed": 3,
                                "trigger_count": 4,
                                "index_time_in_ms": 1500,
                                "index_total": 6,
                                "index_failures": 7,
                                "search_time_in_ms": 3000,
                                "search_total": 9,
                                "search_failures": 10,
                                "processing_time_in_ms": 1000,
                                "processing_total": 12,
                                "exponential_avg_checkpoint_duration_ms": 13.13,
                                "exponential_avg_documents_indexed": 14.14,
                                "exponential_avg_documents_processed": 15.15,
                            },
                            "checkpointing": {"last": {"checkpoint": 1, "timestamp_millis": 16}, "changes_last_detected_at": 16},
                        }
                    ],
                },
            ]
        )

        r = runner.WaitForTransform()
        assert not r.completed
        assert r.percent_completed == 0.0

        total_calls = 0
        while not r.completed:
            result = await r(es, params)
            total_calls += 1
            if total_calls < 4:
                assert round(abs(r.percent_completed - (total_calls * 10.20) / 100.0), 7) == 0

        assert total_calls == 4
        assert r.completed
        assert r.percent_completed == 1.0
        assert result.pop("throughput")
        assert result == {
            "weight": 60_000,
            "unit": "docs",
            "success": True,
            "transform-id": "a-transform",
        }

        es.transform.stop_transform.assert_awaited_once_with(
            transform_id=transform_id, force=params["force"], timeout=params["timeout"], wait_for_completion=False, wait_for_checkpoint=True
        )


class TestDeleteTransform:
    @mock.patch("elasticsearch.Elasticsearch")
    @run_async
    async def test_delete_transform(self, es):
        es.transform.delete_transform = mock.AsyncMock()

        transform_id = "a-transform"
        params = {"transform-id": transform_id, "force": random.choice([False, True])}

        r = runner.DeleteTransform()
        await r(es, params)

        es.transform.delete_transform.assert_awaited_once_with(transform_id=transform_id, force=params["force"], ignore=[404])


class TestTransformStatsRunner:
    @mock.patch("elasticsearch.Elasticsearch")
    @run_async
    async def test_transform_stats_with_timeout_and_headers(self, es):
        es.transform.get_transform_stats = mock.AsyncMock(return_value={})
        transform_stats = runner.TransformStats()
        transform_id = "a-transform"
        result = await transform_stats(
            es,
            params={
                "transform-id": transform_id,
                "request-timeout": 3.0,
                "headers": {"header1": "value1"},
                "opaque-id": "test-id1",
            },
        )
        assert result == {
            "weight": 1,
            "unit": "ops",
            "success": True,
        }

        es.transform.get_transform_stats.assert_awaited_once_with(
            transform_id=transform_id,
            headers={"header1": "value1"},
            opaque_id="test-id1",
            request_timeout=3.0,
        )

    @mock.patch("elasticsearch.Elasticsearch")
    @run_async
    async def test_transform_stats_with_failed_condition(self, es):
        transform_id = "a-transform"
        es.transform.get_transform_stats = mock.AsyncMock(
            return_value={
                "count": 3,
                "transforms": [
                    {
                        "id": transform_id,
                        "state": "started",
                        "stats": {},
                        "checkpointing": {
                            "last": {},
                            "operations_behind": 10000,
                        },
                    }
                ],
            }
        )

        transform_stats = runner.TransformStats()

        result = await transform_stats(
            es,
            params={
                "transform-id": transform_id,
                "condition": {
                    "path": "checkpointing.operations_behind",
                    "expected-value": None,
                },
            },
        )
        assert result == {
            "weight": 1,
            "unit": "ops",
            "success": False,
            "condition": {
                "path": "checkpointing.operations_behind",
                "actual-value": "10000",
                "expected-value": None,
            },
        }
        es.transform.get_transform_stats.assert_awaited_once_with(transform_id=transform_id)

    @mock.patch("elasticsearch.Elasticsearch")
    @run_async
    async def test_transform_stats_with_successful_condition(self, es):
        transform_id = "a-transform"
        es.transform.get_transform_stats = mock.AsyncMock(
            return_value={
                "count": 3,
                "transforms": [
                    {
                        "id": transform_id,
                        "state": "started",
                        "stats": {},
                        "checkpointing": {
                            "last": {},
                        },
                    }
                ],
            }
        )

        transform_stats = runner.TransformStats()

        result = await transform_stats(
            es,
            params={
                "transform-id": transform_id,
                "condition": {
                    "path": "checkpointing.operations_behind",
                    "expected-value": None,
                },
            },
        )
        assert result == {
            "weight": 1,
            "unit": "ops",
            "success": True,
            "condition": {
                "path": "checkpointing.operations_behind",
                "actual-value": None,
                "expected-value": None,
            },
        }

        es.transform.get_transform_stats.assert_awaited_once_with(transform_id=transform_id)

    @mock.patch("elasticsearch.Elasticsearch")
    @run_async
    async def test_transform_stats_with_non_existing_path(self, es):
        transform_id = "a-transform"
        es.transform.get_transform_stats = mock.AsyncMock(
            return_value={
                "count": 3,
                "transforms": [
                    {
                        "id": transform_id,
                        "state": "started",
                        "stats": {},
                        "checkpointing": {
                            "last": {},
                        },
                    }
                ],
            }
        )

        transform_stats = runner.TransformStats()

        result = await transform_stats(
            es,
            params={
                "transform-id": transform_id,
                "condition": {
                    "path": "checkpointing.last.checkpoint",
                    "expected-value": 42,
                },
            },
        )
        assert result == {
            "weight": 1,
            "unit": "ops",
            "success": False,
            "condition": {
                "path": "checkpointing.last.checkpoint",
                "actual-value": None,
                "expected-value": "42",
            },
        }

        es.transform.get_transform_stats.assert_awaited_once_with(transform_id=transform_id)


class TestCreateIlmPolicyRunner:

    params = {
        "policy-name": "my-ilm-policy",
        "request-params": {"master_timeout": "30s", "timeout": "30s"},
        "body": {
            "policy": {
                "phases": {"hot": {"min_age": "0ms", "actions": {"rollover": {"max_age": "30d"}, "set_priority": {"priority": 100}}}}
            }
        },
    }

    @mock.patch("elasticsearch.Elasticsearch")
    @run_async
    async def test_create_ilm_policy_with_request_params(self, es):
        es.ilm.put_lifecycle = mock.AsyncMock(return_value={})
        create_ilm_policy = runner.CreateIlmPolicy()
        result = await create_ilm_policy(es, params=self.params)

        assert result == {
            "weight": 1,
            "unit": "ops",
            "success": True,
        }

        es.ilm.put_lifecycle.assert_awaited_once_with(
            policy=self.params["policy-name"], body=self.params["body"], params=self.params["request-params"]
        )

    @mock.patch("elasticsearch.Elasticsearch")
    @run_async
    async def test_create_ilm_policy_without_request_params(self, es):
        es.ilm.put_lifecycle = mock.AsyncMock(return_value={})
        create_ilm_policy = runner.CreateIlmPolicy()
        params = copy.deepcopy(self.params)
        del params["request-params"]
        result = await create_ilm_policy(es, params=params)
        assert result == {
            "weight": 1,
            "unit": "ops",
            "success": True,
        }

        es.ilm.put_lifecycle.assert_awaited_once_with(policy=params["policy-name"], body=params["body"], params={})


class TestDeleteIlmPolicyRunner:

    params = {"policy-name": "my-ilm-policy", "request-params": {"master_timeout": "30s", "timeout": "30s"}}

    @mock.patch("elasticsearch.Elasticsearch")
    @run_async
    async def test_delete_ilm_policy_with_request_params(self, es):
        es.ilm.delete_lifecycle = mock.AsyncMock(return_value={})
        delete_ilm_policy = runner.DeleteIlmPolicy()
        result = await delete_ilm_policy(es, params=self.params)
        assert result == {
            "weight": 1,
            "unit": "ops",
            "success": True,
        }

        es.ilm.delete_lifecycle.assert_awaited_once_with(policy=self.params["policy-name"], params=self.params["request-params"])

    @mock.patch("elasticsearch.Elasticsearch")
    @run_async
    async def test_delete_ilm_policy_without_request_params(self, es):
        es.ilm.delete_lifecycle = mock.AsyncMock(return_value={})
        delete_ilm_policy = runner.DeleteIlmPolicy()
        params = copy.deepcopy(self.params)
        del params["request-params"]
        result = await delete_ilm_policy(es, params=params)
        assert result == {
            "weight": 1,
            "unit": "ops",
            "success": True,
        }

        es.ilm.delete_lifecycle.assert_awaited_once_with(policy=params["policy-name"], params={})


<<<<<<< HEAD
class SqlTests(TestCase):
    default_response = {
        "columns": [{"name": "first_name", "type": "text"}],
        "rows": [
            ["Georgi"],
            ["Bezalel"],
        ],
        "cursor": "firstCursor",
    }

    @mock.patch("elasticsearch.Elasticsearch")
    @run_async
    async def test_fetch_one_page(self, es):
        es.transport.perform_request = mock.AsyncMock(return_value=io.StringIO(json.dumps(self.default_response)))

        sql_runner = runner.Sql()
        params = {
            "operation-type": "sql",
            "body": {
                "query": "SELECT first_name FROM emp",
                "fetch_size": 2,
                "page_timeout": "10s",
                "request_timeout": "20s",
            },
        }

        async with sql_runner:
            result = await sql_runner(es, params)

        self.assertEqual(1, result["weight"])
        self.assertEqual("ops", result["unit"])

        es.transport.perform_request.assert_awaited_once_with("POST", "/_sql", body=params["body"])

    @mock.patch("elasticsearch.Elasticsearch")
    @run_async
    async def test_fetch_all_pages(self, es):
        es.transport.perform_request = mock.AsyncMock(return_value=io.StringIO(json.dumps(self.default_response)))

        sql_runner = runner.Sql()
        params = {"operation-type": "sql", "body": {"query": "SELECT first_name FROM emp"}, "pages": 3}

        async with sql_runner:
            result = await sql_runner(es, params)

        self.assertEqual(3, result["weight"])
        self.assertEqual("ops", result["unit"])

        es.transport.perform_request.assert_has_calls(
            [
                mock.call("POST", "/_sql", body=params["body"]),
                mock.call("POST", "/_sql", body={"cursor": self.default_response["cursor"]}),
                mock.call("POST", "/_sql", body={"cursor": self.default_response["cursor"]}),
            ]
        )

    @mock.patch("elasticsearch.Elasticsearch")
    @run_async
    async def test_failure_on_too_few_pages(self, es):
        es.transport.perform_request = mock.AsyncMock(
            side_effect=[io.StringIO(json.dumps(self.default_response)), io.StringIO(json.dumps({"rows": [["John"]]}))]
        )

        sql_runner = runner.Sql()
        params = {
            "operation-type": "sql",
            "body": {
                "query": "SELECT first_name FROM emp",
            },
            "pages": 3,
        }

        with self.assertRaises(exceptions.DataError) as ctx:
            async with sql_runner:
                await sql_runner(es, params)

        self.assertEqual("Result set has been exhausted before all pages have been fetched, 1 page(s) remaining.", ctx.exception.message)

        es.transport.perform_request.assert_has_calls(
            [
                mock.call("POST", "/_sql", body=params["body"]),
                mock.call("POST", "/_sql", body={"cursor": self.default_response["cursor"]}),
            ]
        )


class SubmitAsyncSearchTests(TestCase):
=======
class TestSubmitAsyncSearch:
>>>>>>> e382ba93
    @mock.patch("elasticsearch.Elasticsearch")
    @run_async
    async def test_submit_async_search(self, es):
        es.async_search.submit = mock.AsyncMock(return_value={"id": "12345"})
        r = runner.SubmitAsyncSearch()
        params = {
            "name": "search-1",
            "body": {
                "query": {
                    "match_all": {},
                },
            },
            "index": "_all",
        }

        async with runner.CompositeContext():
            await r(es, params)
            # search id is registered in context
            assert runner.CompositeContext.get("search-1") == "12345"

        es.async_search.submit.assert_awaited_once_with(body={"query": {"match_all": {}}}, index="_all", params={})


class TestGetAsyncSearch:
    @mock.patch("elasticsearch.Elasticsearch")
    @run_async
    async def test_get_async_search(self, es):
        es.async_search.get = mock.AsyncMock(
            return_value={
                "is_running": False,
                "response": {
                    "took": 1122,
                    "timed_out": False,
                    "hits": {
                        "total": {
                            "value": 1520,
                            "relation": "eq",
                        },
                    },
                },
            }
        )
        r = runner.GetAsyncSearch()
        params = {"retrieve-results-for": "search-1"}

        async with runner.CompositeContext():
            runner.CompositeContext.put("search-1", "12345")
            response = await r(es, params)
            assert response == {
                "weight": 1,
                "unit": "ops",
                "success": True,
                "stats": {
                    "search-1": {
                        "hits": 1520,
                        "hits_relation": "eq",
                        "timed_out": False,
                        "took": 1122,
                    },
                },
            }

        es.async_search.get.assert_awaited_once_with(id="12345", params={})


class TestDeleteAsyncSearch:
    @mock.patch("elasticsearch.Elasticsearch")
    @run_async
    async def test_delete_async_search(self, es):
        es.async_search.delete = mock.AsyncMock(side_effect=[{}, {}])
        r = runner.DeleteAsyncSearch()
        params = {"delete-results-for": ["search-1", "search-2", "search-3"]}

        async with runner.CompositeContext():
            runner.CompositeContext.put("search-1", "12345")
            runner.CompositeContext.put("search-2", None)
            runner.CompositeContext.put("search-3", "6789")
            await r(es, params)

        es.async_search.delete.assert_has_awaits(
            [
                mock.call(id="12345"),
                mock.call(id="6789"),
            ]
        )


class TestOpenPointInTime:
    @mock.patch("elasticsearch.Elasticsearch")
    @run_async
    async def test_creates_point_in_time(self, es):
        pit_id = "0123456789abcdef"
        params = {"name": "open-pit-test", "index": "test-index"}

        es.open_point_in_time = mock.AsyncMock(return_value={"id": pit_id})

        r = runner.OpenPointInTime()
        async with runner.CompositeContext():
            await r(es, params)
            assert runner.CompositeContext.get("open-pit-test") == pit_id

    @mock.patch("elasticsearch.Elasticsearch")
    @run_async
    async def test_can_only_be_run_in_composite(self, es):
        pit_id = "0123456789abcdef"
        params = {"name": "open-pit-test", "index": "test-index"}

        es.open_point_in_time = mock.AsyncMock(return_value={"id": pit_id})

        r = runner.OpenPointInTime()
        with pytest.raises(exceptions.RallyAssertionError) as exc:
            await r(es, params)

        assert exc.value.args[0] == "This operation is only allowed inside a composite operation."


class TestClosePointInTime:
    @mock.patch("elasticsearch.Elasticsearch")
    @run_async
    async def test_closes_point_in_time(self, es):
        pit_id = "0123456789abcdef"
        params = {
            "name": "close-pit-test",
            "with-point-in-time-from": "open-pit-task1",
        }
        es.close_point_in_time = mock.AsyncMock()
        r = runner.ClosePointInTime()
        async with runner.CompositeContext():
            runner.CompositeContext.put("open-pit-task1", pit_id)
            await r(es, params)

        es.close_point_in_time.assert_awaited_once_with(body={"id": "0123456789abcdef"}, params={}, headers=None)


class TestQueryWithSearchAfterScroll:
    @mock.patch("elasticsearch.Elasticsearch")
    @run_async
    async def test_search_after_with_pit(self, es):
        pit_op = "open-point-in-time1"
        pit_id = "0123456789abcdef"
        params = {
            "name": "search-with-pit",
            "index": "test-index",
            "operation-type": "paginated-search",
            "with-point-in-time-from": pit_op,
            "pages": "all",
            "results-per-page": 2,
            "body": {
                "sort": [
                    {"timestamp": "asc", "tie_breaker_id": "asc"},
                ],
                "query": {
                    "match_all": {},
                },
            },
        }

        page_1 = {
            "pit_id": "fedcba9876543210",
            "took": 10,
            "timed_out": False,
            "hits": {
                "total": {"value": 3, "relation": "eq"},
                "hits": [
                    {"_id": "1", "timestamp": 1609780186, "sort": [1609780186, "1"]},
                    {"_id": "2", "timestamp": 1609780186, "sort": [1609780186, "2"]},
                ],
            },
        }

        page_2 = {
            "pit_id": "fedcba9876543211",
            "took": 10,
            "timed_out": False,
            "hits": {
                "total": {"value": "3", "relation": "eq"},
                "hits": [
                    {"_id": "3", "timestamp": 1609780187, "sort": [1609780187, "3"]},
                ],
            },
        }

        es.transport.perform_request = mock.AsyncMock(
            side_effect=[
                io.BytesIO(json.dumps(page_1).encode()),
                io.BytesIO(json.dumps(page_2).encode()),
            ]
        )

        r = runner.Query()

        async with runner.CompositeContext():
            runner.CompositeContext.put(pit_op, pit_id)
            await r(es, params)
            # make sure pit_id is updated afterward
            assert runner.CompositeContext.get(pit_op) == "fedcba9876543211"

        es.transport.perform_request.assert_has_awaits(
            [
                mock.call(
                    "GET",
                    "/_search",
                    params={},
                    body={
                        "query": {
                            "match_all": {},
                        },
                        "sort": [
                            {
                                "timestamp": "asc",
                                "tie_breaker_id": "asc",
                            }
                        ],
                        "size": 2,
                        "pit": {
                            "id": "0123456789abcdef",
                            "keep_alive": "1m",
                        },
                    },
                    headers=None,
                ),
                mock.call(
                    "GET",
                    "/_search",
                    params={},
                    body={
                        "query": {
                            "match_all": {},
                        },
                        "sort": [
                            {
                                "timestamp": "asc",
                                "tie_breaker_id": "asc",
                            }
                        ],
                        "size": 2,
                        "pit": {
                            "id": "fedcba9876543210",
                            "keep_alive": "1m",
                        },
                        "search_after": [1609780186, "2"],
                    },
                    headers=None,
                ),
            ]
        )

    @mock.patch("elasticsearch.Elasticsearch")
    @run_async
    async def test_search_after_without_pit(self, es):
        params = {
            "name": "search-with-pit",
            "operation-type": "paginated-search",
            "index": "test-index-1",
            "pages": "all",
            "results-per-page": 2,
            "body": {
                "sort": [{"timestamp": "asc", "tie_breaker_id": "asc"}],
                "query": {
                    "match_all": {},
                },
            },
        }
        page_1 = {
            "took": 10,
            "timed_out": False,
            "hits": {
                "total": {
                    "value": 3,
                    "relation": "eq",
                },
                "hits": [
                    {"_id": "1", "timestamp": 1609780186, "sort": [1609780186, "1"]},
                    {"_id": "2", "timestamp": 1609780186, "sort": [1609780186, "2"]},
                ],
            },
        }

        page_2 = {
            "took": 10,
            "timed_out": False,
            "hits": {
                "total": {
                    "value": 3,
                    "relation": "eq",
                },
                "hits": [
                    {"_id": "3", "timestamp": 1609780187, "sort": [1609780187, "3"]},
                ],
            },
        }

        es.transport.perform_request = mock.AsyncMock(
            side_effect=[
                io.BytesIO(json.dumps(page_1).encode()),
                io.BytesIO(json.dumps(page_2).encode()),
            ]
        )
        r = runner.Query()
        await r(es, params)

        es.transport.perform_request.assert_has_awaits(
            [
                mock.call(
                    "GET",
                    "/test-index-1/_search",
                    params={},
                    body={
                        "query": {
                            "match_all": {},
                        },
                        "sort": [
                            {"timestamp": "asc", "tie_breaker_id": "asc"},
                        ],
                        "size": 2,
                    },
                    headers=None,
                ),
                mock.call(
                    "GET",
                    "/test-index-1/_search",
                    params={},
                    body={
                        "query": {
                            "match_all": {},
                        },
                        "sort": [
                            {"timestamp": "asc", "tie_breaker_id": "asc"},
                        ],
                        "size": 2,
                        "search_after": [1609780186, "2"],
                    },
                    headers=None,
                ),
            ]
        )


class TestSearchAfterExtractor:
    response_text = """
        {
            "pit_id": "fedcba9876543210",
            "took": 10,
            "timed_out": false,
            "hits": {
                "total": 2,
                "hits": [
                    {
                        "_id": "1",
                         "timestamp": 1609780186,
                         "sort": [1609780186, "1"]
                    },
                    {
                        "_id": "2",
                         "timestamp": 1609780186,
                         "sort": [1609780186, "2"]
                    }
                ]
            }
        }"""
    response = io.BytesIO(response_text.encode())

    def test_extract_all_properties(self):
        target = runner.SearchAfterExtractor()
        props, last_sort = target(response=self.response, get_point_in_time=True, hits_total=None)
        expected_props = {"hits.total.relation": "eq", "hits.total.value": 2, "pit_id": "fedcba9876543210", "timed_out": False, "took": 10}
        expected_sort_value = [1609780186, "2"]
        assert props == expected_props
        assert last_sort == expected_sort_value

    def test_extract_ignore_point_in_time(self):
        target = runner.SearchAfterExtractor()
        props, last_sort = target(response=self.response, get_point_in_time=False, hits_total=None)
        expected_props = {"hits.total.relation": "eq", "hits.total.value": 2, "timed_out": False, "took": 10}
        expected_sort_value = [1609780186, "2"]
        assert props == expected_props
        assert last_sort == expected_sort_value

    def test_extract_uses_provided_hits_total(self):
        target = runner.SearchAfterExtractor()
        # we use an incorrect hits_total just to prove we didn't extract it from the response
        props, last_sort = target(response=self.response, get_point_in_time=False, hits_total=10)
        expected_props = {"hits.total.relation": "eq", "hits.total.value": 10, "timed_out": False, "took": 10}
        expected_sort_value = [1609780186, "2"]
        assert props == expected_props
        assert last_sort == expected_sort_value

    def test_extract_missing_required_point_in_time(self):
        response_copy = json.loads(self.response_text)
        del response_copy["pit_id"]
        response_copy_bytesio = io.BytesIO(json.dumps(response_copy).encode())
        target = runner.SearchAfterExtractor()
        with pytest.raises(exceptions.RallyAssertionError) as exc:
            target(response=response_copy_bytesio, get_point_in_time=True, hits_total=None)
        assert exc.value.args[0] == "Paginated query failure: pit_id was expected but not found in the response."

    def test_extract_missing_ignored_point_in_time(self):
        response_copy = json.loads(self.response_text)
        del response_copy["pit_id"]
        response_copy_bytesio = io.BytesIO(json.dumps(response_copy).encode())
        target = runner.SearchAfterExtractor()
        props, last_sort = target(response=response_copy_bytesio, get_point_in_time=False, hits_total=None)
        expected_props = {"hits.total.relation": "eq", "hits.total.value": 2, "timed_out": False, "took": 10}
        expected_sort_value = [1609780186, "2"]
        assert props == expected_props
        assert last_sort == expected_sort_value


class TestCompositeContext:
    def test_cannot_be_used_outside_of_composite(self):
        with pytest.raises(exceptions.RallyAssertionError) as exc:
            runner.CompositeContext.put("test", 1)

        assert exc.value.args[0] == "This operation is only allowed inside a composite operation."

    @run_async
    async def test_put_get_and_remove(self):
        async with runner.CompositeContext():
            runner.CompositeContext.put("test", 1)
            runner.CompositeContext.put("don't clear this key", 1)
            assert runner.CompositeContext.get("test") == 1
            runner.CompositeContext.remove("test")

        # context is cleared properly
        async with runner.CompositeContext():
            with pytest.raises(KeyError) as exc:
                runner.CompositeContext.get("don't clear this key")
            assert exc.value.args[0] == "Unknown property [don't clear this key]. Currently recognized properties are []."

    @run_async
    async def test_fails_to_read_unknown_key(self):
        async with runner.CompositeContext():
            with pytest.raises(KeyError) as exc:
                runner.CompositeContext.put("test", 1)
                runner.CompositeContext.get("unknown")
            assert exc.value.args[0] == "Unknown property [unknown]. Currently recognized properties are [test]."

    @run_async
    async def test_fails_to_remove_unknown_key(self):
        async with runner.CompositeContext():
            with pytest.raises(KeyError) as exc:
                runner.CompositeContext.put("test", 1)
                runner.CompositeContext.remove("unknown")
            assert exc.value.args[0] == "Unknown property [unknown]. Currently recognized properties are [test]."


class TestComposite:
    class CounterRunner:
        def __init__(self):
            self.max_value = 0
            self.current = 0

        async def __aenter__(self):
            self.current += 1
            return self

        async def __call__(self, es, params):
            self.max_value = max(self.max_value, self.current)
            # wait for a short moment to ensure overlap
            await asyncio.sleep(0.1)

        async def __aexit__(self, exc_type, exc_val, exc_tb):
            self.current -= 1
            return False

    class CallRecorderRunner:
        def __init__(self):
            self.calls = []

        async def __call__(self, es, params):
            self.calls.append(params["name"])
            # wait for a short moment to ensure overlap
            await asyncio.sleep(0.1)

    def setup_method(self, method):
        runner.register_default_runners()
        self.counter_runner = self.CounterRunner()
        self.call_recorder_runner = self.CallRecorderRunner()
        runner.register_runner("counter", self.counter_runner, async_runner=True)
        runner.register_runner("call-recorder", self.call_recorder_runner, async_runner=True)
        runner.enable_assertions(True)

    def teardown_method(self, method):
        runner.enable_assertions(False)
        runner.remove_runner("counter")
        runner.remove_runner("call-recorder")

    @mock.patch("elasticsearch.Elasticsearch")
    @run_async
    async def test_execute_multiple_streams(self, es):
        es.transport.perform_request = mock.AsyncMock(
            side_effect=[
                # raw-request
                None,
                # search
                io.StringIO(
                    json.dumps(
                        {
                            "hits": {
                                "total": {
                                    "value": 10,
                                    "relation": "eq",
                                },
                            },
                        },
                    ),
                ),
            ]
        )

        params = {
            "max-connections": 4,
            "requests": [
                {
                    "stream": [
                        {
                            "operation-type": "raw-request",
                            "path": "/",
                            "body": {},
                        },
                        {
                            "operation-type": "search",
                            "index": "test",
                            "detailed-results": True,
                            "assertions": [
                                {
                                    "property": "hits",
                                    "condition": ">",
                                    "value": 0,
                                }
                            ],
                            "body": {
                                "query": {
                                    "match_all": {},
                                }
                            },
                        },
                    ]
                },
                {
                    "stream": [
                        {
                            "operation-type": "sleep",
                            "duration": 0.1,
                        }
                    ]
                },
            ],
        }

        r = runner.Composite()
        await r(es, params)

        es.transport.perform_request.assert_has_awaits(
            [
                mock.call(method="GET", url="/", headers=None, body={}, params={}),
                mock.call("GET", "/test/_search", params={}, body={"query": {"match_all": {}}}, headers=None),
            ]
        )

    @mock.patch("elasticsearch.Elasticsearch")
    @run_async
    async def test_propagates_violated_assertions(self, es):
        es.transport.perform_request = mock.AsyncMock(
            side_effect=[
                # search
                io.StringIO(
                    json.dumps(
                        {
                            "hits": {
                                "total": {
                                    "value": 0,
                                    "relation": "eq",
                                },
                            }
                        }
                    )
                )
            ]
        )

        params = {
            "max-connections": 4,
            "requests": [
                {
                    "stream": [
                        {
                            "operation-type": "search",
                            "index": "test",
                            "detailed-results": True,
                            "assertions": [
                                {
                                    "property": "hits",
                                    "condition": ">",
                                    "value": 0,
                                }
                            ],
                            "body": {
                                "query": {
                                    "match_all": {},
                                }
                            },
                        }
                    ]
                }
            ],
        }

        r = runner.Composite()
        with pytest.raises(exceptions.RallyTaskAssertionError, match=r"Expected \[hits\] to be > \[0\] but was \[0\]."):
            await r(es, params)

        es.transport.perform_request.assert_has_awaits(
            [
                mock.call(
                    "GET",
                    "/test/_search",
                    params={},
                    body={
                        "query": {
                            "match_all": {},
                        }
                    },
                    headers=None,
                )
            ]
        )

    @mock.patch("elasticsearch.Elasticsearch")
    @run_async
    async def test_executes_tasks_in_specified_order(self, es):
        es.transport.perform_request = mock.AsyncMock()

        params = {
            "requests": [
                {
                    "name": "initial-call",
                    "operation-type": "call-recorder",
                },
                {
                    "stream": [
                        {
                            "name": "stream-a",
                            "operation-type": "call-recorder",
                        }
                    ]
                },
                {
                    "stream": [
                        {
                            "name": "stream-b",
                            "operation-type": "call-recorder",
                        }
                    ]
                },
                {
                    "name": "call-after-stream-ab",
                    "operation-type": "call-recorder",
                },
                {
                    "stream": [
                        {
                            "name": "stream-c",
                            "operation-type": "call-recorder",
                        }
                    ]
                },
                {
                    "stream": [
                        {
                            "name": "stream-d",
                            "operation-type": "call-recorder",
                        }
                    ]
                },
                {
                    "name": "call-after-stream-cd",
                    "operation-type": "call-recorder",
                },
            ]
        }

        r = runner.Composite()
        r.supported_op_types = ["call-recorder"]
        await r(es, params)

        assert self.call_recorder_runner.calls == [
            "initial-call",
            # stream-a and stream-b are concurrent
            "stream-a",
            "stream-b",
            "call-after-stream-ab",
            # stream-c and stream-d are concurrent
            "stream-c",
            "stream-d",
            "call-after-stream-cd",
        ]

    @run_async
    async def test_adds_request_timings(self):
        # We only need the request context holder functionality but not any calls to Elasticsearch.
        # Therefore we can use the the request context holder as a substitute and get proper timing info.
        es = client.RequestContextHolder()

        params = {
            "requests": [
                {
                    "name": "initial-call",
                    "operation-type": "sleep",
                    "duration": 0.1,
                },
                {
                    "stream": [
                        {
                            "name": "stream-a",
                            "operation-type": "sleep",
                            "duration": 0.2,
                        }
                    ]
                },
                {
                    "stream": [
                        {
                            "name": "stream-b",
                            "operation-type": "sleep",
                            "duration": 0.1,
                        }
                    ]
                },
            ]
        }

        r = runner.Composite()
        response = await r(es, params)

        assert response["weight"] == 1
        assert response["unit"] == "ops"
        timings = response["dependent_timing"]
        assert len(timings) == 3

        assert timings[0]["operation"] == "initial-call"
        assert math.isclose(timings[0]["service_time"], 0.1, rel_tol=0.05)

        assert timings[1]["operation"] == "stream-a"
        assert math.isclose(timings[1]["service_time"], 0.2, rel_tol=0.05)

        assert timings[2]["operation"] == "stream-b"
        assert math.isclose(timings[2]["service_time"], 0.1, rel_tol=0.05)

        # common properties
        for timing in timings:
            assert timing["operation-type"] == "sleep"
            assert "absolute_time" in timing
            assert "request_start" in timing
            assert "request_end" in timing
            assert timing["request_end"] > timing["request_start"]

    @mock.patch("elasticsearch.Elasticsearch")
    @run_async
    async def test_limits_connections(self, es):
        params = {
            "max-connections": 2,
            "requests": [
                {
                    "stream": [
                        {
                            "operation-type": "counter",
                        }
                    ]
                },
                {
                    "stream": [
                        {
                            "operation-type": "counter",
                        }
                    ]
                },
                {
                    "stream": [
                        {
                            "operation-type": "counter",
                        }
                    ]
                },
            ],
        }

        r = runner.Composite()
        r.supported_op_types = ["counter"]
        await r(es, params)

        # composite runner should limit to two concurrent connections
        assert self.counter_runner.max_value == 2

    @mock.patch("elasticsearch.Elasticsearch")
    @run_async
    async def test_rejects_invalid_stream(self, es):
        # params contains a "streams" property (plural) but it should be "stream" (singular)
        params = {
            "max-connections": 2,
            "requests": [{"stream": [{"operation-type": "counter"}]}, {"streams": [{"operation-type": "counter"}]}],
        }

        r = runner.Composite()
        with pytest.raises(exceptions.RallyAssertionError) as exc:
            await r(es, params)

        assert exc.value.args[0] == "Requests structure must contain [stream] or [operation-type]."

    @mock.patch("elasticsearch.Elasticsearch")
    @run_async
    async def test_rejects_unsupported_operations(self, es):
        params = {"requests": [{"stream": [{"operation-type": "bulk"}]}]}

        r = runner.Composite()
        with pytest.raises(exceptions.RallyAssertionError) as exc:
            await r(es, params)

        assert exc.value.args[0] == (
            "Unsupported operation-type [bulk]. Use one of [open-point-in-time, close-point-in-time, "
            "search, paginated-search, raw-request, sleep, submit-async-search, get-async-search, delete-async-search]."
        )


class TestRequestTiming:
    class StaticRequestTiming:
        def __init__(self, task_start):
            self.task_start = task_start
            self.current_request_start = self.task_start

        async def __aenter__(self):
            # pretend time advances on each request
            self.current_request_start += 5
            return self

        @property
        def request_start(self):
            return self.current_request_start

        @property
        def request_end(self):
            return self.current_request_start + 0.1

        async def __aexit__(self, exc_type, exc_val, exc_tb):
            return False

    @mock.patch("elasticsearch.Elasticsearch")
    @run_async
    async def test_merges_timing_info(self, es):
        multi_cluster_client = {"default": es}
        es.new_request_context.return_value = self.StaticRequestTiming(task_start=2)

        delegate = mock.AsyncMock(return_value={"weight": 5, "unit": "ops", "success": True})
        params = {"name": "unit-test-operation", "operation-type": "test-op"}
        timer = runner.RequestTiming(delegate)

        response = await timer(multi_cluster_client, params)

        assert math.isclose(response["dependent_timing"].pop("service_time"), 0.1)
        assert response["dependent_timing"].pop("absolute_time") is not None
        assert response == {
            "weight": 5,
            "unit": "ops",
            "success": True,
            "dependent_timing": {
                "operation": "unit-test-operation",
                "operation-type": "test-op",
                "request_start": 7,
                "request_end": 7.1,
            },
        }

        delegate.assert_called_once_with(multi_cluster_client, params)

    @mock.patch("elasticsearch.Elasticsearch")
    @run_async
    async def test_creates_new_timing_info(self, es):
        multi_cluster_client = {"default": es}
        es.new_request_context.return_value = self.StaticRequestTiming(task_start=2)

        # a simple runner without a return value
        delegate = mock.AsyncMock()
        params = {"name": "unit-test-operation", "operation-type": "test-op"}
        timer = runner.RequestTiming(delegate)

        response = await timer(multi_cluster_client, params)

        assert math.isclose(response["dependent_timing"].pop("service_time"), 0.1)
        assert response["dependent_timing"].pop("absolute_time") is not None
        assert response == {
            # defaults added by the timing runner
            "weight": 1,
            "unit": "ops",
            "success": True,
            "dependent_timing": {
                "operation": "unit-test-operation",
                "operation-type": "test-op",
                "request_start": 7,
                "request_end": 7.1,
            },
        }

        delegate.assert_called_once_with(multi_cluster_client, params)


class TestRetry:
    @run_async
    async def test_is_transparent_on_success_when_no_retries(self):
        delegate = mock.AsyncMock()
        es = None
        params = {
            # no retries
        }
        retrier = runner.Retry(delegate)

        await retrier(es, params)

        delegate.assert_called_once_with(es, params)

    @run_async
    async def test_is_transparent_on_exception_when_no_retries(self):
        delegate = mock.AsyncMock(side_effect=elasticsearch.ConnectionError("N/A", "no route to host"))
        es = None
        params = {
            # no retries
        }
        retrier = runner.Retry(delegate)

        with pytest.raises(elasticsearch.ConnectionError):
            await retrier(es, params)

        delegate.assert_called_once_with(es, params)

    @run_async
    async def test_is_transparent_on_application_error_when_no_retries(self):
        original_return_value = {"weight": 1, "unit": "ops", "success": False}

        delegate = mock.AsyncMock(return_value=original_return_value)
        es = None
        params = {
            # no retries
        }
        retrier = runner.Retry(delegate)

        result = await retrier(es, params)

        assert result == original_return_value
        delegate.assert_called_once_with(es, params)

    @run_async
    async def test_is_does_not_retry_on_success(self):
        delegate = mock.AsyncMock()
        es = None
        params = {"retries": 3, "retry-wait-period": 0.1, "retry-on-timeout": True, "retry-on-error": True}
        retrier = runner.Retry(delegate)

        await retrier(es, params)

        delegate.assert_called_once_with(es, params)

    @run_async
    async def test_retries_on_timeout_if_wanted_and_raises_if_no_recovery(self):
        delegate = mock.AsyncMock(
            side_effect=[
                elasticsearch.ConnectionError("N/A", "no route to host"),
                elasticsearch.ConnectionError("N/A", "no route to host"),
                elasticsearch.ConnectionError("N/A", "no route to host"),
                elasticsearch.ConnectionError("N/A", "no route to host"),
            ]
        )
        es = None
        params = {"retries": 3, "retry-wait-period": 0.01, "retry-on-timeout": True, "retry-on-error": True}
        retrier = runner.Retry(delegate)

        with pytest.raises(elasticsearch.ConnectionError):
            await retrier(es, params)

        delegate.assert_has_calls(
            [
                mock.call(es, params),
                mock.call(es, params),
                mock.call(es, params),
            ]
        )

    @run_async
    async def test_retries_on_timeout_if_wanted_and_returns_first_call(self):
        failed_return_value = {"weight": 1, "unit": "ops", "success": False}

        delegate = mock.AsyncMock(
            side_effect=[
                elasticsearch.ConnectionError("N/A", "no route to host"),
                failed_return_value,
            ]
        )
        es = None
        params = {"retries": 3, "retry-wait-period": 0.01, "retry-on-timeout": True, "retry-on-error": False}
        retrier = runner.Retry(delegate)

        result = await retrier(es, params)
        assert result == failed_return_value

        delegate.assert_has_calls(
            [
                # has returned a connection error
                mock.call(es, params),
                # has returned normally
                mock.call(es, params),
            ]
        )

    @run_async
    async def test_retries_mixed_timeout_and_application_errors(self):
        connection_error = elasticsearch.ConnectionError("N/A", "no route to host")
        failed_return_value = {"weight": 1, "unit": "ops", "success": False}
        success_return_value = {"weight": 1, "unit": "ops", "success": False}

        delegate = mock.AsyncMock(
            side_effect=[
                connection_error,
                failed_return_value,
                connection_error,
                connection_error,
                failed_return_value,
                success_return_value,
            ]
        )
        es = None
        params = {
            # we try exactly as often as there are errors to also test the semantics of "retry".
            "retries": 5,
            "retry-wait-period": 0.01,
            "retry-on-timeout": True,
            "retry-on-error": True,
        }
        retrier = runner.Retry(delegate)

        result = await retrier(es, params)
        assert result == success_return_value

        delegate.assert_has_calls(
            [
                # connection error
                mock.call(es, params),
                # application error
                mock.call(es, params),
                # connection error
                mock.call(es, params),
                # connection error
                mock.call(es, params),
                # application error
                mock.call(es, params),
                # success
                mock.call(es, params),
            ]
        )

    @run_async
    async def test_does_not_retry_on_timeout_if_not_wanted(self):
        delegate = mock.AsyncMock(side_effect=elasticsearch.ConnectionTimeout(408, "timed out"))
        es = None
        params = {"retries": 3, "retry-wait-period": 0.01, "retry-on-timeout": False, "retry-on-error": True}
        retrier = runner.Retry(delegate)

        with pytest.raises(elasticsearch.ConnectionTimeout):
            await retrier(es, params)

        delegate.assert_called_once_with(es, params)

    @run_async
    async def test_retries_on_application_error_if_wanted(self):
        failed_return_value = {"weight": 1, "unit": "ops", "success": False}
        success_return_value = {"weight": 1, "unit": "ops", "success": True}

        delegate = mock.AsyncMock(side_effect=[failed_return_value, success_return_value])
        es = None
        params = {"retries": 3, "retry-wait-period": 0.01, "retry-on-timeout": False, "retry-on-error": True}
        retrier = runner.Retry(delegate)

        result = await retrier(es, params)

        assert result == success_return_value

        delegate.assert_has_calls(
            [
                mock.call(es, params),
                # one retry
                mock.call(es, params),
            ]
        )

    @run_async
    async def test_does_not_retry_on_application_error_if_not_wanted(self):
        failed_return_value = {"weight": 1, "unit": "ops", "success": False}

        delegate = mock.AsyncMock(return_value=failed_return_value)
        es = None
        params = {"retries": 3, "retry-wait-period": 0.01, "retry-on-timeout": True, "retry-on-error": False}
        retrier = runner.Retry(delegate)

        result = await retrier(es, params)

        assert result == failed_return_value

        delegate.assert_called_once_with(es, params)

    @run_async
    async def test_assumes_success_if_runner_returns_non_dict(self):
        delegate = mock.AsyncMock(return_value=(1, "ops"))
        es = None
        params = {"retries": 3, "retry-wait-period": 0.01, "retry-on-timeout": True, "retry-on-error": True}
        retrier = runner.Retry(delegate)

        result = await retrier(es, params)

        assert result == (1, "ops")

        delegate.assert_called_once_with(es, params)

    @run_async
    async def test_retries_until_success(self):
        failure_count = 5

        failed_return_value = {"weight": 1, "unit": "ops", "success": False}
        success_return_value = {"weight": 1, "unit": "ops", "success": True}

        responses = []
        responses += failure_count * [failed_return_value]
        responses += [success_return_value]

        delegate = mock.AsyncMock(side_effect=responses)
        es = None
        params = {"retry-until-success": True, "retry-wait-period": 0.01}
        retrier = runner.Retry(delegate)

        result = await retrier(es, params)

        assert result == success_return_value

        delegate.assert_has_calls([mock.call(es, params) for _ in range(failure_count + 1)])


class TestRemovePrefix:
    def test_remove_matching_prefix(self):
        suffix = runner.remove_prefix("index-20201117", "index")

        assert suffix == "-20201117"

    def test_prefix_doesnt_exit(self):
        index_name = "index-20201117"
        suffix = runner.remove_prefix(index_name, "unrelatedprefix")

        assert index_name == suffix<|MERGE_RESOLUTION|>--- conflicted
+++ resolved
@@ -4913,7 +4913,6 @@
         es.ilm.delete_lifecycle.assert_awaited_once_with(policy=params["policy-name"], params={})
 
 
-<<<<<<< HEAD
 class SqlTests(TestCase):
     default_response = {
         "columns": [{"name": "first_name", "type": "text"}],
@@ -5000,10 +4999,7 @@
         )
 
 
-class SubmitAsyncSearchTests(TestCase):
-=======
 class TestSubmitAsyncSearch:
->>>>>>> e382ba93
     @mock.patch("elasticsearch.Elasticsearch")
     @run_async
     async def test_submit_async_search(self, es):
