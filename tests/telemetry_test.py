# Licensed to Elasticsearch B.V. under one or more contributor
# license agreements. See the NOTICE file distributed with
# this work for additional information regarding copyright
# ownership. Elasticsearch B.V. licenses this file to you under
# the Apache License, Version 2.0 (the "License"); you may
# not use this file except in compliance with the License.
# You may obtain a copy of the License at
#
# 	http://www.apache.org/licenses/LICENSE-2.0
#
# Unless required by applicable law or agreed to in writing,
# software distributed under the License is distributed on an
# "AS IS" BASIS, WITHOUT WARRANTIES OR CONDITIONS OF ANY
# KIND, either express or implied.  See the License for the
# specific language governing permissions and limitations
# under the License.

import collections
import copy
import logging
import random
from collections import namedtuple
from unittest import mock
from unittest.mock import call

import elasticsearch
import pytest

from esrally import config, exceptions, metrics, telemetry
from esrally.mechanic import cluster
from esrally.metrics import MetaInfoScope
from esrally.utils import console


class TestSamplerThread:
    def test_sampler_thread_start_join(self):
        sampler = telemetry.SamplerThread(recorder=mock.Mock())
        sampler.stop = True
        sampler.start()
        sampler.join()

    def test_sampler_sleep_long_interval(self):
        time_left = 21
        sleep_record = []

        def record_sleep(seconds):
            nonlocal time_left
            nonlocal sleep_record
            nonlocal sampler
            sleep_record.append(seconds)
            time_left -= seconds
            if time_left <= 0:
                sampler.stop = True

        recorder = mock.Mock()
        recorder.sample_interval = 10
        sampler = telemetry.Sampler(recorder, sleep=record_sleep)
        sampler.run()

        assert sleep_record == [1] * 21
        assert recorder.record.call_count == 2

    def test_sampler_sleep_short_interval(self):
        time_left = 1.5
        sleep_record = []

        def record_sleep(seconds):
            nonlocal time_left
            nonlocal sleep_record
            nonlocal sampler
            sleep_record.append(seconds)
            time_left -= seconds
            if time_left <= 0:
                sampler.stop = True

        recorder = mock.Mock()
        recorder.sample_interval = 0.1
        sampler = telemetry.Sampler(recorder, sleep=record_sleep)
        sampler.run()

        assert sleep_record == [0.1] * 15
        assert recorder.record.call_count == 15


def create_config():
    cfg = config.Config()
    cfg.add(config.Scope.application, "system", "env.name", "unittest")
    cfg.add(config.Scope.application, "track", "params", {})
    # concrete path does not matter
    cfg.add(config.Scope.application, "node", "rally.root", "/some/root/path")

    cfg.add(config.Scope.application, "reporting", "datastore.host", "localhost")
    cfg.add(config.Scope.application, "reporting", "datastore.port", "0")
    cfg.add(config.Scope.application, "reporting", "datastore.secure", False)
    cfg.add(config.Scope.application, "reporting", "datastore.user", "")
    cfg.add(config.Scope.application, "reporting", "datastore.password", "")
    # disable version probing to avoid any network calls in tests
    cfg.add(config.Scope.application, "reporting", "datastore.probe.cluster_version", False)
    # only internal devices are active
    cfg.add(config.Scope.application, "telemetry", "devices", [])
    return cfg


class MockTelemetryDevice(telemetry.InternalTelemetryDevice):
    def __init__(self, mock_java_opts):
        super().__init__()
        self.mock_java_opts = mock_java_opts

    def instrument_java_opts(self):
        return self.mock_java_opts


class TestTelemetry:
    def test_merges_options_set_by_different_devices(self):
        cfg = config.Config()
        cfg.add(config.Scope.application, "telemetry", "devices", "jfr")
        cfg.add(config.Scope.application, "system", "challenge.root.dir", "challenge-root")
        cfg.add(config.Scope.application, "benchmarks", "metrics.log.dir", "telemetry")

        devices = [
            MockTelemetryDevice(["-Xms256M"]),
            MockTelemetryDevice(["-Xmx512M"]),
            MockTelemetryDevice(["-Des.network.host=127.0.0.1"]),
        ]

        t = telemetry.Telemetry(enabled_devices=None, devices=devices)

        opts = t.instrument_candidate_java_opts()

        assert opts == ["-Xms256M", "-Xmx512M", "-Des.network.host=127.0.0.1"]


class TestStartupTime:
    @mock.patch("esrally.time.StopWatch")
    @mock.patch("esrally.metrics.EsMetricsStore.put_value_node_level")
    def test_store_calculated_metrics(self, metrics_store_put_value, stop_watch):
        stop_watch.total_time.return_value = 2
        metrics_store = metrics.EsMetricsStore(create_config())
        node = cluster.Node(None, "/bin", "io", "rally0", None)
        startup_time = telemetry.StartupTime()
        # replace with mock
        startup_time.timer = stop_watch

        startup_time.on_pre_node_start(node.node_name)
        # ... nodes starts up ...
        startup_time.attach_to_node(node)
        startup_time.store_system_metrics(node, metrics_store)

        metrics_store_put_value.assert_called_with("rally0", "node_startup_time", 2, "s")


class Client:
    def __init__(self, *, nodes=None, info=None, indices=None, transform=None, cluster=None, transport_client=None):
        self.nodes = nodes
        self._info = wrap(info)
        self.indices = indices
        self.transform = transform
        self.cluster = cluster
        if transport_client:
            self.transport = transport_client

    def info(self):
        return self._info()

    def perform_request(self, *args, **kwargs):
        return self.transport.perform_request(*args, **kwargs)


class SubClient:
    def __init__(self, *, stats=None, info=None, recovery=None, transform_stats=None, data_streams_stats=None, state=None):
        self._stats = wrap(stats)
        self._info = wrap(info)
        self._recovery = wrap(recovery)
        self._transform_stats = wrap(transform_stats)
        self._data_streams_stats = wrap(data_streams_stats)
        self._state = wrap(state)

    def stats(self, *args, **kwargs):
        return self._stats()

    def info(self, *args, **kwargs):
        return self._info()

    def recovery(self, *args, **kwargs):
        return self._recovery()

    def get_transform_stats(self, *args, **kwargs):
        return self._transform_stats()

    def data_streams_stats(self, *args, **kwargs):
        return self._data_streams_stats()

    def state(self, *args, **kwargs):
        return self._state()


def wrap(it):
    return it if callable(it) else ResponseSupplier(it)


class ResponseSupplier:
    def __init__(self, response):
        self.response = response

    def __call__(self, *args, **kwargs):
        return self.response


class TransportErrorSupplier:
    def __call__(self, *args, **kwargs):
        raise elasticsearch.TransportError


raiseTransportError = TransportErrorSupplier()


class TransportClient:
<<<<<<< HEAD
    def __init__(self, response=None, force_error=False, error=elasticsearch.TransportError(message="transport error")):
=======
    def __init__(self, *, response=None, force_error=False, error=elasticsearch.TransportError):
>>>>>>> 70393ab1
        self._response = response
        self._force_error = force_error
        self._error = error
        self.args = []
        self.kwargs = []

    def perform_request(self, *args, **kwargs):
        self.args.append(args)
        self.kwargs.append(kwargs)
        if self._force_error:
            raise self._error
        return copy.deepcopy(self._response)


class TestJfr:
    def test_sets_options_for_pre_java_9_default_recording_template(self):
        jfr = telemetry.FlightRecorder(telemetry_params={}, log_root="/var/log", java_major_version=random.randint(0, 8))
        assert jfr.java_opts("/var/log/test-recording.jfr") == [
            "-XX:+UnlockDiagnosticVMOptions",
            "-XX:+DebugNonSafepoints",
            "-XX:+UnlockCommercialFeatures",
            "-XX:+FlightRecorder",
            "-XX:FlightRecorderOptions=disk=true,maxage=0s,maxsize=0,dumponexit=true,dumponexitpath=/var/log/test-recording.jfr",
            "-XX:StartFlightRecording=defaultrecording=true",
        ]

    def test_sets_options_for_java_9_or_10_default_recording_template(self):
        jfr = telemetry.FlightRecorder(telemetry_params={}, log_root="/var/log", java_major_version=random.randint(9, 10))
        assert jfr.java_opts("/var/log/test-recording.jfr") == [
            "-XX:+UnlockDiagnosticVMOptions",
            "-XX:+DebugNonSafepoints",
            "-XX:+UnlockCommercialFeatures",
            "-XX:StartFlightRecording=maxsize=0,maxage=0s,disk=true,dumponexit=true,filename=/var/log/test-recording.jfr",
        ]

    def test_sets_options_for_java_11_or_above_default_recording_template(self):
        jfr = telemetry.FlightRecorder(telemetry_params={}, log_root="/var/log", java_major_version=random.randint(11, 999))
        assert jfr.java_opts("/var/log/test-recording.jfr") == [
            "-XX:+UnlockDiagnosticVMOptions",
            "-XX:+DebugNonSafepoints",
            "-XX:StartFlightRecording=maxsize=0,maxage=0s,disk=true,dumponexit=true,filename=/var/log/test-recording.jfr",
        ]

    def test_sets_options_for_pre_java_9_custom_recording_template(self):
        jfr = telemetry.FlightRecorder(
            telemetry_params={"recording-template": "profile"}, log_root="/var/log", java_major_version=random.randint(0, 8)
        )
        assert jfr.java_opts("/var/log/test-recording.jfr") == [
            "-XX:+UnlockDiagnosticVMOptions",
            "-XX:+DebugNonSafepoints",
            "-XX:+UnlockCommercialFeatures",
            "-XX:+FlightRecorder",
            "-XX:FlightRecorderOptions=disk=true,maxage=0s,maxsize=0,dumponexit=true,dumponexitpath=/var/log/test-recording.jfr",
            "-XX:StartFlightRecording=defaultrecording=true,settings=profile",
        ]

    def test_sets_options_for_java_9_or_10_custom_recording_template(self):
        jfr = telemetry.FlightRecorder(
            telemetry_params={"recording-template": "profile"}, log_root="/var/log", java_major_version=random.randint(9, 10)
        )
        assert jfr.java_opts("/var/log/test-recording.jfr") == [
            "-XX:+UnlockDiagnosticVMOptions",
            "-XX:+DebugNonSafepoints",
            "-XX:+UnlockCommercialFeatures",
            "-XX:StartFlightRecording=maxsize=0,maxage=0s,disk=true,dumponexit=true,"
            "filename=/var/log/test-recording.jfr,settings=profile",
        ]

    def test_sets_options_for_java_11_or_above_custom_recording_template(self):
        jfr = telemetry.FlightRecorder(
            telemetry_params={"recording-template": "profile"}, log_root="/var/log", java_major_version=random.randint(11, 999)
        )
        assert jfr.java_opts("/var/log/test-recording.jfr") == [
            "-XX:+UnlockDiagnosticVMOptions",
            "-XX:+DebugNonSafepoints",
            "-XX:StartFlightRecording=maxsize=0,maxage=0s,disk=true,dumponexit=true,"
            "filename=/var/log/test-recording.jfr,settings=profile",
        ]


class TestGc:
    def test_sets_options_for_pre_java_9(self):
        gc = telemetry.Gc(telemetry_params={}, log_root="/var/log", java_major_version=random.randint(0, 8))
        assert gc.java_opts("/var/log/defaults-node-0.gc.log") == [
            "-Xloggc:/var/log/defaults-node-0.gc.log",
            "-XX:+PrintGCDetails",
            "-XX:+PrintGCDateStamps",
            "-XX:+PrintGCTimeStamps",
            "-XX:+PrintGCApplicationStoppedTime",
            "-XX:+PrintGCApplicationConcurrentTime",
            "-XX:+PrintTenuringDistribution",
        ]

    def test_sets_options_for_java_9_or_above(self):
        gc = telemetry.Gc(telemetry_params={}, log_root="/var/log", java_major_version=random.randint(9, 999))
        assert gc.java_opts("/var/log/defaults-node-0.gc.log") == [
            "-Xlog:gc*=info,safepoint=info,age*=trace:file=/var/log/defaults-node-0.gc.log:utctime,uptimemillis,level,tags:filecount=0"
        ]

    def test_can_override_options_for_java_9_or_above(self):
        gc = telemetry.Gc(
            telemetry_params={"gc-log-config": "gc,safepoint"}, log_root="/var/log", java_major_version=random.randint(9, 999)
        )
        assert gc.java_opts("/var/log/defaults-node-0.gc.log") == [
            "-Xlog:gc,safepoint:file=/var/log/defaults-node-0.gc.log:utctime,uptimemillis,level,tags:filecount=0"
        ]


class TestHeapdump:
    @mock.patch("esrally.utils.process.run_subprocess_with_logging")
    def test_generates_heap_dump(self, run_subprocess_with_logging):
        run_subprocess_with_logging.return_value = 0
        heapdump = telemetry.Heapdump("/var/log")
        t = telemetry.Telemetry(enabled_devices=[heapdump.command], devices=[heapdump])
        node = cluster.Node(pid="1234", binary_path="/bin", host_name="localhost", node_name="rally0", telemetry=t)
        t.attach_to_node(node)
        t.detach_from_node(node, running=True)
        run_subprocess_with_logging.assert_called_with("jmap -dump:format=b,file=/var/log/heap_at_exit_1234.hprof 1234")


class TestSegmentStats:
    @mock.patch("elasticsearch.Elasticsearch")
    @mock.patch("builtins.open", new_callable=mock.mock_open)
    def test_generates_log_file(self, file_mock, es):

        stats_response = """
        index    shard prirep ip        segment generation docs.count docs.deleted   size size.memory committed searchable version compound
        geonames 0     p      127.0.0.1 _0               0        212            0 72.3kb        9621 true      true       8.4.0   true
        """

        es.cat.segments.return_value = stats_response

        segment_stats = telemetry.SegmentStats("/var/log", es)
        segment_stats.on_benchmark_stop()
        es.cat.segments.assert_called_with(index="_all", v=True)
        # pylint: disable=unnecessary-dunder-call
        file_mock.assert_has_calls(
            [
                call("/var/log/segment_stats.log", "wt"),
                call().__enter__(),
                call().write(stats_response),
                call().__exit__(None, None, None),
            ]
        )


class TestCcrStats:
    def test_negative_sample_interval_forbidden(self):
        clients = {"default": Client(), "cluster_b": Client()}
        cfg = create_config()
        metrics_store = metrics.EsMetricsStore(cfg)
        telemetry_params = {"ccr-stats-sample-interval": -1 * random.random()}
        with pytest.raises(
            exceptions.SystemSetupError, match=r"The telemetry parameter 'ccr-stats-sample-interval' must be greater than zero but was .*\."
        ):
            telemetry.CcrStats(telemetry_params, clients, metrics_store)

    def test_wrong_cluster_name_in_ccr_stats_indices_forbidden(self):
        clients = {"default": Client(), "cluster_b": Client()}
        cfg = create_config()
        metrics_store = metrics.EsMetricsStore(cfg)
        telemetry_params = {
            "ccr-stats-indices": {
                "default": ["leader"],
                "wrong_cluster_name": ["follower"],
            },
        }
        client_keys = ",".join(sorted(clients.keys()))
        with pytest.raises(
            exceptions.SystemSetupError,
            match=(
                r"The telemetry parameter 'ccr-stats-indices' must be a JSON Object with keys matching "
                rf"the cluster names \[{client_keys}] specified in --target-hosts "
                r"but it had \[wrong_cluster_name\]."
            ),
        ):
            telemetry.CcrStats(telemetry_params, clients, metrics_store)


class TestCcrStatsRecorder:
    java_signed_maxlong = (2**63) - 1

    def test_raises_exception_on_transport_error(self):
        client = Client(transport_client=TransportClient(response={}, force_error=True))
        cfg = create_config()
        metrics_store = metrics.EsMetricsStore(cfg)
        with pytest.raises(
            exceptions.RallyError,
            match=r"A transport error occurred while collecting CCR stats from the endpoint "
            r"\[/_ccr/stats\?filter_path=follow_stats\] on "
            r"cluster \[remote\]",
        ):
            telemetry.CcrStatsRecorder(cluster_name="remote", client=client, metrics_store=metrics_store, sample_interval=1).record()

    @mock.patch("esrally.metrics.EsMetricsStore.put_doc")
    def test_stores_default_ccr_stats(self, metrics_store_put_doc):
        java_signed_maxlong = self.java_signed_maxlong

        shard_id = random.randint(0, 999)
        remote_cluster = "leader_cluster"
        leader_index = "leader"
        follower_index = "follower"
        leader_global_checkpoint = random.randint(0, java_signed_maxlong)
        leader_max_seq_no = random.randint(0, java_signed_maxlong)
        follower_global_checkpoint = random.randint(0, java_signed_maxlong)
        follower_max_seq_no = random.randint(0, java_signed_maxlong)
        last_requested_seq_no = random.randint(0, java_signed_maxlong)
        outstanding_read_requests = random.randint(0, java_signed_maxlong)
        outstanding_write_requests = random.randint(0, java_signed_maxlong)
        write_buffer_operation_count = random.randint(0, java_signed_maxlong)
        follower_mapping_version = random.randint(0, java_signed_maxlong)
        total_read_time_millis = random.randint(0, java_signed_maxlong)
        total_read_remote_exec_time_millis = random.randint(0, java_signed_maxlong)
        successful_read_requests = random.randint(0, java_signed_maxlong)
        failed_read_requests = random.randint(0, java_signed_maxlong)
        operations_read = random.randint(0, java_signed_maxlong)
        bytes_read = random.randint(0, java_signed_maxlong)
        total_write_time_millis = random.randint(0, java_signed_maxlong)
        successful_write_requests = random.randint(0, java_signed_maxlong)
        failed_write_requests = random.randint(0, java_signed_maxlong)
        operations_written = random.randint(0, java_signed_maxlong)
        read_exceptions = []
        time_since_last_read_millis = random.randint(0, java_signed_maxlong)

        ccr_stats_follower_response = {
            "auto_follow_stats": {
                "number_of_failed_follow_indices": 0,
                "number_of_failed_remote_cluster_state_requests": 0,
                "number_of_successful_follow_indices": 0,
                "recent_auto_follow_errors": [],
            },
            "follow_stats": {
                "indices": [
                    {
                        "index": follower_index,
                        "shards": [
                            {
                                "shard_id": shard_id,
                                "remote_cluster": remote_cluster,
                                "leader_index": leader_index,
                                "follower_index": follower_index,
                                "leader_global_checkpoint": leader_global_checkpoint,
                                "leader_max_seq_no": leader_max_seq_no,
                                "follower_global_checkpoint": follower_global_checkpoint,
                                "follower_max_seq_no": follower_max_seq_no,
                                "last_requested_seq_no": last_requested_seq_no,
                                "outstanding_read_requests": outstanding_read_requests,
                                "outstanding_write_requests": outstanding_write_requests,
                                "write_buffer_operation_count": write_buffer_operation_count,
                                "follower_mapping_version": follower_mapping_version,
                                "total_read_time_millis": total_read_time_millis,
                                "total_read_remote_exec_time_millis": total_read_remote_exec_time_millis,
                                "successful_read_requests": successful_read_requests,
                                "failed_read_requests": failed_read_requests,
                                "operations_read": operations_read,
                                "bytes_read": bytes_read,
                                "total_write_time_millis": total_write_time_millis,
                                "successful_write_requests": successful_write_requests,
                                "failed_write_requests": failed_write_requests,
                                "operations_written": operations_written,
                                "read_exceptions": read_exceptions,
                                "time_since_last_read_millis": time_since_last_read_millis,
                            }
                        ],
                    }
                ]
            },
        }

        ccr_stats_filtered_follower_response = {"follow_stats": ccr_stats_follower_response["follow_stats"]}

        client = Client(transport_client=TransportClient(response=ccr_stats_filtered_follower_response))
        cfg = create_config()
        metrics_store = metrics.EsMetricsStore(cfg)
        recorder = telemetry.CcrStatsRecorder(cluster_name="remote", client=client, metrics_store=metrics_store, sample_interval=1)
        recorder.record()

        shard_metadata = {"cluster": "remote", "index": follower_index}

        metrics_store_put_doc.assert_called_with(
            {
                "name": "ccr-stats",
                "shard": ccr_stats_filtered_follower_response["follow_stats"]["indices"][0]["shards"][0],
            },
            level=MetaInfoScope.cluster,
            meta_data=shard_metadata,
        )

    @mock.patch("esrally.metrics.EsMetricsStore.put_doc")
    def test_stores_default_ccr_stats_many_shards(self, metrics_store_put_doc):
        java_signed_maxlong = self.java_signed_maxlong

        remote_cluster = "leader_cluster"
        leader_index = "leader"
        follower_index = "follower"
        shard_range = range(2)
        leader_global_checkpoint = [random.randint(0, java_signed_maxlong) for _ in shard_range]
        leader_max_seq_no = [random.randint(0, java_signed_maxlong) for _ in shard_range]
        follower_global_checkpoint = [random.randint(0, java_signed_maxlong) for _ in shard_range]
        follower_max_seq_no = [random.randint(0, java_signed_maxlong) for _ in shard_range]
        last_requested_seq_no = [random.randint(0, java_signed_maxlong) for _ in shard_range]
        outstanding_read_requests = [random.randint(0, java_signed_maxlong) for _ in shard_range]
        outstanding_write_requests = [random.randint(0, java_signed_maxlong) for _ in shard_range]
        write_buffer_operation_count = [random.randint(0, java_signed_maxlong) for _ in shard_range]
        follower_mapping_version = [random.randint(0, java_signed_maxlong) for _ in shard_range]
        total_read_time_millis = [random.randint(0, java_signed_maxlong) for _ in shard_range]
        total_read_remote_exec_time_millis = [random.randint(0, java_signed_maxlong) for _ in shard_range]
        successful_read_requests = [random.randint(0, java_signed_maxlong) for _ in shard_range]
        failed_read_requests = [random.randint(0, java_signed_maxlong) for _ in shard_range]
        operations_read = [random.randint(0, java_signed_maxlong) for _ in shard_range]
        bytes_read = [random.randint(0, java_signed_maxlong) for _ in shard_range]
        total_write_time_millis = [random.randint(0, java_signed_maxlong) for _ in shard_range]
        successful_write_requests = [random.randint(0, java_signed_maxlong) for _ in shard_range]
        failed_write_requests = [random.randint(0, java_signed_maxlong) for _ in shard_range]
        operations_written = [random.randint(0, java_signed_maxlong) for _ in shard_range]
        read_exceptions = [[] for _ in shard_range]
        time_since_last_read_millis = [random.randint(0, java_signed_maxlong) for _ in shard_range]

        ccr_stats_follower_response = {
            "auto_follow_stats": {
                "number_of_failed_follow_indices": 0,
                "number_of_failed_remote_cluster_state_requests": 0,
                "number_of_successful_follow_indices": 0,
                "recent_auto_follow_errors": [],
            },
            "follow_stats": {
                "indices": [
                    {
                        "index": follower_index,
                        "shards": [
                            {
                                "shard_id": shard_id,
                                "remote_cluster": remote_cluster,
                                "leader_index": leader_index,
                                "follower_index": follower_index,
                                "leader_global_checkpoint": leader_global_checkpoint[shard_id],
                                "leader_max_seq_no": leader_max_seq_no[shard_id],
                                "follower_global_checkpoint": follower_global_checkpoint[shard_id],
                                "follower_max_seq_no": follower_max_seq_no[shard_id],
                                "last_requested_seq_no": last_requested_seq_no[shard_id],
                                "outstanding_read_requests": outstanding_read_requests[shard_id],
                                "outstanding_write_requests": outstanding_write_requests[shard_id],
                                "write_buffer_operation_count": write_buffer_operation_count[shard_id],
                                "follower_mapping_version": follower_mapping_version[shard_id],
                                "total_read_time_millis": total_read_time_millis[shard_id],
                                "total_read_remote_exec_time_millis": total_read_remote_exec_time_millis[shard_id],
                                "successful_read_requests": successful_read_requests[shard_id],
                                "failed_read_requests": failed_read_requests[shard_id],
                                "operations_read": operations_read[shard_id],
                                "bytes_read": bytes_read[shard_id],
                                "total_write_time_millis": total_write_time_millis[shard_id],
                                "successful_write_requests": successful_write_requests[shard_id],
                                "failed_write_requests": failed_write_requests[shard_id],
                                "operations_written": operations_written[shard_id],
                                "read_exceptions": read_exceptions[shard_id],
                                "time_since_last_read_millis": time_since_last_read_millis[shard_id],
                            }
                            for shard_id in shard_range
                        ],
                    }
                ]
            },
        }

        ccr_stats_filtered_follower_response = {"follow_stats": ccr_stats_follower_response["follow_stats"]}

        client = Client(transport_client=TransportClient(response=ccr_stats_filtered_follower_response))
        cfg = create_config()
        metrics_store = metrics.EsMetricsStore(cfg)
        recorder = telemetry.CcrStatsRecorder("remote", client, metrics_store, 1)
        recorder.record()

        shard_metadata = [
            {
                "cluster": "remote",
                "index": "follower",
            },
            {
                "cluster": "remote",
                "index": "follower",
            },
        ]

        metrics_store_put_doc.assert_has_calls(
            [
                mock.call(
                    {"name": "ccr-stats", "shard": ccr_stats_filtered_follower_response["follow_stats"]["indices"][0]["shards"][0]},
                    level=MetaInfoScope.cluster,
                    meta_data=shard_metadata[0],
                ),
                mock.call(
                    {"name": "ccr-stats", "shard": ccr_stats_filtered_follower_response["follow_stats"]["indices"][0]["shards"][1]},
                    level=MetaInfoScope.cluster,
                    meta_data=shard_metadata[1],
                ),
            ],
            any_order=True,
        )

    @mock.patch("esrally.metrics.EsMetricsStore.put_doc")
    def test_stores_filtered_ccr_stats(self, metrics_store_put_doc):
        java_signed_maxlong = self.java_signed_maxlong

        remote_cluster = "leader_cluster"
        leader_index1 = "leader1"
        follower_index1 = "follower1"
        leader_index2 = "leader2"
        follower_index2 = "follower2"
        leader_global_checkpoint = random.randint(0, java_signed_maxlong)
        leader_max_seq_no = random.randint(0, java_signed_maxlong)
        follower_global_checkpoint = random.randint(0, java_signed_maxlong)
        follower_max_seq_no = random.randint(0, java_signed_maxlong)
        last_requested_seq_no = random.randint(0, java_signed_maxlong)
        outstanding_read_requests = random.randint(0, java_signed_maxlong)
        outstanding_write_requests = random.randint(0, java_signed_maxlong)
        write_buffer_operation_count = random.randint(0, java_signed_maxlong)
        follower_mapping_version = random.randint(0, java_signed_maxlong)
        total_read_time_millis = random.randint(0, java_signed_maxlong)
        total_read_remote_exec_time_millis = random.randint(0, java_signed_maxlong)
        successful_read_requests = random.randint(0, java_signed_maxlong)
        failed_read_requests = random.randint(0, java_signed_maxlong)
        operations_read = random.randint(0, java_signed_maxlong)
        bytes_read = random.randint(0, java_signed_maxlong)
        total_write_time_millis = random.randint(0, java_signed_maxlong)
        successful_write_requests = random.randint(0, java_signed_maxlong)
        failed_write_requests = random.randint(0, java_signed_maxlong)
        operations_written = random.randint(0, java_signed_maxlong)
        read_exceptions = []
        time_since_last_read_millis = random.randint(0, java_signed_maxlong)

        ccr_stats_follower_response = {
            "auto_follow_stats": {
                "number_of_failed_follow_indices": 0,
                "number_of_failed_remote_cluster_state_requests": 0,
                "number_of_successful_follow_indices": 0,
                "recent_auto_follow_errors": [],
            },
            "follow_stats": {
                "indices": [
                    {
                        "index": follower_index1,
                        "shards": [
                            {
                                "shard_id": 0,
                                "remote_cluster": remote_cluster,
                                "leader_index": leader_index1,
                                "follower_index": follower_index1,
                                "leader_global_checkpoint": leader_global_checkpoint,
                                "leader_max_seq_no": leader_max_seq_no,
                                "follower_global_checkpoint": follower_global_checkpoint,
                                "follower_max_seq_no": follower_max_seq_no,
                                "last_requested_seq_no": last_requested_seq_no,
                                "outstanding_read_requests": outstanding_read_requests,
                                "outstanding_write_requests": outstanding_write_requests,
                                "write_buffer_operation_count": write_buffer_operation_count,
                                "follower_mapping_version": follower_mapping_version,
                                "total_read_time_millis": total_read_time_millis,
                                "total_read_remote_exec_time_millis": total_read_remote_exec_time_millis,
                                "successful_read_requests": successful_read_requests,
                                "failed_read_requests": failed_read_requests,
                                "operations_read": operations_read,
                                "bytes_read": bytes_read,
                                "total_write_time_millis": total_write_time_millis,
                                "successful_write_requests": successful_write_requests,
                                "failed_write_requests": failed_write_requests,
                                "operations_written": operations_written,
                                "read_exceptions": read_exceptions,
                                "time_since_last_read_millis": time_since_last_read_millis,
                            }
                        ],
                    },
                    {
                        "index": follower_index2,
                        "shards": [
                            {
                                "shard_id": 0,
                                "remote_cluster": remote_cluster,
                                "leader_index": leader_index2,
                                "follower_index": follower_index2,
                                "leader_global_checkpoint": leader_global_checkpoint,
                                "leader_max_seq_no": leader_max_seq_no,
                                "follower_global_checkpoint": follower_global_checkpoint,
                                "follower_max_seq_no": follower_max_seq_no,
                                "last_requested_seq_no": last_requested_seq_no,
                                "outstanding_read_requests": outstanding_read_requests,
                                "outstanding_write_requests": outstanding_write_requests,
                                "write_buffer_operation_count": write_buffer_operation_count,
                                "follower_mapping_version": follower_mapping_version,
                                "total_read_time_millis": total_read_time_millis,
                                "total_read_remote_exec_time_millis": total_read_remote_exec_time_millis,
                                "successful_read_requests": successful_read_requests,
                                "failed_read_requests": failed_read_requests,
                                "operations_read": operations_read,
                                "bytes_read": bytes_read,
                                "total_write_time_millis": total_write_time_millis,
                                "successful_write_requests": successful_write_requests,
                                "failed_write_requests": failed_write_requests,
                                "operations_written": operations_written,
                                "read_exceptions": read_exceptions,
                                "time_since_last_read_millis": time_since_last_read_millis,
                            }
                        ],
                    },
                ]
            },
        }

        ccr_stats_filtered_follower_response = {"follow_stats": ccr_stats_follower_response["follow_stats"]}
        client = Client(transport_client=TransportClient(response=ccr_stats_follower_response))
        cfg = create_config()
        metrics_store = metrics.EsMetricsStore(cfg)
        recorder = telemetry.CcrStatsRecorder("remote", client, metrics_store, 1, indices=[follower_index1])
        recorder.record()

        shard_metadata = {"cluster": "remote", "index": follower_index1}

        metrics_store_put_doc.assert_has_calls(
            [
                mock.call(
                    {
                        "name": "ccr-stats",
                        "shard": ccr_stats_filtered_follower_response["follow_stats"]["indices"][0]["shards"][0],
                    },
                    level=MetaInfoScope.cluster,
                    meta_data=shard_metadata,
                )
            ],
            any_order=True,
        )


class TestRecoveryStats:
    @mock.patch("esrally.metrics.EsMetricsStore.put_doc")
    def test_no_metrics_if_no_pending_recoveries(self, metrics_store_put_doc):
        response = {}
        cfg = create_config()
        metrics_store = metrics.EsMetricsStore(cfg)
        client = Client(indices=SubClient(recovery=response))
        recorder = telemetry.RecoveryStatsRecorder(
            cluster_name="leader", client=client, metrics_store=metrics_store, sample_interval=1, indices=["index1"]
        )
        recorder.record()

        assert metrics_store_put_doc.call_count == 0

    @mock.patch("esrally.metrics.EsMetricsStore.put_doc")
    def test_stores_single_shard_stats(self, metrics_store_put_doc):
        response = {
            "index1": {
                "shards": [
                    {
                        "id": 0,
                        "type": "STORE",
                        "stage": "DONE",
                        "primary": True,
                        "start_time": "2014-02-24T12:38:06.349",
                        "start_time_in_millis": "1393245486349",
                        "stop_time": "2014-02-24T12:38:08.464",
                        "stop_time_in_millis": "1393245488464",
                        "total_time": "2.1s",
                        "total_time_in_millis": 2115,
                        "source": {
                            "id": "RGMdRc-yQWWKIBM4DGvwqQ",
                            "host": "my.fqdn",
                            "transport_address": "my.fqdn",
                            "ip": "10.0.1.7",
                            "name": "my_es_node",
                        },
                        "target": {
                            "id": "RGMdRc-yQWWKIBM4DGvwqQ",
                            "host": "my.fqdn",
                            "transport_address": "my.fqdn",
                            "ip": "10.0.1.7",
                            "name": "my_es_node",
                        },
                        "index": {
                            "size": {
                                "total": "24.7mb",
                                "total_in_bytes": 26001617,
                                "reused": "24.7mb",
                                "reused_in_bytes": 26001617,
                                "recovered": "0b",
                                "recovered_in_bytes": 0,
                                "percent": "100.0%",
                            },
                            "files": {"total": 26, "reused": 26, "recovered": 0, "percent": "100.0%"},
                            "total_time": "2ms",
                            "total_time_in_millis": 2,
                            "source_throttle_time": "0s",
                            "source_throttle_time_in_millis": 0,
                            "target_throttle_time": "0s",
                            "target_throttle_time_in_millis": 0,
                        },
                        "translog": {
                            "recovered": 71,
                            "total": 0,
                            "percent": "100.0%",
                            "total_on_start": 0,
                            "total_time": "2.0s",
                            "total_time_in_millis": 2025,
                        },
                        "verify_index": {
                            "check_index_time": 0,
                            "check_index_time_in_millis": 0,
                            "total_time": "88ms",
                            "total_time_in_millis": 88,
                        },
                    }
                ]
            }
        }

        cfg = create_config()
        metrics_store = metrics.EsMetricsStore(cfg)
        client = Client(indices=SubClient(recovery=response))
        recorder = telemetry.RecoveryStatsRecorder(
            cluster_name="leader", client=client, metrics_store=metrics_store, sample_interval=1, indices=["index1"]
        )
        recorder.record()

        shard_metadata = {"cluster": "leader", "index": "index1", "shard": 0}

        metrics_store_put_doc.assert_has_calls(
            [
                mock.call(
                    {"name": "recovery-stats", "shard": response["index1"]["shards"][0]},
                    level=MetaInfoScope.cluster,
                    meta_data=shard_metadata,
                )
            ],
            any_order=True,
        )

    @mock.patch("esrally.metrics.EsMetricsStore.put_doc")
    def test_stores_multi_index_multi_shard_stats(self, metrics_store_put_doc):
        response = {
            "index1": {
                "shards": [
                    {
                        # for the test we only assume a subset of the fields
                        "id": 0,
                        "type": "STORE",
                        "stage": "DONE",
                        "primary": True,
                        "total_time_in_millis": 100,
                    },
                    {
                        "id": 1,
                        "type": "STORE",
                        "stage": "DONE",
                        "primary": True,
                        "total_time_in_millis": 200,
                    },
                ]
            },
            "index2": {
                "shards": [
                    {
                        "id": 0,
                        "type": "STORE",
                        "stage": "DONE",
                        "primary": True,
                        "total_time_in_millis": 300,
                    },
                    {
                        "id": 1,
                        "type": "STORE",
                        "stage": "DONE",
                        "primary": True,
                        "total_time_in_millis": 400,
                    },
                    {
                        "id": 2,
                        "type": "STORE",
                        "stage": "DONE",
                        "primary": True,
                        "total_time_in_millis": 500,
                    },
                ]
            },
        }

        cfg = create_config()
        metrics_store = metrics.EsMetricsStore(cfg)
        client = Client(indices=SubClient(recovery=response))
        recorder = telemetry.RecoveryStatsRecorder(
            cluster_name="leader", client=client, metrics_store=metrics_store, sample_interval=1, indices=["index1", "index2"]
        )
        recorder.record()

        metrics_store_put_doc.assert_has_calls(
            [
                mock.call(
                    {
                        "name": "recovery-stats",
                        "shard": response["index1"]["shards"][0],
                    },
                    level=MetaInfoScope.cluster,
                    meta_data={
                        "cluster": "leader",
                        "index": "index1",
                        "shard": 0,
                    },
                ),
                mock.call(
                    {
                        "name": "recovery-stats",
                        "shard": response["index1"]["shards"][1],
                    },
                    level=MetaInfoScope.cluster,
                    meta_data={
                        "cluster": "leader",
                        "index": "index1",
                        "shard": 1,
                    },
                ),
                mock.call(
                    {
                        "name": "recovery-stats",
                        "shard": response["index2"]["shards"][0],
                    },
                    level=MetaInfoScope.cluster,
                    meta_data={
                        "cluster": "leader",
                        "index": "index2",
                        "shard": 0,
                    },
                ),
                mock.call(
                    {
                        "name": "recovery-stats",
                        "shard": response["index2"]["shards"][1],
                    },
                    level=MetaInfoScope.cluster,
                    meta_data={
                        "cluster": "leader",
                        "index": "index2",
                        "shard": 1,
                    },
                ),
                mock.call(
                    {
                        "name": "recovery-stats",
                        "shard": response["index2"]["shards"][2],
                    },
                    level=MetaInfoScope.cluster,
                    meta_data={
                        "cluster": "leader",
                        "index": "index2",
                        "shard": 2,
                    },
                ),
            ],
            any_order=True,
        )


class TestDataStreamStats:
    def test_failure_if_feature_not_implemented_in_version(self):
        # Data Streams aren't available prior to 7.9
        clients = {"default": Client(info={"version": {"number": "7.6.0"}})}
        cfg = create_config()
        metrics_store = metrics.EsMetricsStore(cfg)
        telemetry_params = {"data-stream-stats-sample-interval": random.randint(1, 100)}
        t = telemetry.DataStreamStats(telemetry_params, clients, metrics_store)
        with pytest.raises(
            exceptions.SystemSetupError,
            match=r"The data-stream-stats telemetry device can only be used with clusters from version 7.9 onwards",
        ):
            t.on_benchmark_start()

    def test_failure_if_feature_not_implemented_in_distribution(self):
        # Data Streams aren't available with the OSS distribution
        clients = {"default": Client(info={"version": {"number": "7.9.0", "build_flavor": "oss"}})}
        cfg = create_config()
        metrics_store = metrics.EsMetricsStore(cfg)
        telemetry_params = {"data-stream-stats-sample-interval": random.randint(1, 100)}
        t = telemetry.DataStreamStats(telemetry_params, clients, metrics_store)
        with pytest.raises(
            exceptions.SystemSetupError,
            match=r"The data-stream-stats telemetry device cannot be used with an OSS distribution of Elasticsearch",
        ):
            t.on_benchmark_start()

    def test_negative_sample_interval_forbidden(self):
        clients = {"default": Client(), "cluster_b": Client()}
        cfg = create_config()
        metrics_store = metrics.EsMetricsStore(cfg)
        telemetry_params = {"data-stream-stats-sample-interval": -1 * random.random()}
        with pytest.raises(
            exceptions.SystemSetupError,
            match=r"The telemetry parameter 'data-stream-stats-sample-interval' must be greater than zero but was .*\.",
        ):
            telemetry.DataStreamStats(telemetry_params, clients, metrics_store)


class TestDataStreamStatsRecorder:
    data_streams_stats_response = {
        "_shards": {"total": 4, "successful": 2, "failed": 0},
        "data_stream_count": 2,
        "backing_indices": 2,
        "total_store_size_bytes": 878336,
        "data_streams": [
            {"data_stream": "my-data-stream-1", "backing_indices": 1, "store_size_bytes": 439137, "maximum_timestamp": 1579936446448},
            {"data_stream": "my-data-stream-2", "backing_indices": 1, "store_size_bytes": 439199, "maximum_timestamp": 1579936446448},
        ],
    }

    @mock.patch("esrally.metrics.EsMetricsStore.put_doc")
    def test_store_multiple_data_stream_stats(self, metrics_store_put_doc):
        client = Client(indices=SubClient(data_streams_stats=self.data_streams_stats_response))
        cfg = create_config()
        metrics_store = metrics.EsMetricsStore(cfg)
        recorder = telemetry.DataStreamStatsRecorder(
            cluster_name="remote", client=client, metrics_store=metrics_store, sample_interval=1 * random.randint(1, 100)
        )
        recorder.record()

        data_stream_metadata = {"cluster": "remote"}

        metrics_store_put_doc.assert_has_calls(
            [
                mock.call(
                    {
                        "data_stream": "_all",
                        "name": "data-stream-stats",
                        "shards": {"total": 4, "successful_shards": 2, "failed_shards": 0},
                        "data_stream_count": 2,
                        "backing_indices": 2,
                        "total_store_size_bytes": 878336,
                    },
                    level=MetaInfoScope.cluster,
                    meta_data=data_stream_metadata,
                ),
                mock.call(
                    {
                        "name": "data-stream-stats",
                        "data_stream": "my-data-stream-1",
                        "backing_indices": 1,
                        "store_size_bytes": 439137,
                        "maximum_timestamp": 1579936446448,
                    },
                    level=MetaInfoScope.cluster,
                    meta_data=data_stream_metadata,
                ),
                mock.call(
                    {
                        "name": "data-stream-stats",
                        "data_stream": "my-data-stream-2",
                        "backing_indices": 1,
                        "store_size_bytes": 439199,
                        "maximum_timestamp": 1579936446448,
                    },
                    level=MetaInfoScope.cluster,
                    meta_data=data_stream_metadata,
                ),
            ],
            any_order=True,
        )

    @mock.patch("esrally.metrics.EsMetricsStore.put_doc")
    def test_empty_data_streams_list(self, metrics_store_put_doc):
        response = {
            "_shards": {"total": 0, "successful": 0, "failed": 0},
            "data_stream_count": 0,
            "backing_indices": 0,
            "total_store_size_bytes": 0,
            "data_streams": [],
        }

        client = Client(indices=SubClient(data_streams_stats=response))
        cfg = create_config()
        metrics_store = metrics.EsMetricsStore(cfg)
        recorder = telemetry.DataStreamStatsRecorder(
            cluster_name="default", client=client, metrics_store=metrics_store, sample_interval=1 * random.randint(1, 100)
        )
        recorder.record()

        # Given an empty list of 'data_streams' we should only be
        # sending a total of one metric document containing both the `_shards` and overall stats
        assert metrics_store_put_doc.call_count == 1


class TestShardStats:
    @mock.patch("esrally.metrics.EsMetricsStore.put_doc")
    def test_stores_single_shard_stats(self, metrics_store_put_doc):
        node_stats_response = {
            "cluster_name": "elasticsearch",
            "nodes": {
                "Zbl_e8EyRXmiR47gbHgPfg": {
                    "timestamp": 1524379617017,
                    "name": "rally0",
                    "transport_address": "127.0.0.1:9300",
                    "host": "127.0.0.1",
                    "ip": "127.0.0.1:9300",
                    "roles": [
                        "master",
                        "data",
                        "ingest",
                    ],
                    "indices": {
                        "docs": {
                            "count": 76892364,
                            "deleted": 324530,
                        },
                        "store": {
                            "size_in_bytes": 983409834,
                        },
                        "shards": {
                            "geonames": [
                                {
                                    "0": {
                                        "routing": {
                                            "state": "STARTED",
                                            "primary": True,
                                            "node": "gHQpKO-IT5uo8WVTPmAZXw",
                                            "relocating_node": None,
                                        },
                                        "docs": {
                                            "count": 1000,
                                            "deleted": 0,
                                        },
                                        "store": {
                                            "size_in_bytes": 212027,
                                            "reserved_in_bytes": 0,
                                        },
                                        "segments": {
                                            "count": 8,
                                            "memory_in_bytes": 46872,
                                            "terms_memory_in_bytes": 13056,
                                            "stored_fields_memory_in_bytes": 3904,
                                            "term_vectors_memory_in_bytes": 0,
                                            "norms_memory_in_bytes": 0,
                                            "points_memory_in_bytes": 0,
                                            "doc_values_memory_in_bytes": 29912,
                                            "index_writer_memory_in_bytes": 0,
                                            "version_map_memory_in_bytes": 0,
                                            "fixed_bit_set_memory_in_bytes": 0,
                                            "max_unsafe_auto_id_timestamp": -1,
                                            "file_sizes": {},
                                        },
                                    }
                                }
                            ]
                        },
                    },
                }
            },
        }

        client = Client(nodes=SubClient(stats=node_stats_response))
        cfg = create_config()
        metrics_store = metrics.EsMetricsStore(cfg)
        recorder = telemetry.ShardStatsRecorder(cluster_name="remote", client=client, metrics_store=metrics_store, sample_interval=53)
        recorder.record()

        shard_metadata = {"cluster": "remote"}

        metrics_store_put_doc.assert_has_calls(
            [
                mock.call(
                    {
                        "name": "shard-stats",
                        "shard-id": "0",
                        "index": "geonames",
                        "primary": True,
                        "docs": 1000,
                        "store": 212027,
                        "segments-count": 8,
                        "node": "rally0",
                    },
                    level=MetaInfoScope.cluster,
                    meta_data=shard_metadata,
                )
            ],
            any_order=True,
        )

    @mock.patch("esrally.metrics.EsMetricsStore.put_doc")
    def test_missing_properties_shard_stats(self, metrics_store_put_doc):
        node_stats_response = {
            "cluster_name": "elasticsearch",
            "nodes": {
                "Zbl_e8EyRXmiR47gbHgPfg": {
                    "timestamp": 1524379617017,
                    "name": "rally0",
                    "transport_address": "127.0.0.1:9300",
                    "host": "127.0.0.1",
                    "ip": "127.0.0.1:9300",
                    "roles": [
                        "master",
                        "data",
                        "ingest",
                    ],
                    "indices": {
                        "docs": {
                            "count": 76892364,
                            "deleted": 324530,
                        },
                        "store": {
                            "size_in_bytes": 983409834,
                        },
                        "shards": {
                            "geonames": [
                                {
                                    "0": {
                                        "routing": {
                                            "state": "STARTED",
                                            "primary": True,
                                            "node": "gHQpKO-IT5uo8WVTPmAZXw",
                                            "relocating_node": None,
                                        },
                                        "store": {
                                            "size_in_bytes": 212027,
                                            "reserved_in_bytes": 0,
                                        },
                                    }
                                }
                            ]
                        },
                    },
                }
            },
        }

        client = Client(nodes=SubClient(stats=node_stats_response))
        cfg = create_config()
        metrics_store = metrics.EsMetricsStore(cfg)
        recorder = telemetry.ShardStatsRecorder(cluster_name="remote", client=client, metrics_store=metrics_store, sample_interval=53)
        recorder.record()

        shard_metadata = {"cluster": "remote"}

        metrics_store_put_doc.assert_has_calls(
            [
                mock.call(
                    {
                        "name": "shard-stats",
                        "shard-id": "0",
                        "index": "geonames",
                        "primary": True,
                        "docs": -1,
                        "store": 212027,
                        "segments-count": -1,
                        "node": "rally0",
                    },
                    level=MetaInfoScope.cluster,
                    meta_data=shard_metadata,
                )
            ],
            any_order=True,
        )


class TestSearchableSnapshotsStats:
    response_fragment_total = [
        {
            "file_ext": "fnm",
            "num_files": 50,
            "total_size": 279900,
            "open_count": 274,
            "close_count": 274,
            "contiguous_bytes_read": {
                "count": 1644,
                "sum": 1533852,
                "min": 478,
                "max": 1024,
            },
            "non_contiguous_bytes_read": {
                "count": 0,
                "sum": 0,
                "min": 0,
                "max": 0,
            },
            "cached_bytes_read": {
                "count": 1613,
                "sum": 1502108,
                "min": 478,
                "max": 1024,
            },
            "index_cache_bytes_read": {
                "count": 31,
                "sum": 173538,
                "min": 0,
                "max": 5598,
            },
            "cached_bytes_written": {
                "count": 81,
                "sum": 453438,
                "min": 5598,
                "max": 5598,
                "time": "1.6s",
                "time_in_nanos": 1607457548,
            },
            "direct_bytes_read": {
                "count": 0,
                "sum": 0,
                "min": 0,
                "max": 0,
                "time": "0s",
                "time_in_nanos": 0,
            },
            "optimized_bytes_read": {
                "count": 0,
                "sum": 0,
                "min": 0,
                "max": 0,
                "time": "0s",
                "time_in_nanos": 0,
            },
            "forward_seeks": {
                "small": {
                    "count": 0,
                    "sum": 0,
                    "min": 0,
                    "max": 0,
                },
                "large": {
                    "count": 0,
                    "sum": 0,
                    "min": 0,
                    "max": 0,
                },
            },
            "backward_seeks": {
                "small": {
                    "count": 0,
                    "sum": 0,
                    "min": 0,
                    "max": 0,
                },
                "large": {
                    "count": 0,
                    "sum": 0,
                    "min": 0,
                    "max": 0,
                },
            },
            "blob_store_bytes_requested": {
                "count": 50,
                "sum": 279900,
                "min": 5598,
                "max": 5598,
            },
            "current_index_cache_fills": 0,
        },
        {
            "file_ext": "kdd",
            "num_files": 50,
            "total_size": 356841728759,
            "open_count": 174,
            "close_count": 174,
            "contiguous_bytes_read": {
                "count": 184852,
                "sum": 189288448,
                "min": 1024,
                "max": 1024,
            },
            "non_contiguous_bytes_read": {
                "count": 2228,
                "sum": 2281472,
                "min": 0,
                "max": 1024,
            },
            "cached_bytes_read": {
                "count": 187049,
                "sum": 191538176,
                "min": 1024,
                "max": 1024,
            },
            "index_cache_bytes_read": {
                "count": 31,
                "sum": 31744,
                "min": 0,
                "max": 1024,
            },
            "cached_bytes_written": {
                "count": 122,
                "sum": 274173997,
                "min": 1024,
                "max": 7942949,
                "time": "22.2s",
                "time_in_nanos": 22277973991,
            },
            "direct_bytes_read": {
                "count": 0,
                "sum": 0,
                "min": 0,
                "max": 0,
                "time": "0s",
                "time_in_nanos": 0,
            },
            "optimized_bytes_read": {
                "count": 0,
                "sum": 0,
                "min": 0,
                "max": 0,
                "time": "0s",
                "time_in_nanos": 0,
            },
            "forward_seeks": {
                "small": {
                    "count": 2114,
                    "sum": 11467,
                    "min": 0,
                    "max": 10,
                },
                "large": {
                    "count": 174,
                    "sum": 1241804830245,
                    "min": 7134354745,
                    "max": 7139204589,
                },
            },
            "backward_seeks": {
                "small": {
                    "count": 114,
                    "sum": 192303474,
                    "min": 0,
                    "max": 1689340,
                },
                "large": {
                    "count": 0,
                    "sum": 0,
                    "min": 0,
                    "max": 0,
                },
            },
            "blob_store_bytes_requested": {
                "count": 91,
                "sum": 274142253,
                "min": 131072,
                "max": 7942949,
            },
            "current_index_cache_fills": 0,
        },
    ]

    response_fragment_indices = {
        "elasticlogs-2020-01-01": {
            "total": [
                {
                    "file_ext": "fnm",
                    "num_files": 5,
                    "total_size": 27990,
                    "open_count": 20,
                    "close_count": 20,
                    "contiguous_bytes_read": {
                        "count": 120,
                        "sum": 111960,
                        "min": 478,
                        "max": 1024,
                    },
                    "non_contiguous_bytes_read": {
                        "count": 0,
                        "sum": 0,
                        "min": 0,
                        "max": 0,
                    },
                    "cached_bytes_read": {
                        "count": 120,
                        "sum": 111960,
                        "min": 478,
                        "max": 1024,
                    },
                    "index_cache_bytes_read": {
                        "count": 0,
                        "sum": 0,
                        "min": 0,
                        "max": 0,
                    },
                    "cached_bytes_written": {
                        "count": 5,
                        "sum": 27990,
                        "min": 5598,
                        "max": 5598,
                        "time": "193.9ms",
                        "time_in_nanos": 193930007,
                    },
                    "direct_bytes_read": {
                        "count": 0,
                        "sum": 0,
                        "min": 0,
                        "max": 0,
                        "time": "0s",
                        "time_in_nanos": 0,
                    },
                    "optimized_bytes_read": {
                        "count": 0,
                        "sum": 0,
                        "min": 0,
                        "max": 0,
                        "time": "0s",
                        "time_in_nanos": 0,
                    },
                    "forward_seeks": {
                        "small": {
                            "count": 0,
                            "sum": 0,
                            "min": 0,
                            "max": 0,
                        },
                        "large": {
                            "count": 0,
                            "sum": 0,
                            "min": 0,
                            "max": 0,
                        },
                    },
                    "backward_seeks": {
                        "small": {
                            "count": 0,
                            "sum": 0,
                            "min": 0,
                            "max": 0,
                        },
                        "large": {
                            "count": 0,
                            "sum": 0,
                            "min": 0,
                            "max": 0,
                        },
                    },
                    "blob_store_bytes_requested": {
                        "count": 5,
                        "sum": 27990,
                        "min": 5598,
                        "max": 5598,
                    },
                    "current_index_cache_fills": 0,
                },
                {
                    "file_ext": "kdd",
                    "num_files": 5,
                    "total_size": 35672988421,
                    "open_count": 10,
                    "close_count": 10,
                    "contiguous_bytes_read": {
                        "count": 10,
                        "sum": 10240,
                        "min": 1024,
                        "max": 1024,
                    },
                    "non_contiguous_bytes_read": {
                        "count": 0,
                        "sum": 0,
                        "min": 0,
                        "max": 0,
                    },
                    "cached_bytes_read": {
                        "count": 10,
                        "sum": 10240,
                        "min": 1024,
                        "max": 1024,
                    },
                    "index_cache_bytes_read": {
                        "count": 0,
                        "sum": 0,
                        "min": 0,
                        "max": 0,
                    },
                    "cached_bytes_written": {
                        "count": 5,
                        "sum": 655360,
                        "min": 131072,
                        "max": 131072,
                        "time": "414.4ms",
                        "time_in_nanos": 414455967,
                    },
                    "direct_bytes_read": {
                        "count": 0,
                        "sum": 0,
                        "min": 0,
                        "max": 0,
                        "time": "0s",
                        "time_in_nanos": 0,
                    },
                    "optimized_bytes_read": {
                        "count": 0,
                        "sum": 0,
                        "min": 0,
                        "max": 0,
                        "time": "0s",
                        "time_in_nanos": 0,
                    },
                    "forward_seeks": {
                        "small": {
                            "count": 0,
                            "sum": 0,
                            "min": 0,
                            "max": 0,
                        },
                        "large": {
                            "count": 10,
                            "sum": 71345966442,
                            "min": 7134354745,
                            "max": 7134854030,
                        },
                    },
                    "backward_seeks": {
                        "small": {
                            "count": 0,
                            "sum": 0,
                            "min": 0,
                            "max": 0,
                        },
                        "large": {
                            "count": 0,
                            "sum": 0,
                            "min": 0,
                            "max": 0,
                        },
                    },
                    "blob_store_bytes_requested": {
                        "count": 5,
                        "sum": 655360,
                        "min": 131072,
                        "max": 131072,
                    },
                    "current_index_cache_fills": 0,
                },
            ]
        }
    }

    @mock.patch("esrally.metrics.EsMetricsStore.put_doc")
    def test_no_metrics_if_empty_searchable_snapshots_stats(self, metrics_store_put_doc):
        response = {}
        cfg = create_config()
        metrics_store = metrics.EsMetricsStore(cfg)
        client = Client(transport_client=TransportClient(response=response))
        recorder = telemetry.SearchableSnapshotsStatsRecorder(
            cluster_name="default", client=client, metrics_store=metrics_store, sample_interval=1, indices=["logs*"]
        )

        recorder.record()

        assert metrics_store_put_doc.call_count == 0

    @mock.patch("esrally.metrics.EsMetricsStore.put_doc")
    def test_no_metrics_if_no_searchable_snapshots_stats(self, metrics_store_put_doc):
        cfg = create_config()
        metrics_store = metrics.EsMetricsStore(cfg)
        client = Client(
            transport_client=TransportClient(
                force_error=True, error=elasticsearch.NotFoundError("", "", {"error": {"reason": "No searchable snapshots indices found"}})
            )
        )
        recorder = telemetry.SearchableSnapshotsStatsRecorder(
            cluster_name="default", client=client, metrics_store=metrics_store, sample_interval=1, indices=["logs*"]
        )

        logger = logging.getLogger("esrally.telemetry")
        with mock.patch.object(logger, "info") as mocked_info:
            recorder.record()
            mocked_info.assert_called_once_with(
                "Unable to find valid indices while collecting searchable snapshots stats on cluster [%s]", "default"
            )

        assert metrics_store_put_doc.call_count == 0

    @mock.patch("esrally.metrics.EsMetricsStore.put_doc")
    def test_stores_total_stats(self, metrics_store_put_doc):
        response = {"total": copy.deepcopy(TestSearchableSnapshotsStats.response_fragment_total)}

        cfg = create_config()
        metrics_store = metrics.EsMetricsStore(cfg)
        client = Client(transport_client=TransportClient(response=response))

        recorder = telemetry.SearchableSnapshotsStatsRecorder(
            cluster_name="leader", client=client, metrics_store=metrics_store, sample_interval=1
        )
        recorder.record()

        expected_calls = [
            call(
                {"name": "searchable-snapshots-stats", "lucene_file_type": stat["file_ext"], "stats": stat},
                level=MetaInfoScope.cluster,
                meta_data={"cluster": "leader", "level": "cluster"},
            )
            for stat in TestSearchableSnapshotsStats.response_fragment_total
        ]

        metrics_store_put_doc.assert_has_calls(expected_calls, any_order=True)

    @pytest.mark.parametrize("seed", range(40))
    @mock.patch("esrally.metrics.EsMetricsStore.put_doc")
    def test_stores_index_stats(self, metrics_store_put_doc, seed):
        random.seed(seed)
        response = {
            "total": copy.deepcopy(TestSearchableSnapshotsStats.response_fragment_total),
            "indices": copy.deepcopy(TestSearchableSnapshotsStats.response_fragment_indices),
        }

        cfg = create_config()
        metrics_store = metrics.EsMetricsStore(cfg)
        client = Client(transport_client=TransportClient(response=response))

        recorder = telemetry.SearchableSnapshotsStatsRecorder(
            cluster_name="default",
            client=client,
            metrics_store=metrics_store,
            sample_interval=1,
            indices=random.choice([["elasticlogs*"], ["elasticlogs-2020-01-01"]]),
        )
        recorder.record()

        expected_calls = [
            call(
                {"name": "searchable-snapshots-stats", "lucene_file_type": stat["file_ext"], "stats": stat},
                level=MetaInfoScope.cluster,
                meta_data={"cluster": "default", "level": "cluster"},
            )
            for stat in TestSearchableSnapshotsStats.response_fragment_total
        ]

        expected_calls.extend(
            [
                call(
                    {
                        "name": "searchable-snapshots-stats",
                        "lucene_file_type": stat["file_ext"],
                        "stats": stat,
                        "index": "elasticlogs-2020-01-01",
                    },
                    level=MetaInfoScope.cluster,
                    meta_data={"cluster": "default", "level": "index"},
                )
                for stat in TestSearchableSnapshotsStats.response_fragment_indices["elasticlogs-2020-01-01"]["total"]
            ]
        )

        metrics_store_put_doc.assert_has_calls(expected_calls, any_order=True)


class TestNodeStats:
    warning = """You have enabled the node-stats telemetry device with Elasticsearch < 7.2.0. Requests to the
          _nodes/stats Elasticsearch endpoint trigger additional refreshes and WILL SKEW results.
    """

    @mock.patch("esrally.telemetry.NodeStatsRecorder", mock.Mock())
    @mock.patch("esrally.telemetry.SamplerThread", mock.Mock())
    def test_prints_warning_using_node_stats(self):
        clients = {"default": Client(info={"version": {"number": "7.1.0"}})}
        cfg = create_config()
        metrics_store = metrics.EsMetricsStore(cfg)
        telemetry_params = {"node-stats-sample-interval": random.randint(1, 100)}
        t = telemetry.NodeStats(telemetry_params, clients, metrics_store)

        with mock.patch.object(console, "warn") as mocked_console_warn:
            t.on_benchmark_start()
        mocked_console_warn.assert_called_once_with(self.warning, logger=t.logger)

    @mock.patch("esrally.telemetry.NodeStatsRecorder", mock.Mock())
    @mock.patch("esrally.telemetry.SamplerThread", mock.Mock())
    def test_no_warning_using_node_stats_after_version(self):
        clients = {"default": Client(info={"version": {"number": "7.2.0"}})}
        cfg = create_config()
        metrics_store = metrics.EsMetricsStore(cfg)
        telemetry_params = {"node-stats-sample-interval": random.randint(1, 100)}
        t = telemetry.NodeStats(telemetry_params, clients, metrics_store)

        with mock.patch.object(console, "warn") as mocked_console_warn:
            t.on_benchmark_start()
        mocked_console_warn.assert_not_called()


class TestNodeStatsRecorder:
    node_stats_response = {
        "cluster_name": "elasticsearch",
        "nodes": {
            "Zbl_e8EyRXmiR47gbHgPfg": {
                "timestamp": 1524379617017,
                "name": "rally0",
                "transport_address": "127.0.0.1:9300",
                "host": "127.0.0.1",
                "ip": "127.0.0.1:9300",
                "roles": [
                    "master",
                    "data",
                    "ingest",
                ],
                "indices": {
                    "docs": {
                        "count": 0,
                        "deleted": 0,
                    },
                    "store": {
                        "size_in_bytes": 0,
                    },
                    "indexing": {
                        "is_throttled": False,
                        "throttle_time_in_millis": 0,
                    },
                    "search": {
                        "open_contexts": 0,
                        "query_total": 0,
                        "query_time_in_millis": 0,
                    },
                    "merges": {
                        "current": 0,
                        "current_docs": 0,
                        "current_size_in_bytes": 0,
                    },
                    "refresh": {
                        "total": 747,
                        "total_time_in_millis": 277382,
                        "listeners": 0,
                    },
                    "query_cache": {
                        "memory_size_in_bytes": 0,
                        "total_count": 0,
                        "hit_count": 0,
                        "miss_count": 0,
                        "cache_size": 0,
                        "cache_count": 0,
                        "evictions": 0,
                    },
                    "completion": {"size_in_bytes": 0},
                    "segments": {
                        "count": 0,
                        "memory_in_bytes": 0,
                        "max_unsafe_auto_id_timestamp": -9223372036854775808,
                        "file_sizes": {},
                    },
                    "translog": {
                        "operations": 0,
                        "size_in_bytes": 0,
                        "uncommitted_operations": 0,
                        "uncommitted_size_in_bytes": 0,
                    },
                    "request_cache": {
                        "memory_size_in_bytes": 0,
                        "evictions": 0,
                        "hit_count": 0,
                        "miss_count": 0,
                    },
                    "recovery": {
                        "current_as_source": 0,
                        "current_as_target": 0,
                        "throttle_time_in_millis": 0,
                    },
                },
                "jvm": {
                    "buffer_pools": {
                        "mapped": {
                            "count": 7,
                            "used_in_bytes": 3120,
                            "total_capacity_in_bytes": 9999,
                        },
                        "direct": {
                            "count": 6,
                            "used_in_bytes": 73868,
                            "total_capacity_in_bytes": 73867,
                        },
                    },
                    "classes": {
                        "current_loaded_count": 9992,
                        "total_loaded_count": 9992,
                        "total_unloaded_count": 0,
                    },
                    "mem": {
                        "heap_used_in_bytes": 119073552,
                        "heap_used_percent": 19,
                        "heap_committed_in_bytes": 626393088,
                        "heap_max_in_bytes": 626393088,
                        "non_heap_used_in_bytes": 110250424,
                        "non_heap_committed_in_bytes": 118108160,
                        "pools": {
                            "young": {
                                "used_in_bytes": 66378576,
                                "max_in_bytes": 139591680,
                                "peak_used_in_bytes": 139591680,
                                "peak_max_in_bytes": 139591680,
                            },
                            "survivor": {
                                "used_in_bytes": 358496,
                                "max_in_bytes": 17432576,
                                "peak_used_in_bytes": 17432576,
                                "peak_max_in_bytes": 17432576,
                            },
                            "old": {
                                "used_in_bytes": 52336480,
                                "max_in_bytes": 469368832,
                                "peak_used_in_bytes": 52336480,
                                "peak_max_in_bytes": 469368832,
                            },
                        },
                    },
                    "gc": {
                        "collectors": {
                            "young": {
                                "collection_count": 3,
                                "collection_time_in_millis": 309,
                            },
                            "old": {
                                "collection_count": 2,
                                "collection_time_in_millis": 229,
                            },
                        }
                    },
                },
                "os": {
                    "timestamp": 1655950949872,
                    "cpu": {"percent": 3, "load_average": {"1m": 3.38, "5m": 3.79, "15m": 3.84}},
                    "mem": {
                        "total_in_bytes": 62277025792,
                        "free_in_bytes": 4934840320,
                        "used_in_bytes": 57342185472,
                        "free_percent": 8,
                        "used_percent": 92,
                    },
                    "swap": {"total_in_bytes": 0, "free_in_bytes": 0, "used_in_bytes": 0},
                    "cgroup": {
                        "cpuacct": {"control_group": "/", "usage_nanos": 1394207523870751},
                        "cpu": {
                            "control_group": "/",
                            "cfs_period_micros": 100000,
                            "cfs_quota_micros": 793162,
                            "stat": {
                                "number_of_elapsed_periods": 41092415,
                                "number_of_times_throttled": 41890,
                                "time_throttled_nanos": 29380593023188,
                            },
                        },
                        "memory": {"control_group": "/", "limit_in_bytes": "62277025792", "usage_in_bytes": "57342185472"},
                    },
                },
                "process": {
                    "timestamp": 1526045135857,
                    "open_file_descriptors": 312,
                    "max_file_descriptors": 1048576,
                    "cpu": {
                        "percent": 10,
                        "total_in_millis": 56520,
                    },
                    "mem": {
                        "total_virtual_in_bytes": 2472173568,
                    },
                },
                "thread_pool": {
                    "generic": {
                        "threads": 4,
                        "queue": 0,
                        "active": 0,
                        "rejected": 0,
                        "largest": 4,
                        "completed": 8,
                    },
                },
                "breakers": {
                    "parent": {
                        "limit_size_in_bytes": 726571417,
                        "limit_size": "692.9mb",
                        "estimated_size_in_bytes": 0,
                        "estimated_size": "0b",
                        "overhead": 1.0,
                        "tripped": 0,
                    }
                },
                "indexing_pressure": {
                    "memory": {
                        "current": {
                            "combined_coordinating_and_primary_in_bytes": 0,
                            "coordinating_in_bytes": 0,
                            "primary_in_bytes": 0,
                            "replica_in_bytes": 0,
                            "all_in_bytes": 0,
                        },
                        "total": {
                            "combined_coordinating_and_primary_in_bytes": 0,
                            "coordinating_in_bytes": 0,
                            "primary_in_bytes": 0,
                            "replica_in_bytes": 0,
                            "all_in_bytes": 0,
                            "coordinating_rejections": 0,
                            "primary_rejections": 0,
                            "replica_rejections": 0,
                        },
                    }
                },
            }
        },
    }

    indices_stats_response_flattened = collections.OrderedDict(
        {
            "indices_docs_count": 0,
            "indices_docs_deleted": 0,
            "indices_store_size_in_bytes": 0,
            "indices_indexing_throttle_time_in_millis": 0,
            "indices_search_open_contexts": 0,
            "indices_search_query_total": 0,
            "indices_search_query_time_in_millis": 0,
            "indices_merges_current": 0,
            "indices_merges_current_docs": 0,
            "indices_merges_current_size_in_bytes": 0,
            "indices_refresh_total": 747,
            "indices_refresh_total_time_in_millis": 277382,
            "indices_refresh_listeners": 0,
            "indices_query_cache_memory_size_in_bytes": 0,
            "indices_query_cache_total_count": 0,
            "indices_query_cache_hit_count": 0,
            "indices_query_cache_miss_count": 0,
            "indices_query_cache_cache_size": 0,
            "indices_query_cache_cache_count": 0,
            "indices_query_cache_evictions": 0,
            "indices_completion_size_in_bytes": 0,
            "indices_segments_count": 0,
            "indices_segments_memory_in_bytes": 0,
            "indices_segments_max_unsafe_auto_id_timestamp": -9223372036854775808,
            "indices_translog_operations": 0,
            "indices_translog_size_in_bytes": 0,
            "indices_translog_uncommitted_operations": 0,
            "indices_translog_uncommitted_size_in_bytes": 0,
            "indices_request_cache_memory_size_in_bytes": 0,
            "indices_request_cache_evictions": 0,
            "indices_request_cache_hit_count": 0,
            "indices_request_cache_miss_count": 0,
            "indices_recovery_current_as_source": 0,
            "indices_recovery_current_as_target": 0,
            "indices_recovery_throttle_time_in_millis": 0,
        }
    )

    default_stats_response_flattened = collections.OrderedDict(
        {
            "jvm_buffer_pools_mapped_count": 7,
            "jvm_buffer_pools_mapped_used_in_bytes": 3120,
            "jvm_buffer_pools_mapped_total_capacity_in_bytes": 9999,
            "jvm_buffer_pools_direct_count": 6,
            "jvm_buffer_pools_direct_used_in_bytes": 73868,
            "jvm_buffer_pools_direct_total_capacity_in_bytes": 73867,
            "jvm_mem_heap_used_in_bytes": 119073552,
            "jvm_mem_heap_used_percent": 19,
            "jvm_mem_heap_committed_in_bytes": 626393088,
            "jvm_mem_heap_max_in_bytes": 626393088,
            "jvm_mem_non_heap_used_in_bytes": 110250424,
            "jvm_mem_non_heap_committed_in_bytes": 118108160,
            "jvm_mem_pools_young_used_in_bytes": 66378576,
            "jvm_mem_pools_young_max_in_bytes": 139591680,
            "jvm_mem_pools_young_peak_used_in_bytes": 139591680,
            "jvm_mem_pools_young_peak_max_in_bytes": 139591680,
            "jvm_mem_pools_survivor_used_in_bytes": 358496,
            "jvm_mem_pools_survivor_max_in_bytes": 17432576,
            "jvm_mem_pools_survivor_peak_used_in_bytes": 17432576,
            "jvm_mem_pools_survivor_peak_max_in_bytes": 17432576,
            "jvm_mem_pools_old_used_in_bytes": 52336480,
            "jvm_mem_pools_old_max_in_bytes": 469368832,
            "jvm_mem_pools_old_peak_used_in_bytes": 52336480,
            "jvm_mem_pools_old_peak_max_in_bytes": 469368832,
            "jvm_gc_collectors_young_collection_count": 3,
            "jvm_gc_collectors_young_collection_time_in_millis": 309,
            "jvm_gc_collectors_old_collection_count": 2,
            "jvm_gc_collectors_old_collection_time_in_millis": 229,
            "os_mem_total_in_bytes": 62277025792,
            "os_mem_free_in_bytes": 4934840320,
            "os_mem_used_in_bytes": 57342185472,
            "os_mem_free_percent": 8,
            "os_mem_used_percent": 92,
            "process_cpu_percent": 10,
            "process_cpu_total_in_millis": 56520,
            "breakers_parent_limit_size_in_bytes": 726571417,
            "breakers_parent_estimated_size_in_bytes": 0,
            "breakers_parent_overhead": 1.0,
            "breakers_parent_tripped": 0,
            "thread_pool_generic_threads": 4,
            "thread_pool_generic_queue": 0,
            "thread_pool_generic_active": 0,
            "thread_pool_generic_rejected": 0,
            "thread_pool_generic_largest": 4,
            "thread_pool_generic_completed": 8,
            "indexing_pressure_memory_current_combined_coordinating_and_primary_in_bytes": 0,
            "indexing_pressure_memory_current_coordinating_in_bytes": 0,
            "indexing_pressure_memory_current_primary_in_bytes": 0,
            "indexing_pressure_memory_current_replica_in_bytes": 0,
            "indexing_pressure_memory_current_all_in_bytes": 0,
            "indexing_pressure_memory_total_combined_coordinating_and_primary_in_bytes": 0,
            "indexing_pressure_memory_total_coordinating_in_bytes": 0,
            "indexing_pressure_memory_total_primary_in_bytes": 0,
            "indexing_pressure_memory_total_replica_in_bytes": 0,
            "indexing_pressure_memory_total_all_in_bytes": 0,
            "indexing_pressure_memory_total_coordinating_rejections": 0,
            "indexing_pressure_memory_total_primary_rejections": 0,
            "indexing_pressure_memory_total_replica_rejections": 0,
        }
    )

    def test_negative_sample_interval_forbidden(self):
        client = Client()
        cfg = create_config()
        metrics_store = metrics.EsMetricsStore(cfg)
        telemetry_params = {"node-stats-sample-interval": -1 * random.random()}
        with pytest.raises(
            exceptions.SystemSetupError,
            match=r"The telemetry parameter 'node-stats-sample-interval' must be greater than zero but was .*\.",
        ):
            telemetry.NodeStatsRecorder(telemetry_params, cluster_name="default", client=client, metrics_store=metrics_store)

    def test_flatten_indices_fields(self):
        client = Client(nodes=SubClient(stats=self.node_stats_response))
        cfg = create_config()
        metrics_store = metrics.EsMetricsStore(cfg)
        telemetry_params = {}
        recorder = telemetry.NodeStatsRecorder(telemetry_params, cluster_name="remote", client=client, metrics_store=metrics_store)
        flattened_fields = recorder.flatten_stats_fields(
            prefix="indices",
            stats=self.node_stats_response["nodes"]["Zbl_e8EyRXmiR47gbHgPfg"]["indices"],
        )
        assert self.indices_stats_response_flattened == flattened_fields

    @mock.patch("esrally.metrics.EsMetricsStore.put_doc")
    def test_stores_default_nodes_stats(self, metrics_store_put_doc):
        client = Client(nodes=SubClient(stats=self.node_stats_response))
        cfg = create_config()
        metrics_store = metrics.EsMetricsStore(cfg)
        node_name = [self.node_stats_response["nodes"][node]["name"] for node in self.node_stats_response["nodes"]][0]
        metrics_store_meta_data = {"cluster": "remote", "node_name": node_name}

        telemetry_params = {}
        recorder = telemetry.NodeStatsRecorder(telemetry_params, cluster_name="remote", client=client, metrics_store=metrics_store)
        recorder.record()

        expected_doc = collections.OrderedDict()
        expected_doc["name"] = "node-stats"
        expected_doc.update(self.default_stats_response_flattened)

        metrics_store_put_doc.assert_called_once_with(
            expected_doc, level=MetaInfoScope.node, node_name="rally0", meta_data=metrics_store_meta_data
        )

    @mock.patch("esrally.metrics.EsMetricsStore.put_doc")
    def test_stores_all_nodes_stats(self, metrics_store_put_doc):
        node_stats_response = {
            "cluster_name": "elasticsearch",
            "nodes": {
                "Zbl_e8EyRXmiR47gbHgPfg": {
                    "timestamp": 1524379617017,
                    "name": "rally0",
                    "transport_address": "127.0.0.1:9300",
                    "host": "127.0.0.1",
                    "ip": "127.0.0.1:9300",
                    "roles": [
                        "master",
                        "data",
                        "ingest",
                    ],
                    "indices": {
                        "docs": {
                            "count": 76892364,
                            "deleted": 324530,
                        },
                        "store": {
                            "size_in_bytes": 983409834,
                        },
                        "indexing": {
                            "is_throttled": False,
                            "throttle_time_in_millis": 0,
                        },
                        "search": {
                            "open_contexts": 0,
                            "query_total": 0,
                            "query_time_in_millis": 0,
                        },
                        "merges": {
                            "current": 0,
                            "current_docs": 0,
                            "current_size_in_bytes": 0,
                        },
                        "refresh": {
                            "total": 747,
                            "total_time_in_millis": 277382,
                            "listeners": 0,
                        },
                        "query_cache": {
                            "memory_size_in_bytes": 0,
                            "total_count": 0,
                            "hit_count": 0,
                            "miss_count": 0,
                            "cache_size": 0,
                            "cache_count": 0,
                            "evictions": 0,
                        },
                        "fielddata": {
                            "memory_size_in_bytes": 6936,
                            "evictions": 17,
                        },
                        "completion": {
                            "size_in_bytes": 0,
                        },
                        "segments": {
                            "count": 0,
                            "memory_in_bytes": 0,
                            "max_unsafe_auto_id_timestamp": -9223372036854775808,
                            "file_sizes": {},
                        },
                        "translog": {
                            "operations": 0,
                            "size_in_bytes": 0,
                            "uncommitted_operations": 0,
                            "uncommitted_size_in_bytes": 0,
                        },
                        "request_cache": {
                            "memory_size_in_bytes": 0,
                            "evictions": 0,
                            "hit_count": 0,
                            "miss_count": 0,
                        },
                        "recovery": {
                            "current_as_source": 0,
                            "current_as_target": 0,
                            "throttle_time_in_millis": 0,
                        },
                    },
                    "jvm": {
                        "buffer_pools": {
                            "mapped": {
                                "count": 7,
                                "used_in_bytes": 3120,
                                "total_capacity_in_bytes": 9999,
                            },
                            "direct": {
                                "count": 6,
                                "used_in_bytes": 73868,
                                "total_capacity_in_bytes": 73867,
                            },
                        },
                        "classes": {
                            "current_loaded_count": 9992,
                            "total_loaded_count": 9992,
                            "total_unloaded_count": 0,
                        },
                        "mem": {
                            "heap_used_in_bytes": 119073552,
                            "heap_used_percent": 19,
                            "heap_committed_in_bytes": 626393088,
                            "heap_max_in_bytes": 626393088,
                            "non_heap_used_in_bytes": 110250424,
                            "non_heap_committed_in_bytes": 118108160,
                            "pools": {
                                "young": {
                                    "used_in_bytes": 66378576,
                                    "max_in_bytes": 139591680,
                                    "peak_used_in_bytes": 139591680,
                                    "peak_max_in_bytes": 139591680,
                                },
                                "survivor": {
                                    "used_in_bytes": 358496,
                                    "max_in_bytes": 17432576,
                                    "peak_used_in_bytes": 17432576,
                                    "peak_max_in_bytes": 17432576,
                                },
                                "old": {
                                    "used_in_bytes": 52336480,
                                    "max_in_bytes": 469368832,
                                    "peak_used_in_bytes": 52336480,
                                    "peak_max_in_bytes": 469368832,
                                },
                            },
                        },
                        "gc": {
                            "collectors": {
                                "young": {
                                    "collection_count": 3,
                                    "collection_time_in_millis": 309,
                                },
                                "old": {
                                    "collection_count": 2,
                                    "collection_time_in_millis": 229,
                                },
                            }
                        },
                    },
                    "process": {
                        "timestamp": 1526045135857,
                        "open_file_descriptors": 312,
                        "max_file_descriptors": 1048576,
                        "cpu": {
                            "percent": 10,
                            "total_in_millis": 56520,
                        },
                        "mem": {
                            "total_virtual_in_bytes": 2472173568,
                        },
                    },
                    "os": {
                        "timestamp": 1655950949872,
                        "cpu": {"percent": 3, "load_average": {"1m": 3.38, "5m": 3.79, "15m": 3.84}},
                        "mem": {
                            "total_in_bytes": 62277025792,
                            "free_in_bytes": 4934840320,
                            "used_in_bytes": 57342185472,
                            "free_percent": 8,
                            "used_percent": 92,
                        },
                        "swap": {"total_in_bytes": 0, "free_in_bytes": 0, "used_in_bytes": 0},
                        "cgroup": {
                            "cpuacct": {"control_group": "/", "usage_nanos": 1394207523870751},
                            "cpu": {
                                "control_group": "/",
                                "cfs_period_micros": 100000,
                                "cfs_quota_micros": 793162,
                                "stat": {
                                    "number_of_elapsed_periods": 41092415,
                                    "number_of_times_throttled": 41890,
                                    "time_throttled_nanos": 29380593023188,
                                },
                            },
                            "memory": {"control_group": "/", "limit_in_bytes": "62277025792", "usage_in_bytes": "57342185472"},
                        },
                    },
                    "thread_pool": {
                        "generic": {
                            "threads": 4,
                            "queue": 0,
                            "active": 0,
                            "rejected": 0,
                            "largest": 4,
                            "completed": 8,
                        },
                    },
                    "transport": {
                        "server_open": 12,
                        "rx_count": 77,
                        "rx_size_in_bytes": 98723498,
                        "tx_count": 88,
                        "tx_size_in_bytes": 23879803,
                    },
                    "breakers": {
                        "parent": {
                            "limit_size_in_bytes": 726571417,
                            "limit_size": "692.9mb",
                            "estimated_size_in_bytes": 0,
                            "estimated_size": "0b",
                            "overhead": 1.0,
                            "tripped": 0,
                        }
                    },
                    "indexing_pressure": {
                        "memory": {
                            "current": {
                                "combined_coordinating_and_primary_in_bytes": 0,
                                "coordinating_in_bytes": 0,
                                "primary_in_bytes": 0,
                                "replica_in_bytes": 0,
                                "all_in_bytes": 0,
                            },
                            "total": {
                                "combined_coordinating_and_primary_in_bytes": 0,
                                "coordinating_in_bytes": 0,
                                "primary_in_bytes": 0,
                                "replica_in_bytes": 0,
                                "all_in_bytes": 0,
                                "coordinating_rejections": 0,
                                "primary_rejections": 0,
                                "replica_rejections": 0,
                            },
                        }
                    },
                }
            },
        }

        client = Client(nodes=SubClient(stats=node_stats_response))
        cfg = create_config()
        metrics_store = metrics.EsMetricsStore(cfg)
        node_name = [node_stats_response["nodes"][node]["name"] for node in node_stats_response["nodes"]][0]
        metrics_store_meta_data = {"cluster": "remote", "node_name": node_name}
        telemetry_params = {"node-stats-include-indices": True}
        recorder = telemetry.NodeStatsRecorder(telemetry_params, cluster_name="remote", client=client, metrics_store=metrics_store)
        recorder.record()

        metrics_store_put_doc.assert_called_once_with(
            {
                "name": "node-stats",
                "indices_docs_count": 76892364,
                "indices_docs_deleted": 324530,
                "indices_fielddata_evictions": 17,
                "indices_fielddata_memory_size_in_bytes": 6936,
                "indices_indexing_throttle_time_in_millis": 0,
                "indices_merges_current": 0,
                "indices_merges_current_docs": 0,
                "indices_merges_current_size_in_bytes": 0,
                "indices_query_cache_cache_count": 0,
                "indices_query_cache_cache_size": 0,
                "indices_query_cache_evictions": 0,
                "indices_query_cache_hit_count": 0,
                "indices_query_cache_memory_size_in_bytes": 0,
                "indices_query_cache_miss_count": 0,
                "indices_query_cache_total_count": 0,
                "indices_request_cache_evictions": 0,
                "indices_request_cache_hit_count": 0,
                "indices_request_cache_memory_size_in_bytes": 0,
                "indices_request_cache_miss_count": 0,
                "indices_search_open_contexts": 0,
                "indices_search_query_time_in_millis": 0,
                "indices_search_query_total": 0,
                "indices_segments_count": 0,
                "indices_segments_max_unsafe_auto_id_timestamp": -9223372036854775808,
                "indices_segments_memory_in_bytes": 0,
                "indices_store_size_in_bytes": 983409834,
                "indices_translog_operations": 0,
                "indices_translog_size_in_bytes": 0,
                "indices_translog_uncommitted_operations": 0,
                "indices_translog_uncommitted_size_in_bytes": 0,
                "thread_pool_generic_active": 0,
                "thread_pool_generic_completed": 8,
                "thread_pool_generic_largest": 4,
                "thread_pool_generic_queue": 0,
                "thread_pool_generic_rejected": 0,
                "thread_pool_generic_threads": 4,
                "breakers_parent_estimated_size_in_bytes": 0,
                "breakers_parent_limit_size_in_bytes": 726571417,
                "breakers_parent_overhead": 1.0,
                "breakers_parent_tripped": 0,
                "jvm_buffer_pools_direct_count": 6,
                "jvm_buffer_pools_direct_total_capacity_in_bytes": 73867,
                "jvm_buffer_pools_direct_used_in_bytes": 73868,
                "jvm_buffer_pools_mapped_count": 7,
                "jvm_buffer_pools_mapped_total_capacity_in_bytes": 9999,
                "jvm_buffer_pools_mapped_used_in_bytes": 3120,
                "jvm_mem_heap_committed_in_bytes": 626393088,
                "jvm_mem_heap_max_in_bytes": 626393088,
                "jvm_mem_heap_used_in_bytes": 119073552,
                "jvm_mem_heap_used_percent": 19,
                "jvm_mem_non_heap_committed_in_bytes": 118108160,
                "jvm_mem_non_heap_used_in_bytes": 110250424,
                "jvm_mem_pools_old_max_in_bytes": 469368832,
                "jvm_mem_pools_old_peak_max_in_bytes": 469368832,
                "jvm_mem_pools_old_peak_used_in_bytes": 52336480,
                "jvm_mem_pools_old_used_in_bytes": 52336480,
                "jvm_mem_pools_survivor_max_in_bytes": 17432576,
                "jvm_mem_pools_survivor_peak_max_in_bytes": 17432576,
                "jvm_mem_pools_survivor_peak_used_in_bytes": 17432576,
                "jvm_mem_pools_survivor_used_in_bytes": 358496,
                "jvm_mem_pools_young_max_in_bytes": 139591680,
                "jvm_mem_pools_young_peak_max_in_bytes": 139591680,
                "jvm_mem_pools_young_peak_used_in_bytes": 139591680,
                "jvm_mem_pools_young_used_in_bytes": 66378576,
                "jvm_gc_collectors_young_collection_count": 3,
                "jvm_gc_collectors_young_collection_time_in_millis": 309,
                "jvm_gc_collectors_old_collection_count": 2,
                "jvm_gc_collectors_old_collection_time_in_millis": 229,
                "os_mem_total_in_bytes": 62277025792,
                "os_mem_free_in_bytes": 4934840320,
                "os_mem_used_in_bytes": 57342185472,
                "os_mem_free_percent": 8,
                "os_mem_used_percent": 92,
                "transport_rx_count": 77,
                "transport_rx_size_in_bytes": 98723498,
                "transport_server_open": 12,
                "transport_tx_count": 88,
                "transport_tx_size_in_bytes": 23879803,
                "process_cpu_percent": 10,
                "process_cpu_total_in_millis": 56520,
                "indexing_pressure_memory_current_combined_coordinating_and_primary_in_bytes": 0,
                "indexing_pressure_memory_current_coordinating_in_bytes": 0,
                "indexing_pressure_memory_current_primary_in_bytes": 0,
                "indexing_pressure_memory_current_replica_in_bytes": 0,
                "indexing_pressure_memory_current_all_in_bytes": 0,
                "indexing_pressure_memory_total_combined_coordinating_and_primary_in_bytes": 0,
                "indexing_pressure_memory_total_coordinating_in_bytes": 0,
                "indexing_pressure_memory_total_primary_in_bytes": 0,
                "indexing_pressure_memory_total_replica_in_bytes": 0,
                "indexing_pressure_memory_total_all_in_bytes": 0,
                "indexing_pressure_memory_total_coordinating_rejections": 0,
                "indexing_pressure_memory_total_primary_rejections": 0,
                "indexing_pressure_memory_total_replica_rejections": 0,
            },
            level=MetaInfoScope.node,
            node_name="rally0",
            meta_data=metrics_store_meta_data,
        )

    @mock.patch("esrally.metrics.EsMetricsStore.put_doc")
    def test_stores_selected_indices_metrics_from_nodes_stats(self, metrics_store_put_doc):
        node_stats_response = {
            "cluster_name": "elasticsearch",
            "nodes": {
                "Zbl_e8EyRXmiR47gbHgPfg": {
                    "timestamp": 1524379617017,
                    "name": "rally0",
                    "transport_address": "127.0.0.1:9300",
                    "host": "127.0.0.1",
                    "ip": "127.0.0.1:9300",
                    "roles": [
                        "master",
                        "data",
                        "ingest",
                    ],
                    "indices": {
                        "docs": {
                            "count": 76892364,
                            "deleted": 324530,
                        },
                        "store": {
                            "size_in_bytes": 983409834,
                        },
                        "indexing": {
                            "is_throttled": False,
                            "throttle_time_in_millis": 0,
                        },
                        "search": {
                            "open_contexts": 0,
                            "query_total": 0,
                            "query_time_in_millis": 0,
                        },
                        "merges": {
                            "current": 0,
                            "current_docs": 0,
                            "current_size_in_bytes": 0,
                        },
                        "refresh": {
                            "total": 747,
                            "total_time_in_millis": 277382,
                            "listeners": 0,
                        },
                        "query_cache": {
                            "memory_size_in_bytes": 0,
                            "total_count": 0,
                            "hit_count": 0,
                            "miss_count": 0,
                            "cache_size": 0,
                            "cache_count": 0,
                            "evictions": 0,
                        },
                        "fielddata": {
                            "memory_size_in_bytes": 6936,
                            "evictions": 17,
                        },
                        "completion": {"size_in_bytes": 0},
                        "segments": {
                            "count": 0,
                            "memory_in_bytes": 0,
                            "max_unsafe_auto_id_timestamp": -9223372036854775808,
                            "file_sizes": {},
                        },
                        "translog": {
                            "operations": 0,
                            "size_in_bytes": 0,
                            "uncommitted_operations": 0,
                            "uncommitted_size_in_bytes": 0,
                        },
                        "request_cache": {
                            "memory_size_in_bytes": 0,
                            "evictions": 0,
                            "hit_count": 0,
                            "miss_count": 0,
                        },
                        "recovery": {
                            "current_as_source": 0,
                            "current_as_target": 0,
                            "throttle_time_in_millis": 0,
                        },
                    },
                    "jvm": {
                        "buffer_pools": {
                            "mapped": {
                                "count": 7,
                                "used_in_bytes": 3120,
                                "total_capacity_in_bytes": 9999,
                            },
                            "direct": {
                                "count": 6,
                                "used_in_bytes": 73868,
                                "total_capacity_in_bytes": 73867,
                            },
                        },
                        "classes": {
                            "current_loaded_count": 9992,
                            "total_loaded_count": 9992,
                            "total_unloaded_count": 0,
                        },
                        "mem": {
                            "heap_used_in_bytes": 119073552,
                            "heap_used_percent": 19,
                            "heap_committed_in_bytes": 626393088,
                            "heap_max_in_bytes": 626393088,
                            "non_heap_used_in_bytes": 110250424,
                            "non_heap_committed_in_bytes": 118108160,
                            "pools": {
                                "young": {
                                    "used_in_bytes": 66378576,
                                    "max_in_bytes": 139591680,
                                    "peak_used_in_bytes": 139591680,
                                    "peak_max_in_bytes": 139591680,
                                },
                                "survivor": {
                                    "used_in_bytes": 358496,
                                    "max_in_bytes": 17432576,
                                    "peak_used_in_bytes": 17432576,
                                    "peak_max_in_bytes": 17432576,
                                },
                                "old": {
                                    "used_in_bytes": 52336480,
                                    "max_in_bytes": 469368832,
                                    "peak_used_in_bytes": 52336480,
                                    "peak_max_in_bytes": 469368832,
                                },
                            },
                        },
                        "gc": {
                            "collectors": {
                                "young": {
                                    "collection_count": 3,
                                    "collection_time_in_millis": 309,
                                },
                                "old": {
                                    "collection_count": 2,
                                    "collection_time_in_millis": 229,
                                },
                            }
                        },
                    },
                    "os": {
                        "timestamp": 1655950949872,
                        "cpu": {"percent": 3, "load_average": {"1m": 3.38, "5m": 3.79, "15m": 3.84}},
                        "mem": {
                            "total_in_bytes": 62277025792,
                            "free_in_bytes": 4934840320,
                            "used_in_bytes": 57342185472,
                            "free_percent": 8,
                            "used_percent": 92,
                        },
                        "swap": {"total_in_bytes": 0, "free_in_bytes": 0, "used_in_bytes": 0},
                        "cgroup": {
                            "cpuacct": {"control_group": "/", "usage_nanos": 1394207523870751},
                            "cpu": {
                                "control_group": "/",
                                "cfs_period_micros": 100000,
                                "cfs_quota_micros": 793162,
                                "stat": {
                                    "number_of_elapsed_periods": 41092415,
                                    "number_of_times_throttled": 41890,
                                    "time_throttled_nanos": 29380593023188,
                                },
                            },
                            "memory": {"control_group": "/", "limit_in_bytes": "62277025792", "usage_in_bytes": "57342185472"},
                        },
                    },
                    "process": {
                        "timestamp": 1526045135857,
                        "open_file_descriptors": 312,
                        "max_file_descriptors": 1048576,
                        "cpu": {"percent": 10, "total_in_millis": 56520},
                        "mem": {"total_virtual_in_bytes": 2472173568},
                    },
                    "thread_pool": {
                        "generic": {
                            "threads": 4,
                            "queue": 0,
                            "active": 0,
                            "rejected": 0,
                            "largest": 4,
                            "completed": 8,
                        },
                    },
                    "transport": {
                        "server_open": 12,
                        "rx_count": 77,
                        "rx_size_in_bytes": 98723498,
                        "tx_count": 88,
                        "tx_size_in_bytes": 23879803,
                    },
                    "breakers": {
                        "parent": {
                            "limit_size_in_bytes": 726571417,
                            "limit_size": "692.9mb",
                            "estimated_size_in_bytes": 0,
                            "estimated_size": "0b",
                            "overhead": 1.0,
                            "tripped": 0,
                        }
                    },
                    "indexing_pressure": {
                        "memory": {
                            "current": {
                                "combined_coordinating_and_primary_in_bytes": 0,
                                "coordinating_in_bytes": 0,
                                "primary_in_bytes": 0,
                                "replica_in_bytes": 0,
                                "all_in_bytes": 0,
                            },
                            "total": {
                                "combined_coordinating_and_primary_in_bytes": 0,
                                "coordinating_in_bytes": 0,
                                "primary_in_bytes": 0,
                                "replica_in_bytes": 0,
                                "all_in_bytes": 0,
                                "coordinating_rejections": 0,
                                "primary_rejections": 0,
                                "replica_rejections": 0,
                            },
                        }
                    },
                }
            },
        }

        client = Client(nodes=SubClient(stats=node_stats_response))
        cfg = create_config()
        metrics_store = metrics.EsMetricsStore(cfg)
        node_name = [node_stats_response["nodes"][node]["name"] for node in node_stats_response["nodes"]][0]
        metrics_store_meta_data = {"cluster": "remote", "node_name": node_name}
        telemetry_params = {"node-stats-include-indices-metrics": "refresh,docs"}
        recorder = telemetry.NodeStatsRecorder(telemetry_params, cluster_name="remote", client=client, metrics_store=metrics_store)
        recorder.record()

        metrics_store_put_doc.assert_called_once_with(
            {
                "name": "node-stats",
                "indices_docs_count": 76892364,
                "indices_docs_deleted": 324530,
                "indices_refresh_total": 747,
                "indices_refresh_total_time_in_millis": 277382,
                "indices_refresh_listeners": 0,
                "thread_pool_generic_active": 0,
                "thread_pool_generic_completed": 8,
                "thread_pool_generic_largest": 4,
                "thread_pool_generic_queue": 0,
                "thread_pool_generic_rejected": 0,
                "thread_pool_generic_threads": 4,
                "breakers_parent_estimated_size_in_bytes": 0,
                "breakers_parent_limit_size_in_bytes": 726571417,
                "breakers_parent_overhead": 1.0,
                "breakers_parent_tripped": 0,
                "jvm_buffer_pools_direct_count": 6,
                "jvm_buffer_pools_direct_total_capacity_in_bytes": 73867,
                "jvm_buffer_pools_direct_used_in_bytes": 73868,
                "jvm_buffer_pools_mapped_count": 7,
                "jvm_buffer_pools_mapped_total_capacity_in_bytes": 9999,
                "jvm_buffer_pools_mapped_used_in_bytes": 3120,
                "jvm_mem_heap_committed_in_bytes": 626393088,
                "jvm_mem_heap_max_in_bytes": 626393088,
                "jvm_mem_heap_used_in_bytes": 119073552,
                "jvm_mem_heap_used_percent": 19,
                "jvm_mem_non_heap_committed_in_bytes": 118108160,
                "jvm_mem_non_heap_used_in_bytes": 110250424,
                "jvm_mem_pools_old_max_in_bytes": 469368832,
                "jvm_mem_pools_old_peak_max_in_bytes": 469368832,
                "jvm_mem_pools_old_peak_used_in_bytes": 52336480,
                "jvm_mem_pools_old_used_in_bytes": 52336480,
                "jvm_mem_pools_survivor_max_in_bytes": 17432576,
                "jvm_mem_pools_survivor_peak_max_in_bytes": 17432576,
                "jvm_mem_pools_survivor_peak_used_in_bytes": 17432576,
                "jvm_mem_pools_survivor_used_in_bytes": 358496,
                "jvm_mem_pools_young_max_in_bytes": 139591680,
                "jvm_mem_pools_young_peak_max_in_bytes": 139591680,
                "jvm_mem_pools_young_peak_used_in_bytes": 139591680,
                "jvm_mem_pools_young_used_in_bytes": 66378576,
                "jvm_gc_collectors_young_collection_count": 3,
                "jvm_gc_collectors_young_collection_time_in_millis": 309,
                "jvm_gc_collectors_old_collection_count": 2,
                "jvm_gc_collectors_old_collection_time_in_millis": 229,
                "os_mem_total_in_bytes": 62277025792,
                "os_mem_free_in_bytes": 4934840320,
                "os_mem_used_in_bytes": 57342185472,
                "os_mem_free_percent": 8,
                "os_mem_used_percent": 92,
                "transport_rx_count": 77,
                "transport_rx_size_in_bytes": 98723498,
                "transport_server_open": 12,
                "transport_tx_count": 88,
                "transport_tx_size_in_bytes": 23879803,
                "process_cpu_percent": 10,
                "process_cpu_total_in_millis": 56520,
                "indexing_pressure_memory_current_combined_coordinating_and_primary_in_bytes": 0,
                "indexing_pressure_memory_current_coordinating_in_bytes": 0,
                "indexing_pressure_memory_current_primary_in_bytes": 0,
                "indexing_pressure_memory_current_replica_in_bytes": 0,
                "indexing_pressure_memory_current_all_in_bytes": 0,
                "indexing_pressure_memory_total_combined_coordinating_and_primary_in_bytes": 0,
                "indexing_pressure_memory_total_coordinating_in_bytes": 0,
                "indexing_pressure_memory_total_primary_in_bytes": 0,
                "indexing_pressure_memory_total_replica_in_bytes": 0,
                "indexing_pressure_memory_total_all_in_bytes": 0,
                "indexing_pressure_memory_total_coordinating_rejections": 0,
                "indexing_pressure_memory_total_primary_rejections": 0,
                "indexing_pressure_memory_total_replica_rejections": 0,
            },
            level=MetaInfoScope.node,
            node_name="rally0",
            meta_data=metrics_store_meta_data,
        )

    def test_exception_when_include_indices_metrics_not_valid(self):
        node_stats_response = {}

        client = Client(nodes=SubClient(stats=node_stats_response))
        cfg = create_config()
        metrics_store = metrics.EsMetricsStore(cfg)
        telemetry_params = {"node-stats-include-indices-metrics": {"bad": "input"}}
        with pytest.raises(
            exceptions.SystemSetupError,
            match="The telemetry parameter 'node-stats-include-indices-metrics' must be a comma-separated string but was <class 'dict'>",
        ):
            telemetry.NodeStatsRecorder(telemetry_params, cluster_name="remote", client=client, metrics_store=metrics_store)


class TestTransformStats:
    def test_negative_sample_interval_forbidden(self):
        clients = {"default": Client(), "cluster_b": Client()}
        cfg = create_config()
        metrics_store = metrics.EsMetricsStore(cfg)
        telemetry_params = {"transform-stats-sample-interval": -1 * random.random()}
        with pytest.raises(
            exceptions.SystemSetupError,
            match=r"The telemetry parameter 'transform-stats-sample-interval' must be greater than zero but was .*\.",
        ):
            telemetry.TransformStats(telemetry_params, clients, metrics_store)

    def test_wrong_cluster_name_in_transform_stats_indices_forbidden(self):
        clients = {"default": Client(), "cluster_b": Client()}
        cfg = create_config()
        metrics_store = metrics.EsMetricsStore(cfg)
        telemetry_params = {"transform-stats-transforms": {"default": ["leader"], "wrong_cluster_name": ["follower"]}}
        with pytest.raises(
            exceptions.SystemSetupError,
            match=r"The telemetry parameter 'transform-stats-transforms' must be a JSON Object with keys matching "
            r"the cluster names \[{}] specified in --target-hosts "
            r"but it had \[wrong_cluster_name\].".format(",".join(sorted(clients.keys()))),
        ):
            telemetry.TransformStats(telemetry_params, clients, metrics_store)


class TestTransformStatsRecorder:
    transform_stats_response = {}

    @classmethod
    def setup_class(cls):
        java_signed_maxlong = (2**63) - 1
        transform_id_prefix = "transform_job_"
        count = random.randrange(1, 10)
        transforms = []

        for i in range(0, count):
            transform = {
                "id": transform_id_prefix + str(i),
                "state": random.choice(["stopped", "indexing", "started", "failed"]),
                "stats": {
                    "pages_processed": 1,
                    "documents_processed": 240,
                    "documents_indexed": 3,
                    "trigger_count": 4,
                    "index_time_in_ms": 5,
                    "index_total": 6,
                    "index_failures": 7,
                    "search_time_in_ms": 8,
                    "search_total": 9,
                    "search_failures": 10,
                    "processing_time_in_ms": 11,
                    "processing_total": 12,
                    "exponential_avg_checkpoint_duration_ms": random.uniform(1.0, 100.0),
                    "exponential_avg_documents_indexed": random.uniform(1.0, 1000.0),
                    "exponential_avg_documents_processed": random.uniform(1.0, 10000.0),
                },
                "checkpointing": {
                    "last": {
                        "checkpoint": random.randint(0, java_signed_maxlong),
                        "timestamp_millis": random.randint(0, java_signed_maxlong),
                    },
                    "changes_last_detected_at": random.randint(0, java_signed_maxlong),
                },
            }
            transforms.append(transform)

        cls.transform_stats_response = {"count": count, "transforms": transforms}

    @mock.patch("esrally.metrics.EsMetricsStore.put_value_cluster_level")
    def test_stores_default_stats(self, metrics_store_put_value):
        client = Client(transform=SubClient(transform_stats=self.transform_stats_response))
        cfg = create_config()
        metrics_store = metrics.EsMetricsStore(cfg)
        recorder = telemetry.TransformStatsRecorder(
            cluster_name="transform_cluster", client=client, metrics_store=metrics_store, sample_interval=1
        )
        recorder.record()

        meta_data = {"transform_id": "transform_job_0"}

        metrics_store_put_value.assert_has_calls(
            [
                mock.call("transform_pages_processed", 1, meta_data=meta_data),
                mock.call("transform_documents_processed", 240, meta_data=meta_data),
                mock.call("transform_documents_indexed", 3, meta_data=meta_data),
                mock.call("transform_index_total", 6, meta_data=meta_data),
                mock.call("transform_index_failures", 7, meta_data=meta_data),
                mock.call("transform_search_total", 9, meta_data=meta_data),
                mock.call("transform_search_failures", 10, meta_data=meta_data),
                mock.call("transform_processing_total", 12, meta_data=meta_data),
                mock.call("transform_search_time", 8, "ms", meta_data=meta_data),
                mock.call("transform_index_time", 5, "ms", meta_data=meta_data),
                mock.call("transform_processing_time", 11, "ms", meta_data=meta_data),
                mock.call("transform_throughput", 10000, "docs/s", meta_data=meta_data),
            ]
        )


class TestClusterEnvironmentInfo:
    @mock.patch("esrally.metrics.EsMetricsStore.add_meta_info")
    def test_stores_cluster_level_metrics_on_attach(self, metrics_store_add_meta_info):
        nodes_info = {"nodes": collections.OrderedDict()}
        nodes_info["nodes"]["FCFjozkeTiOpN-SI88YEcg"] = {
            "name": "rally0",
            "host": "127.0.0.1",
            "attributes": {
                "group": "cold_nodes",
            },
            "os": {
                "name": "Mac OS X",
                "version": "10.11.4",
                "available_processors": 8,
            },
            "jvm": {
                "version": "1.8.0_74",
                "vm_vendor": "Oracle Corporation",
            },
            "plugins": [
                {
                    "name": "ingest-geoip",
                    "version": "5.0.0",
                    "description": "Ingest processor that uses looksup geo data ...",
                    "classname": "org.elasticsearch.ingest.geoip.IngestGeoIpPlugin",
                    "has_native_controller": False,
                }
            ],
        }
        nodes_info["nodes"]["EEEjozkeTiOpN-SI88YEcg"] = {
            "name": "rally1",
            "host": "127.0.0.1",
            "attributes": {
                "group": "hot_nodes",
            },
            "os": {
                "name": "Mac OS X",
                "version": "10.11.5",
                "available_processors": 8,
            },
            "jvm": {
                "version": "1.8.0_102",
                "vm_vendor": "Oracle Corporation",
            },
            "plugins": [
                {
                    "name": "ingest-geoip",
                    "version": "5.0.0",
                    "description": "Ingest processor that uses looksup geo data ...",
                    "classname": "org.elasticsearch.ingest.geoip.IngestGeoIpPlugin",
                    "has_native_controller": False,
                }
            ],
        }

        cluster_info = {
            "version": {
                "build_hash": "abc123",
                "number": "6.0.0-alpha1",
                "build_flavor": "oss",
            },
        }

        cfg = create_config()
        client = Client(nodes=SubClient(info=nodes_info), info=cluster_info)
        metrics_store = metrics.EsMetricsStore(cfg)
        env_device = telemetry.ClusterEnvironmentInfo(client, metrics_store)
        t = telemetry.Telemetry(cfg, devices=[env_device])
        t.on_benchmark_start()
        calls = [
            mock.call(metrics.MetaInfoScope.cluster, None, "source_revision", "abc123"),
            mock.call(metrics.MetaInfoScope.cluster, None, "distribution_version", "6.0.0-alpha1"),
            mock.call(metrics.MetaInfoScope.cluster, None, "distribution_flavor", "oss"),
            mock.call(metrics.MetaInfoScope.node, "rally0", "jvm_vendor", "Oracle Corporation"),
            mock.call(metrics.MetaInfoScope.node, "rally0", "jvm_version", "1.8.0_74"),
            mock.call(metrics.MetaInfoScope.node, "rally1", "jvm_vendor", "Oracle Corporation"),
            mock.call(metrics.MetaInfoScope.node, "rally1", "jvm_version", "1.8.0_102"),
            mock.call(metrics.MetaInfoScope.node, "rally0", "plugins", ["ingest-geoip"]),
            mock.call(metrics.MetaInfoScope.node, "rally1", "plugins", ["ingest-geoip"]),
            # can push up to cluster level as all nodes have the same plugins installed
            mock.call(metrics.MetaInfoScope.cluster, None, "plugins", ["ingest-geoip"]),
            mock.call(metrics.MetaInfoScope.node, "rally0", "attribute_group", "cold_nodes"),
            mock.call(metrics.MetaInfoScope.node, "rally1", "attribute_group", "hot_nodes"),
        ]

        metrics_store_add_meta_info.assert_has_calls(calls)

    @mock.patch("esrally.metrics.EsMetricsStore.add_meta_info")
    def test_resilient_if_error_response(self, metrics_store_add_meta_info):
        cfg = create_config()
        client = Client(nodes=SubClient(stats=raiseTransportError, info=raiseTransportError), info=raiseTransportError)
        metrics_store = metrics.EsMetricsStore(cfg)
        env_device = telemetry.ClusterEnvironmentInfo(client, metrics_store)
        t = telemetry.Telemetry(cfg, devices=[env_device])
        t.on_benchmark_start()

        assert metrics_store_add_meta_info.call_count == 0


class TestNodeEnvironmentInfo:
    @mock.patch("esrally.metrics.EsMetricsStore.add_meta_info")
    @mock.patch("esrally.utils.sysstats.os_name")
    @mock.patch("esrally.utils.sysstats.os_version")
    @mock.patch("esrally.utils.sysstats.logical_cpu_cores")
    @mock.patch("esrally.utils.sysstats.physical_cpu_cores")
    @mock.patch("esrally.utils.sysstats.cpu_model")
    def test_stores_node_level_metrics(
        self, cpu_model, physical_cpu_cores, logical_cpu_cores, os_version, os_name, metrics_store_add_meta_info
    ):
        cpu_model.return_value = "Intel(R) Core(TM) i7-4870HQ CPU @ 2.50GHz"
        physical_cpu_cores.return_value = 4
        logical_cpu_cores.return_value = 8
        os_version.return_value = "4.2.0-18-generic"
        os_name.return_value = "Linux"
        node_name = "rally0"
        host_name = "io"

        metrics_store = metrics.EsMetricsStore(create_config())
        telemetry.add_metadata_for_node(metrics_store, node_name, host_name)

        calls = [
            mock.call(metrics.MetaInfoScope.node, "rally0", "os_name", "Linux"),
            mock.call(metrics.MetaInfoScope.node, "rally0", "os_version", "4.2.0-18-generic"),
            mock.call(metrics.MetaInfoScope.node, "rally0", "cpu_logical_cores", 8),
            mock.call(metrics.MetaInfoScope.node, "rally0", "cpu_physical_cores", 4),
            mock.call(metrics.MetaInfoScope.node, "rally0", "cpu_model", "Intel(R) Core(TM) i7-4870HQ CPU @ 2.50GHz"),
            mock.call(metrics.MetaInfoScope.node, "rally0", "node_name", node_name),
            mock.call(metrics.MetaInfoScope.node, "rally0", "host_name", host_name),
        ]

        metrics_store_add_meta_info.assert_has_calls(calls)


class TestExternalEnvironmentInfo:
    def setup_method(self, method):
        self.cfg = create_config()

    @mock.patch("esrally.metrics.EsMetricsStore.add_meta_info")
    def test_stores_all_node_metrics_on_attach(self, metrics_store_add_meta_info):
        nodes_stats = {
            "nodes": {
                "FCFjozkeTiOpN-SI88YEcg": {
                    "name": "rally0",
                    "host": "127.0.0.1",
                },
            },
        }

        nodes_info = {
            "nodes": {
                "FCFjozkeTiOpN-SI88YEcg": {
                    "name": "rally0",
                    "host": "127.0.0.1",
                    "attributes": {
                        "az": "us_east1",
                    },
                    "os": {
                        "name": "Mac OS X",
                        "version": "10.11.4",
                        "available_processors": 8,
                    },
                    "jvm": {
                        "version": "1.8.0_74",
                        "vm_vendor": "Oracle Corporation",
                    },
                    "plugins": [
                        {
                            "name": "ingest-geoip",
                            "version": "5.0.0",
                            "description": "Ingest processor that uses looksup geo data ...",
                            "classname": "org.elasticsearch.ingest.geoip.IngestGeoIpPlugin",
                            "has_native_controller": False,
                        }
                    ],
                }
            }
        }
        cluster_info = {
            "version": {
                "build_hash": "253032b",
                "number": "5.0.0",
            },
        }
        client = Client(nodes=SubClient(stats=nodes_stats, info=nodes_info), info=cluster_info)
        metrics_store = metrics.EsMetricsStore(self.cfg)
        env_device = telemetry.ExternalEnvironmentInfo(client, metrics_store)
        t = telemetry.Telemetry(devices=[env_device])
        t.on_benchmark_start()

        calls = [
            mock.call(metrics.MetaInfoScope.node, "rally0", "node_name", "rally0"),
            mock.call(metrics.MetaInfoScope.node, "rally0", "host_name", "127.0.0.1"),
            mock.call(metrics.MetaInfoScope.node, "rally0", "os_name", "Mac OS X"),
            mock.call(metrics.MetaInfoScope.node, "rally0", "os_version", "10.11.4"),
            mock.call(metrics.MetaInfoScope.node, "rally0", "cpu_logical_cores", 8),
            mock.call(metrics.MetaInfoScope.node, "rally0", "jvm_vendor", "Oracle Corporation"),
            mock.call(metrics.MetaInfoScope.node, "rally0", "jvm_version", "1.8.0_74"),
            mock.call(metrics.MetaInfoScope.node, "rally0", "plugins", ["ingest-geoip"]),
            # these are automatically pushed up to cluster level (additionally) if all nodes match
            mock.call(metrics.MetaInfoScope.cluster, None, "plugins", ["ingest-geoip"]),
            mock.call(metrics.MetaInfoScope.node, "rally0", "attribute_az", "us_east1"),
            mock.call(metrics.MetaInfoScope.cluster, None, "attribute_az", "us_east1"),
        ]
        metrics_store_add_meta_info.assert_has_calls(calls)

    @mock.patch("esrally.metrics.EsMetricsStore.add_meta_info")
    def test_fallback_when_host_not_available(self, metrics_store_add_meta_info):
        nodes_stats = {
            "nodes": {
                "FCFjozkeTiOpN-SI88YEcg": {
                    "name": "rally0",
                }
            }
        }

        nodes_info = {
            "nodes": {
                "FCFjozkeTiOpN-SI88YEcg": {
                    "name": "rally0",
                    "os": {"name": "Mac OS X", "version": "10.11.4", "available_processors": 8},
                    "jvm": {"version": "1.8.0_74", "vm_vendor": "Oracle Corporation"},
                }
            }
        }
        cluster_info = {
            "version": {
                "build_hash": "253032b",
                "number": "5.0.0",
            },
        }
        client = Client(nodes=SubClient(stats=nodes_stats, info=nodes_info), info=cluster_info)
        metrics_store = metrics.EsMetricsStore(self.cfg)
        env_device = telemetry.ExternalEnvironmentInfo(client, metrics_store)
        t = telemetry.Telemetry(self.cfg, devices=[env_device])
        t.on_benchmark_start()

        calls = [
            mock.call(metrics.MetaInfoScope.node, "rally0", "node_name", "rally0"),
            mock.call(metrics.MetaInfoScope.node, "rally0", "host_name", "unknown"),
            mock.call(metrics.MetaInfoScope.node, "rally0", "os_name", "Mac OS X"),
            mock.call(metrics.MetaInfoScope.node, "rally0", "os_version", "10.11.4"),
            mock.call(metrics.MetaInfoScope.node, "rally0", "cpu_logical_cores", 8),
            mock.call(metrics.MetaInfoScope.node, "rally0", "jvm_vendor", "Oracle Corporation"),
            mock.call(metrics.MetaInfoScope.node, "rally0", "jvm_version", "1.8.0_74"),
        ]
        metrics_store_add_meta_info.assert_has_calls(calls)

    @mock.patch("esrally.metrics.EsMetricsStore.add_meta_info")
    def test_resilient_if_error_response(self, metrics_store_add_meta_info):
        client = Client(nodes=SubClient(stats=raiseTransportError, info=raiseTransportError), info=raiseTransportError)
        metrics_store = metrics.EsMetricsStore(self.cfg)
        env_device = telemetry.ExternalEnvironmentInfo(client, metrics_store)
        t = telemetry.Telemetry(self.cfg, devices=[env_device])
        t.on_benchmark_start()

        assert metrics_store_add_meta_info.call_count == 0


class TestDiskIo:
    @mock.patch("esrally.utils.sysstats.process_io_counters")
    @mock.patch("esrally.metrics.EsMetricsStore.put_value_node_level")
    def test_diskio_process_io_counters(self, metrics_store_node_count, process_io_counters):
        Diskio = namedtuple("Diskio", "read_bytes write_bytes")
        process_start = Diskio(10, 10)
        process_stop = Diskio(11, 11)
        process_io_counters.side_effect = [process_start, process_stop]

        cfg = create_config()
        metrics_store = metrics.EsMetricsStore(cfg)

        device = telemetry.DiskIo(node_count_on_host=1)
        t = telemetry.Telemetry(enabled_devices=[], devices=[device])
        node = cluster.Node(pid=None, binary_path="/bin", host_name="localhost", node_name="rally0", telemetry=t)
        t.attach_to_node(node)
        t.on_benchmark_start()
        # we assume that serializing and deserializing the telemetry device produces the same state
        t.on_benchmark_stop()
        t.detach_from_node(node, running=True)
        t.detach_from_node(node, running=False)
        t.store_system_metrics(node, metrics_store)

        metrics_store_node_count.assert_has_calls(
            [
                mock.call("rally0", "disk_io_write_bytes", 1, "byte"),
                mock.call("rally0", "disk_io_read_bytes", 1, "byte"),
            ]
        )

    @mock.patch("esrally.utils.sysstats.disk_io_counters")
    @mock.patch("esrally.utils.sysstats.process_io_counters")
    @mock.patch("esrally.metrics.EsMetricsStore.put_value_node_level")
    def test_diskio_disk_io_counters(self, metrics_store_node_count, process_io_counters, disk_io_counters):
        Diskio = namedtuple("Diskio", "read_bytes write_bytes")
        process_start = Diskio(10, 10)
        process_stop = Diskio(13, 13)
        disk_io_counters.side_effect = [process_start, process_stop]
        process_io_counters.side_effect = [None, None]

        cfg = create_config()
        metrics_store = metrics.EsMetricsStore(cfg)

        device = telemetry.DiskIo(node_count_on_host=2)
        t = telemetry.Telemetry(enabled_devices=[], devices=[device])
        node = cluster.Node(pid=None, binary_path="/bin", host_name="localhost", node_name="rally0", telemetry=t)
        t.attach_to_node(node)
        t.on_benchmark_start()
        # we assume that serializing and deserializing the telemetry device produces the same state
        t.on_benchmark_stop()
        t.detach_from_node(node, running=True)
        t.detach_from_node(node, running=False)
        t.store_system_metrics(node, metrics_store)

        # expected result is 1 byte because there are two nodes on the machine. Result is calculated
        # with total_bytes / node_count
        metrics_store_node_count.assert_has_calls(
            [
                mock.call("rally0", "disk_io_write_bytes", 1, "byte"),
                mock.call("rally0", "disk_io_read_bytes", 1, "byte"),
            ]
        )

    @mock.patch("esrally.utils.sysstats.disk_io_counters")
    @mock.patch("esrally.utils.sysstats.process_io_counters")
    @mock.patch("esrally.metrics.EsMetricsStore.put_value_node_level")
    def test_diskio_writes_metrics_if_available(self, metrics_store_node_count, process_io_counters, disk_io_counters):
        Diskio = namedtuple("Diskio", "read_bytes write_bytes")
        process_start = Diskio(10, 10)
        process_stop = Diskio(10, 13)
        disk_io_counters.side_effect = [process_start, process_stop]
        process_io_counters.side_effect = [None, None]

        cfg = create_config()
        metrics_store = metrics.EsMetricsStore(cfg)

        device = telemetry.DiskIo(node_count_on_host=1)
        t = telemetry.Telemetry(enabled_devices=[], devices=[device])
        node = cluster.Node(pid=None, binary_path="/bin", host_name="localhost", node_name="rally0", telemetry=t)
        t.attach_to_node(node)
        t.on_benchmark_start()
        # we assume that serializing and deserializing the telemetry device produces the same state
        t.on_benchmark_stop()
        t.detach_from_node(node, running=True)
        t.detach_from_node(node, running=False)
        t.store_system_metrics(node, metrics_store)

        metrics_store_node_count.assert_has_calls(
            [
                mock.call("rally0", "disk_io_write_bytes", 3, "byte"),
                mock.call("rally0", "disk_io_read_bytes", 0, "byte"),
            ]
        )


class TestJvmStatsSummary:
    @mock.patch("esrally.metrics.EsMetricsStore.put_doc")
    @mock.patch("esrally.metrics.EsMetricsStore.put_value_cluster_level")
    @mock.patch("esrally.metrics.EsMetricsStore.put_value_node_level")
    def test_stores_only_diff_of_gc_times(self, metrics_store_node_level, metrics_store_cluster_level, metrics_store_put_doc):
        nodes_stats_at_start = {
            "nodes": {
                "FCFjozkeTiOpN-SI88YEcg": {
                    "name": "rally0",
                    "host": "127.0.0.1",
                    "jvm": {
                        "mem": {
                            "pools": {
                                "young": {
                                    "peak_used_in_bytes": 228432256,
                                },
                                "survivor": {
                                    "peak_used_in_bytes": 3333333,
                                },
                                "old": {
                                    "peak_used_in_bytes": 300008222,
                                },
                            }
                        },
                        "gc": {
                            "collectors": {
                                "old": {
                                    "collection_time_in_millis": 1000,
                                    "collection_count": 1,
                                },
                                "young": {
                                    "collection_time_in_millis": 500,
                                    "collection_count": 20,
                                },
                            }
                        },
                    },
                }
            }
        }

        client = Client(nodes=SubClient(stats=nodes_stats_at_start))
        cfg = create_config()

        metrics_store = metrics.EsMetricsStore(cfg)
        device = telemetry.JvmStatsSummary(client, metrics_store)
        t = telemetry.Telemetry(cfg, devices=[device])
        t.on_benchmark_start()
        # now we'd need to change the node stats response
        nodes_stats_at_end = {
            "nodes": {
                "FCFjozkeTiOpN-SI88YEcg": {
                    "name": "rally0",
                    "host": "127.0.0.1",
                    "jvm": {
                        "mem": {
                            "pools": {
                                "young": {
                                    "peak_used_in_bytes": 558432256,
                                },
                                "survivor": {
                                    "peak_used_in_bytes": 69730304,
                                },
                                "old": {
                                    "peak_used_in_bytes": 3084912096,
                                },
                            }
                        },
                        "gc": {
                            "collectors": {
                                "old": {
                                    "collection_time_in_millis": 2500,
                                    "collection_count": 2,
                                },
                                "young": {
                                    "collection_time_in_millis": 1200,
                                    "collection_count": 4000,
                                },
                            }
                        },
                    },
                }
            }
        }
        client.nodes = SubClient(stats=nodes_stats_at_end)
        t.on_benchmark_stop()

        metrics_store_node_level.assert_has_calls(
            [
                mock.call("rally0", "node_young_gen_gc_time", 700, "ms"),
                mock.call("rally0", "node_young_gen_gc_count", 3980),
                mock.call("rally0", "node_old_gen_gc_time", 1500, "ms"),
                mock.call("rally0", "node_old_gen_gc_count", 1),
            ],
            any_order=True,
        )

        metrics_store_cluster_level.assert_has_calls(
            [
                mock.call("node_total_young_gen_gc_time", 700, "ms"),
                mock.call("node_total_young_gen_gc_count", 3980),
                mock.call("node_total_old_gen_gc_time", 1500, "ms"),
                mock.call("node_total_old_gen_gc_count", 1),
            ],
            any_order=True,
        )

        metrics_store_put_doc.assert_has_calls(
            [
                mock.call(
                    {
                        "name": "jvm_memory_pool_stats",
                        "young": {"peak_usage": 558432256, "unit": "byte"},
                        "survivor": {"peak_usage": 69730304, "unit": "byte"},
                        "old": {"peak_usage": 3084912096, "unit": "byte"},
                    },
                    level=MetaInfoScope.node,
                    node_name="rally0",
                ),
            ]
        )

    @mock.patch("esrally.metrics.EsMetricsStore.put_doc")
    @mock.patch("esrally.metrics.EsMetricsStore.put_value_cluster_level")
    @mock.patch("esrally.metrics.EsMetricsStore.put_value_node_level")
    def test_handles_optional_collectors(self, metrics_store_node_level, metrics_store_cluster_level, metrics_store_put_doc):
        nodes_stats_at_start = {
            "nodes": {
                "3zCI85c3RWKuR8MeJ8ajQg": {
                    "name": "rally0",
                    "host": "127.0.0.1",
                    "jvm": {
                        "mem": {
                            "heap_used_in_bytes": 457179136,
                            "heap_used_percent": 2,
                            "heap_committed_in_bytes": 17179869184,
                            "heap_max_in_bytes": 17179869184,
                            "non_heap_used_in_bytes": 154359232,
                            "non_heap_committed_in_bytes": 159907840,
                            "pools": {},
                        },
                        "gc": {
                            "collectors": {
                                "ZGC Cycles": {"collection_count": 4, "collection_time_in_millis": 358},
                                "ZGC Pauses": {"collection_count": 12, "collection_time_in_millis": 0},
                            }
                        },
                    },
                }
            }
        }

        client = Client(nodes=SubClient(stats=nodes_stats_at_start))
        cfg = create_config()

        metrics_store = metrics.EsMetricsStore(cfg)
        device = telemetry.JvmStatsSummary(client, metrics_store)
        t = telemetry.Telemetry(cfg, devices=[device])
        t.on_benchmark_start()
        # now we'd need to change the node stats response
        nodes_stats_at_end = {
            "nodes": {
                "3zCI85c3RWKuR8MeJ8ajQg": {
                    "name": "rally0",
                    "host": "127.0.0.1",
                    "jvm": {
                        "mem": {
                            "heap_used_in_bytes": 457179136,
                            "heap_used_percent": 2,
                            "heap_committed_in_bytes": 17179869184,
                            "heap_max_in_bytes": 17179869184,
                            "non_heap_used_in_bytes": 154359232,
                            "non_heap_committed_in_bytes": 159907840,
                            "pools": {},
                        },
                        "gc": {
                            "collectors": {
                                "ZGC Cycles": {"collection_count": 4, "collection_time_in_millis": 358},
                                "ZGC Pauses": {"collection_count": 12, "collection_time_in_millis": 0},
                            }
                        },
                    },
                }
            }
        }
        client.nodes = SubClient(stats=nodes_stats_at_end)
        t.on_benchmark_stop()

        metrics_store_node_level.assert_has_calls(
            [
                mock.call("rally0", "node_zgc_cycles_gc_time", 0, "ms"),
                mock.call("rally0", "node_zgc_cycles_gc_count", 0),
                mock.call("rally0", "node_zgc_pauses_gc_time", 0, "ms"),
                mock.call("rally0", "node_zgc_pauses_gc_count", 0),
            ],
            any_order=True,
        )

        metrics_store_cluster_level.assert_has_calls(
            [
                mock.call("node_total_zgc_cycles_gc_time", 0, "ms"),
                mock.call("node_total_zgc_cycles_gc_count", 0),
                mock.call("node_total_zgc_pauses_gc_time", 0, "ms"),
                mock.call("node_total_zgc_pauses_gc_count", 0),
            ],
            any_order=True,
        )


class TestIndexStats:
    @mock.patch("esrally.metrics.EsMetricsStore.put_doc")
    @mock.patch("esrally.metrics.EsMetricsStore.put_value_cluster_level")
    def test_stores_available_index_stats(self, metrics_store_cluster_value, metrics_store_put_doc):
        client = Client(
            indices=SubClient(
                stats={
                    "_all": {
                        "primaries": {
                            "segments": {
                                "count": 0,
                            },
                            "merges": {
                                "total_time_in_millis": 0,
                                "total_throttled_time_in_millis": 0,
                                "total": 0,
                            },
                            "indexing": {
                                "index_time_in_millis": 0,
                            },
                            "refresh": {
                                "total_time_in_millis": 0,
                                "total": 0,
                            },
                            "flush": {
                                "total_time_in_millis": 0,
                                "total": 0,
                            },
                        }
                    }
                }
            )
        )
        cfg = create_config()

        metrics_store = metrics.EsMetricsStore(cfg)
        device = telemetry.IndexStats(client, metrics_store)
        t = telemetry.Telemetry(cfg, devices=[device])
        t.on_benchmark_start()

        response = {
            "_all": {
                "primaries": {
                    "segments": {
                        "count": 5,
                        "memory_in_bytes": 2048,
                        "stored_fields_memory_in_bytes": 1024,
                        "doc_values_memory_in_bytes": 128,
                        "terms_memory_in_bytes": 256,
                        "points_memory_in_bytes": 512,
                    },
                    "merges": {
                        "total_time_in_millis": 509341,
                        "total_throttled_time_in_millis": 98925,
                        "total": 3,
                    },
                    "indexing": {
                        "index_time_in_millis": 1065688,
                    },
                    "refresh": {
                        "total_time_in_millis": 158465,
                        "total": 10,
                    },
                    "flush": {
                        "total_time_in_millis": 0,
                        "total": 0,
                    },
                },
                "total": {
                    "store": {
                        "size_in_bytes": 2113867510,
                    },
                    "translog": {
                        "operations": 6840000,
                        "size_in_bytes": 2647984713,
                        "uncommitted_operations": 0,
                        "uncommitted_size_in_bytes": 430,
                    },
                },
            },
            "indices": {
                "idx-001": {
                    "shards": {
                        "0": [
                            {
                                "routing": {"primary": False},
                                "indexing": {
                                    "index_total": 2280171,
                                    "index_time_in_millis": 533662,
                                    "throttle_time_in_millis": 0,
                                },
                                "merges": {
                                    "total_time_in_millis": 280689,
                                    "total_stopped_time_in_millis": 0,
                                    "total_throttled_time_in_millis": 58846,
                                    "total_auto_throttle_in_bytes": 8085428,
                                },
                                "refresh": {
                                    "total_time_in_millis": 81004,
                                },
                                "flush": {
                                    "total_time_in_millis": 0,
                                },
                            }
                        ],
                        "1": [
                            {
                                "routing": {
                                    "primary": True,
                                },
                                "indexing": {
                                    "index_time_in_millis": 532026,
                                },
                                "merges": {
                                    "total_time_in_millis": 228652,
                                    "total_throttled_time_in_millis": 40079,
                                },
                                "refresh": {
                                    "total_time_in_millis": 77461,
                                },
                                "flush": {
                                    "total_time_in_millis": 0,
                                },
                            }
                        ],
                    }
                },
                "idx-002": {
                    "shards": {
                        "0": [
                            {
                                "routing": {
                                    "primary": True,
                                },
                                "indexing": {
                                    "index_time_in_millis": 533662,
                                },
                                "merges": {
                                    "total_time_in_millis": 280689,
                                    "total_throttled_time_in_millis": 58846,
                                },
                                "refresh": {
                                    "total_time_in_millis": 81004,
                                },
                                "flush": {
                                    "total_time_in_millis": 0,
                                },
                            }
                        ],
                        "1": [
                            {
                                "routing": {
                                    "primary": False,
                                },
                                "indexing": {
                                    "index_time_in_millis": 532026,
                                    "throttle_time_in_millis": 296,
                                },
                                "merges": {
                                    "total_time_in_millis": 228652,
                                    "total_throttled_time_in_millis": 40079,
                                },
                                "refresh": {
                                    "total_time_in_millis": 77461,
                                },
                                "flush": {
                                    "total_time_in_millis": 0,
                                },
                            }
                        ],
                    }
                },
            },
        }

        client.indices = SubClient(stats=response)

        t.on_benchmark_stop()

        # we cannot rely on stable iteration order so we need to extract the values at runtime from the dict
        primary_shards = []
        for shards in response["indices"].values():
            for shard in shards["shards"].values():
                for shard_metrics in shard:
                    if shard_metrics["routing"]["primary"]:
                        primary_shards.append(shard_metrics)

        metrics_store_put_doc.assert_has_calls(
            [
                mock.call(
                    doc={
                        "name": "merges_total_time",
                        "value": 509341,
                        "unit": "ms",
                        # [228652, 280689]
                        "per-shard": [s["merges"]["total_time_in_millis"] for s in primary_shards],
                    },
                    level=metrics.MetaInfoScope.cluster,
                ),
                mock.call(
                    doc={
                        "name": "merges_total_throttled_time",
                        "value": 98925,
                        "unit": "ms",
                        # [40079, 58846]
                        "per-shard": [s["merges"]["total_throttled_time_in_millis"] for s in primary_shards],
                    },
                    level=metrics.MetaInfoScope.cluster,
                ),
                mock.call(
                    doc={
                        "name": "indexing_total_time",
                        "value": 1065688,
                        "unit": "ms",
                        # [532026, 533662]
                        "per-shard": [s["indexing"]["index_time_in_millis"] for s in primary_shards],
                    },
                    level=metrics.MetaInfoScope.cluster,
                ),
                mock.call(
                    doc={
                        "name": "refresh_total_time",
                        "value": 158465,
                        "unit": "ms",
                        # [77461, 81004]
                        "per-shard": [s["refresh"]["total_time_in_millis"] for s in primary_shards],
                    },
                    level=metrics.MetaInfoScope.cluster,
                ),
                mock.call(
                    doc={
                        "name": "flush_total_time",
                        "value": 0,
                        "unit": "ms",
                        # [0, 0]
                        "per-shard": [s["flush"]["total_time_in_millis"] for s in primary_shards],
                    },
                    level=metrics.MetaInfoScope.cluster,
                ),
                mock.call(doc={"name": "merges_total_count", "value": 3}, level=metrics.MetaInfoScope.cluster),
                mock.call(doc={"name": "refresh_total_count", "value": 10}, level=metrics.MetaInfoScope.cluster),
                mock.call(doc={"name": "flush_total_count", "value": 0}, level=metrics.MetaInfoScope.cluster),
            ]
        )

        metrics_store_cluster_value.assert_has_calls(
            [
                mock.call("segments_count", 5),
                mock.call("segments_memory_in_bytes", 2048, "byte"),
                mock.call("segments_doc_values_memory_in_bytes", 128, "byte"),
                mock.call("segments_stored_fields_memory_in_bytes", 1024, "byte"),
                mock.call("segments_terms_memory_in_bytes", 256, "byte"),
                # we don't have norms, so nothing should have been called
                mock.call("store_size_in_bytes", 2113867510, "byte"),
                mock.call("translog_size_in_bytes", 2647984713, "byte"),
            ],
            any_order=True,
        )


class TestMlBucketProcessingTime:
    @mock.patch("esrally.metrics.EsMetricsStore.put_doc")
    @mock.patch("elasticsearch.Elasticsearch")
    def test_error_on_retrieval_does_not_store_metrics(self, es, metrics_store_put_doc):
        es.search.side_effect = elasticsearch.TransportError("unit test error")
        cfg = create_config()
        metrics_store = metrics.EsMetricsStore(cfg)
        device = telemetry.MlBucketProcessingTime(es, metrics_store)
        t = telemetry.Telemetry(cfg, devices=[device])
        t.on_benchmark_stop()

        assert metrics_store_put_doc.call_count == 0

    @mock.patch("esrally.metrics.EsMetricsStore.put_doc")
    @mock.patch("elasticsearch.Elasticsearch")
    def test_empty_result_does_not_store_metrics(self, es, metrics_store_put_doc):
        es.search.return_value = {
            "aggregations": {
                "jobs": {
                    "buckets": [],
                },
            },
        }
        cfg = create_config()
        metrics_store = metrics.EsMetricsStore(cfg)
        device = telemetry.MlBucketProcessingTime(es, metrics_store)
        t = telemetry.Telemetry(cfg, devices=[device])
        t.on_benchmark_stop()

        assert metrics_store_put_doc.call_count == 0

    @mock.patch("esrally.metrics.EsMetricsStore.put_doc")
    @mock.patch("elasticsearch.Elasticsearch")
    def test_result_is_stored(self, es, metrics_store_put_doc):
        es.search.return_value = {
            "aggregations": {
                "jobs": {
                    "buckets": [
                        {
                            "key": "benchmark_ml_job_1",
                            "doc_count": 4775,
                            "max_pt": {"value": 36.0},
                            "mean_pt": {"value": 12.3},
                            "median_pt": {"values": {"50.0": 17.2}},
                            "min_pt": {"value": 2.2},
                        },
                        {
                            "key": "benchmark_ml_job_2",
                            "doc_count": 3333,
                            "max_pt": {"value": 226.3},
                            "mean_pt": {"value": 78.3},
                            "median_pt": {"values": {"50.0": 37.4}},
                            "min_pt": {"value": 32.2},
                        },
                    ]
                }
            }
        }

        cfg = create_config()
        metrics_store = metrics.EsMetricsStore(cfg)
        device = telemetry.MlBucketProcessingTime(es, metrics_store)
        t = telemetry.Telemetry(cfg, devices=[device])
        t.on_benchmark_stop()

        metrics_store_put_doc.assert_has_calls(
            [
                mock.call(
                    doc={
                        "name": "ml_processing_time",
                        "job": "benchmark_ml_job_1",
                        "min": 2.2,
                        "mean": 12.3,
                        "median": 17.2,
                        "max": 36.0,
                        "unit": "ms",
                    },
                    level=metrics.MetaInfoScope.cluster,
                ),
                mock.call(
                    doc={
                        "name": "ml_processing_time",
                        "job": "benchmark_ml_job_2",
                        "min": 32.2,
                        "mean": 78.3,
                        "median": 37.4,
                        "max": 226.3,
                        "unit": "ms",
                    },
                    level=metrics.MetaInfoScope.cluster,
                ),
            ]
        )


class TestIndexSize:
    @mock.patch("esrally.utils.io.get_size")
    @mock.patch("esrally.metrics.EsMetricsStore.put_value_node_level")
    def test_stores_index_size_for_data_paths(self, metrics_store_node_value, get_size):
        get_size.side_effect = [2048, 16384]

        cfg = create_config()
        metrics_store = metrics.EsMetricsStore(cfg)
        device = telemetry.IndexSize(["/var/elasticsearch/data/1", "/var/elasticsearch/data/2"])
        t = telemetry.Telemetry(enabled_devices=[], devices=[device])
        node = cluster.Node(pid=None, binary_path="/bin", host_name="localhost", node_name="rally-node-0", telemetry=t)
        t.attach_to_node(node)
        t.on_benchmark_start()
        t.on_benchmark_stop()
        t.detach_from_node(node, running=True)
        t.detach_from_node(node, running=False)
        t.store_system_metrics(node, metrics_store)

        metrics_store_node_value.assert_has_calls(
            [mock.call("rally-node-0", "final_index_size_bytes", 18432, "byte")],
        )

    @mock.patch("esrally.utils.io.get_size")
    @mock.patch("esrally.metrics.EsMetricsStore.put_value_cluster_level")
    @mock.patch("esrally.utils.process.run_subprocess_with_logging")
    def test_stores_nothing_if_no_data_path(self, run_subprocess, metrics_store_cluster_value, get_size):
        get_size.return_value = 2048

        cfg = create_config()

        metrics_store = metrics.EsMetricsStore(cfg)
        device = telemetry.IndexSize(data_paths=[])
        t = telemetry.Telemetry(devices=[device])
        node = cluster.Node(pid=None, binary_path="/bin", host_name="localhost", node_name="rally-node-0", telemetry=t)
        t.attach_to_node(node)
        t.on_benchmark_start()
        t.on_benchmark_stop()
        t.detach_from_node(node, running=True)
        t.detach_from_node(node, running=False)
        t.store_system_metrics(node, metrics_store)

        assert run_subprocess.call_count == 0
        assert metrics_store_cluster_value.call_count == 0
        assert get_size.call_count == 0


class TestMasterNodeStats:
    def test_negative_sample_interval_forbidden(self):
        cfg = create_config()
        metrics_store = metrics.EsMetricsStore(cfg)
        telemetry_params = {"master-node-stats-sample-interval": -1}
        with pytest.raises(
            exceptions.SystemSetupError,
            match=r"The telemetry parameter 'master-node-stats-sample-interval' must be greater than zero but was .*\.",
        ):
            telemetry.MasterNodeStats(telemetry_params, Client(), metrics_store)


class TestMasterNodeStatsRecorder:
    master_node_state_response = {
        "master_node": "12345",
    }

    master_node_info_response = {
        "nodes": {
            "12345": {
                "name": "rally-0",
            }
        }
    }

    @mock.patch("esrally.metrics.EsMetricsStore.put_doc")
    def test_store_master_node_stats(self, metrics_store_put_doc):
        client = Client(
            cluster=SubClient(state=self.master_node_state_response),
            nodes=SubClient(info=self.master_node_info_response),
        )
        cfg = create_config()
        metrics_store = metrics.EsMetricsStore(cfg)
        recorder = telemetry.MasterNodeStatsRecorder(client=client, metrics_store=metrics_store, sample_interval=1)
        recorder.record()

        metrics_store_put_doc.assert_has_calls(
            [
                mock.call(
                    {
                        "name": "master-node-stats",
                        "node": "rally-0",
                    },
                    level=MetaInfoScope.cluster,
                ),
            ],
        )


class TestIngestPipelineStats:

    ingest_pipeline_stats_start_response = {
        "_nodes": {"total": 1, "successful": 1, "failed": 0},
        "cluster_name": "docker-cluster",
        "nodes": {
            "ZlPBlHtYQDmG4ASbvRrFBg": {
                "timestamp": 1642121373533,
                "name": "elasticsearch31",
                "transport_address": "172.18.0.2:9300",
                "host": "172.18.0.2",
                "ip": "172.18.0.2:9300",
                "roles": [],
                "attributes": {
                    "ml.machine_memory": "7291248640",
                    "xpack.installed": "true",
                    "transform.node": "true",
                    "ml.max_open_jobs": "512",
                    "ml.max_jvm_size": "536870912",
                },
                "ingest": {
                    "total": {"count": 1, "time_in_millis": 1, "current": 1, "failed": 1},
                    "pipelines": {
                        "http-log-baseline-pipeline": {
                            "count": 1,
                            "time_in_millis": 1,
                            "current": 1,
                            "failed": 1,
                            "processors": [
                                {"uppercase": {"type": "uppercase", "stats": {"count": 1, "time_in_millis": 1, "current": 1, "failed": 1}}}
                            ],
                        },
                        "pipeline-1": {
                            "count": 1,
                            "time_in_millis": 1,
                            "current": 1,
                            "failed": 1,
                            "processors": [
                                {
                                    "append": {
                                        "type": "append",
                                        "stats": {
                                            "count": 1,
                                            "time_in_millis": 1,
                                            "current": 1,
                                            "failed": 1,
                                        },
                                    }
                                },
                                {
                                    "append": {
                                        "type": "append",
                                        "stats": {
                                            "count": 1,
                                            "time_in_millis": 1,
                                            "current": 1,
                                            "failed": 1,
                                        },
                                    }
                                },
                                {"lowercase": {"type": "lowercase", "stats": {"count": 1, "time_in_millis": 1, "current": 1, "failed": 1}}},
                            ],
                        },
                    },
                },
            },
        },
    }

    ingest_pipeline_stats_end_response = {
        "_nodes": {"total": 1, "successful": 1, "failed": 0},
        "cluster_name": "docker-cluster",
        "nodes": {
            "ZlPBlHtYQDmG4ASbvRrFBg": {
                "timestamp": 1642121373533,
                "name": "elasticsearch31",
                "transport_address": "172.18.0.2:9300",
                "host": "172.18.0.2",
                "ip": "172.18.0.2:9300",
                "roles": [],
                "attributes": {
                    "ml.machine_memory": "7291248640",
                    "xpack.installed": "true",
                    "transform.node": "true",
                    "ml.max_open_jobs": "512",
                    "ml.max_jvm_size": "536870912",
                },
                "ingest": {
                    "total": {"count": 2, "time_in_millis": 2, "current": 2, "failed": 2},
                    "pipelines": {
                        "http-log-baseline-pipeline": {
                            "count": 2,
                            "time_in_millis": 2,
                            "current": 2,
                            "failed": 2,
                            "processors": [
                                {"uppercase": {"type": "uppercase", "stats": {"count": 2, "time_in_millis": 2, "current": 2, "failed": 2}}}
                            ],
                        },
                        "pipeline-1": {
                            "count": 2,
                            "time_in_millis": 2,
                            "current": 2,
                            "failed": 2,
                            "processors": [
                                {"append": {"type": "append", "stats": {"count": 2, "time_in_millis": 2, "current": 2, "failed": 2}}},
                                {"append": {"type": "append", "stats": {"count": 2, "time_in_millis": 2, "current": 2, "failed": 2}}},
                                {"lowercase": {"type": "lowercase", "stats": {"count": 2, "time_in_millis": 2, "current": 2, "failed": 2}}},
                            ],
                        },
                    },
                },
            },
        },
    }

    @mock.patch("esrally.metrics.EsMetricsStore.put_value_node_level")
    @mock.patch("esrally.metrics.EsMetricsStore.put_value_cluster_level")
    @mock.patch("elasticsearch.Elasticsearch")
    def test_error_on_retrieval_does_not_store_metrics(self, es, metrics_store_cluster_level, metrics_store_node_level):
        es.search.side_effect = elasticsearch.TransportError("unit test error")
        cfg = create_config()
        metrics_store = metrics.EsMetricsStore(cfg)
        device = telemetry.IngestPipelineStats(es, metrics_store)
        t = telemetry.Telemetry(enabled_devices=[], devices=[device])
        t.on_benchmark_start()
        t.on_benchmark_stop()

        assert metrics_store_cluster_level.call_count == 0
        assert metrics_store_node_level.call_count == 0

    def _assert_node_level_calls(self, metrics_store_node_level, *, value):
        metrics_store_node_level.assert_has_calls(
            [
                # node level stats
                mock.call("elasticsearch31", "ingest_pipeline_node_count", 1, meta_data={"cluster_name": "docker-cluster"}),
                mock.call("elasticsearch31", "ingest_pipeline_node_time", 1, "ms", meta_data={"cluster_name": "docker-cluster"}),
                mock.call("elasticsearch31", "ingest_pipeline_node_failed", 1, meta_data={"cluster_name": "docker-cluster"}),
                # pipeline level stats
                mock.call(
                    "elasticsearch31",
                    "ingest_pipeline_pipeline_count",
                    value,
                    meta_data={"pipeline_name": "http-log-baseline-pipeline", "cluster_name": "docker-cluster"},
                ),
                mock.call(
                    "elasticsearch31",
                    "ingest_pipeline_pipeline_time",
                    value,
                    unit="ms",
                    meta_data={"pipeline_name": "http-log-baseline-pipeline", "cluster_name": "docker-cluster"},
                ),
                mock.call(
                    "elasticsearch31",
                    "ingest_pipeline_pipeline_failed",
                    value,
                    meta_data={"pipeline_name": "http-log-baseline-pipeline", "cluster_name": "docker-cluster"},
                ),
                # processor level stats
                mock.call(
                    "elasticsearch31",
                    "ingest_pipeline_processor_count",
                    value,
                    meta_data={
                        "processor_name": "uppercase_1",
                        "type": "uppercase",
                        "pipeline_name": "http-log-baseline-pipeline",
                        "cluster_name": "docker-cluster",
                    },
                ),
                mock.call(
                    "elasticsearch31",
                    "ingest_pipeline_processor_time",
                    value,
                    unit="ms",
                    meta_data={
                        "processor_name": "uppercase_1",
                        "type": "uppercase",
                        "pipeline_name": "http-log-baseline-pipeline",
                        "cluster_name": "docker-cluster",
                    },
                ),
                mock.call(
                    "elasticsearch31",
                    "ingest_pipeline_processor_failed",
                    value,
                    meta_data={
                        "processor_name": "uppercase_1",
                        "type": "uppercase",
                        "pipeline_name": "http-log-baseline-pipeline",
                        "cluster_name": "docker-cluster",
                    },
                ),
                # pipeline level stats
                mock.call(
                    "elasticsearch31",
                    "ingest_pipeline_pipeline_count",
                    value,
                    meta_data={"pipeline_name": "pipeline-1", "cluster_name": "docker-cluster"},
                ),
                mock.call(
                    "elasticsearch31",
                    "ingest_pipeline_pipeline_time",
                    value,
                    unit="ms",
                    meta_data={"pipeline_name": "pipeline-1", "cluster_name": "docker-cluster"},
                ),
                mock.call(
                    "elasticsearch31",
                    "ingest_pipeline_pipeline_failed",
                    value,
                    meta_data={"pipeline_name": "pipeline-1", "cluster_name": "docker-cluster"},
                ),
                # processor 1 stats
                mock.call(
                    "elasticsearch31",
                    "ingest_pipeline_processor_count",
                    value,
                    meta_data={
                        "processor_name": "append_1",
                        "type": "append",
                        "pipeline_name": "pipeline-1",
                        "cluster_name": "docker-cluster",
                    },
                ),
                mock.call(
                    "elasticsearch31",
                    "ingest_pipeline_processor_time",
                    value,
                    unit="ms",
                    meta_data={
                        "processor_name": "append_1",
                        "type": "append",
                        "pipeline_name": "pipeline-1",
                        "cluster_name": "docker-cluster",
                    },
                ),
                mock.call(
                    "elasticsearch31",
                    "ingest_pipeline_processor_failed",
                    value,
                    meta_data={
                        "processor_name": "append_1",
                        "type": "append",
                        "pipeline_name": "pipeline-1",
                        "cluster_name": "docker-cluster",
                    },
                ),
                # processor 2 stats
                mock.call(
                    "elasticsearch31",
                    "ingest_pipeline_processor_count",
                    value,
                    meta_data={
                        "processor_name": "append_2",
                        "type": "append",
                        "pipeline_name": "pipeline-1",
                        "cluster_name": "docker-cluster",
                    },
                ),
                mock.call(
                    "elasticsearch31",
                    "ingest_pipeline_processor_time",
                    value,
                    unit="ms",
                    meta_data={
                        "processor_name": "append_2",
                        "type": "append",
                        "pipeline_name": "pipeline-1",
                        "cluster_name": "docker-cluster",
                    },
                ),
                mock.call(
                    "elasticsearch31",
                    "ingest_pipeline_processor_failed",
                    value,
                    meta_data={
                        "processor_name": "append_2",
                        "type": "append",
                        "pipeline_name": "pipeline-1",
                        "cluster_name": "docker-cluster",
                    },
                ),
                # processor 3 stats
                mock.call(
                    "elasticsearch31",
                    "ingest_pipeline_processor_count",
                    value,
                    meta_data={
                        "processor_name": "lowercase_3",
                        "type": "lowercase",
                        "pipeline_name": "pipeline-1",
                        "cluster_name": "docker-cluster",
                    },
                ),
                mock.call(
                    "elasticsearch31",
                    "ingest_pipeline_processor_time",
                    value,
                    unit="ms",
                    meta_data={
                        "processor_name": "lowercase_3",
                        "type": "lowercase",
                        "pipeline_name": "pipeline-1",
                        "cluster_name": "docker-cluster",
                    },
                ),
                mock.call(
                    "elasticsearch31",
                    "ingest_pipeline_processor_failed",
                    value,
                    meta_data={
                        "processor_name": "lowercase_3",
                        "type": "lowercase",
                        "pipeline_name": "pipeline-1",
                        "cluster_name": "docker-cluster",
                    },
                ),
            ]
        )

    @mock.patch("esrally.metrics.EsMetricsStore.put_value_node_level")
    @mock.patch("esrally.metrics.EsMetricsStore.put_value_cluster_level")
    def test_stores_only_diff_of_ingest_pipeline_stats(self, metrics_store_cluster_level, metrics_store_node_level):
        clients = {"default": Client(nodes=SubClient(stats=self.ingest_pipeline_stats_start_response))}
        cfg = create_config()

        metrics_store = metrics.EsMetricsStore(cfg)
        device = telemetry.IngestPipelineStats(clients, metrics_store)
        t = telemetry.Telemetry(enabled_devices=[device.command], devices=[device])
        t.on_benchmark_start()

        clients["default"].nodes = SubClient(stats=self.ingest_pipeline_stats_end_response)
        t.on_benchmark_stop()

        metrics_store_cluster_level.assert_has_calls(
            [
                mock.call("ingest_pipeline_cluster_count", 1, meta_data={"cluster_name": "docker-cluster"}),
                mock.call("ingest_pipeline_cluster_time", 1, "ms", meta_data={"cluster_name": "docker-cluster"}),
                mock.call("ingest_pipeline_cluster_failed", 1, meta_data={"cluster_name": "docker-cluster"}),
            ]
        )

        self._assert_node_level_calls(metrics_store_node_level, value=1)

    @mock.patch("esrally.metrics.EsMetricsStore.put_value_node_level")
    @mock.patch("esrally.metrics.EsMetricsStore.put_value_cluster_level")
    def test_pipeline_created_during_benchmark_stats(self, metrics_store_cluster_level, metrics_store_node_level):
        ingest_pipeline_stats_start_response = copy.deepcopy(self.ingest_pipeline_stats_start_response)
        ingest_pipeline_stats_start_response["nodes"]["ZlPBlHtYQDmG4ASbvRrFBg"]["ingest"]["pipelines"] = {}
        clients = {"default": Client(nodes=SubClient(stats=ingest_pipeline_stats_start_response))}
        cfg = create_config()

        metrics_store = metrics.EsMetricsStore(cfg)
        device = telemetry.IngestPipelineStats(clients, metrics_store)
        t = telemetry.Telemetry(enabled_devices=[device.command], devices=[device])
        t.on_benchmark_start()

        clients["default"].nodes = SubClient(stats=self.ingest_pipeline_stats_end_response)
        t.on_benchmark_stop()

        metrics_store_cluster_level.assert_has_calls(
            [
                mock.call("ingest_pipeline_cluster_count", 1, meta_data={"cluster_name": "docker-cluster"}),
                mock.call("ingest_pipeline_cluster_time", 1, "ms", meta_data={"cluster_name": "docker-cluster"}),
                mock.call("ingest_pipeline_cluster_failed", 1, meta_data={"cluster_name": "docker-cluster"}),
            ]
        )

        self._assert_node_level_calls(metrics_store_node_level, value=2)

    @mock.patch("esrally.metrics.EsMetricsStore.put_value_node_level")
    @mock.patch("esrally.metrics.EsMetricsStore.put_value_cluster_level")
    def test_logs_warning_on_missing_stats(self, metrics_put_value_cluster_level, metrics_put_value_node_level):

        cfg = create_config()
        logger = logging.getLogger("esrally.telemetry")
        metrics_store = metrics.EsMetricsStore(cfg)
        clients = {"default": Client(nodes=SubClient(stats=self.ingest_pipeline_stats_start_response))}
        device = telemetry.IngestPipelineStats(clients, metrics_store)
        t = telemetry.Telemetry(enabled_devices=[device.command], devices=[device])

        #  cluster level
        t.on_benchmark_start()
        clients["default"].nodes = SubClient(stats=self.ingest_pipeline_stats_end_response)
        del device.start_stats["docker-cluster"]

        with mock.patch.object(logger, "warning") as mocked_warning:
            t.on_benchmark_stop()
            mocked_warning.assert_called_once_with(
                "Cannot determine Ingest Pipeline stats for %s (cluster stats weren't collected at the start of the benchmark).",
                "docker-cluster",
            )

        # node level
        clients["default"].nodes = SubClient(stats=self.ingest_pipeline_stats_start_response)
        t.on_benchmark_start()
        del device.start_stats["docker-cluster"]["elasticsearch31"]
        clients["default"].nodes = SubClient(stats=self.ingest_pipeline_stats_end_response)

        with mock.patch.object(logger, "warning") as mocked_warning:
            t.on_benchmark_stop()
            mocked_warning.assert_called_once_with(
                "Cannot determine Ingest Pipeline stats for %s (not in the cluster at the start of the benchmark).", "elasticsearch31"
            )


class TestDiskUsageStats:
    @mock.patch("elasticsearch.Elasticsearch")
    def test_uses_indices_by_default(self, es):
        cfg = create_config()
        metrics_store = metrics.EsMetricsStore(cfg)
        tc = TransportClient(response={"_shards": {"failed": 0}})
        c = Client(transport_client=tc)
        device = telemetry.DiskUsageStats({}, c, metrics_store, index_names=["foo", "bar"], data_stream_names=[])
        t = telemetry.Telemetry(enabled_devices=[device.command], devices=[device])
        t.on_benchmark_start()
        t.on_benchmark_stop()
        assert tc.kwargs == [
            {"method": "POST", "path": "/foo/_disk_usage", "params": {"run_expensive_tasks": "true"}},
            {"method": "POST", "path": "/bar/_disk_usage", "params": {"run_expensive_tasks": "true"}},
        ]

    @mock.patch("elasticsearch.Elasticsearch")
    def test_uses_data_streams_by_default(self, es):
        cfg = create_config()
        metrics_store = metrics.EsMetricsStore(cfg)
        tc = TransportClient(response={"_shards": {"failed": 0}})
        es = Client(transport_client=tc)
        device = telemetry.DiskUsageStats({}, es, metrics_store, index_names=[], data_stream_names=["foo", "bar"])
        t = telemetry.Telemetry(enabled_devices=[device.command], devices=[device])
        t.on_benchmark_start()
        t.on_benchmark_stop()
        assert tc.kwargs == [
            {"method": "POST", "path": "/foo/_disk_usage", "params": {"run_expensive_tasks": "true"}},
            {"method": "POST", "path": "/bar/_disk_usage", "params": {"run_expensive_tasks": "true"}},
        ]

    @mock.patch("elasticsearch.Elasticsearch")
    def test_uses_indices_param_if_specified_instead_of_index_names(self, es):
        cfg = create_config()
        metrics_store = metrics.EsMetricsStore(cfg)
        tc = TransportClient(response={"_shards": {"failed": 0}})
        es = Client(transport_client=tc)
        device = telemetry.DiskUsageStats(
            {"disk-usage-stats-indices": "foo,bar"}, es, metrics_store, index_names=["baz"], data_stream_names=[]
        )
        t = telemetry.Telemetry(enabled_devices=[device.command], devices=[device])
        t.on_benchmark_start()
        t.on_benchmark_stop()
        assert tc.kwargs == [
            {"method": "POST", "path": "/foo/_disk_usage", "params": {"run_expensive_tasks": "true"}},
            {"method": "POST", "path": "/bar/_disk_usage", "params": {"run_expensive_tasks": "true"}},
        ]

    @mock.patch("elasticsearch.Elasticsearch")
    def test_uses_indices_param_if_specified_instead_of_data_stream_names(self, es):
        cfg = create_config()
        metrics_store = metrics.EsMetricsStore(cfg)
        tc = TransportClient(response={"_shards": {"failed": 0}})
        es = Client(transport_client=tc)
        device = telemetry.DiskUsageStats(
            {"disk-usage-stats-indices": "foo,bar"}, es, metrics_store, index_names=[], data_stream_names=["baz"]
        )
        t = telemetry.Telemetry(enabled_devices=[device.command], devices=[device])
        t.on_benchmark_start()
        t.on_benchmark_stop()
        assert tc.kwargs == [
            {"method": "POST", "path": "/foo/_disk_usage", "params": {"run_expensive_tasks": "true"}},
            {"method": "POST", "path": "/bar/_disk_usage", "params": {"run_expensive_tasks": "true"}},
        ]

    @mock.patch("esrally.metrics.EsMetricsStore.put_value_cluster_level")
    def test_error_on_retrieval_does_not_store_metrics(self, metrics_store_cluster_level):
        cfg = create_config()
        metrics_store = metrics.EsMetricsStore(cfg)
        es = Client(
            transport_client=TransportClient(
                force_error=True,
                error=elasticsearch.RequestError(message="400", meta=None, body=None),
            )
        )
        device = telemetry.DiskUsageStats({}, es, metrics_store, index_names=["foo"], data_stream_names=[])
        t = telemetry.Telemetry(enabled_devices=[device.command], devices=[device])
        t.on_benchmark_start()
        with pytest.raises(exceptions.RallyError):
            t.on_benchmark_stop()
        assert metrics_store_cluster_level.call_count == 0

    @mock.patch("esrally.metrics.EsMetricsStore.put_value_cluster_level")
    def test_no_indices_fails(self, metrics_store_cluster_level):
        cfg = create_config()
        metrics_store = metrics.EsMetricsStore(cfg)
        es = Client(
            transport_client=TransportClient(
                force_error=True,
                error=elasticsearch.RequestError(message="400", meta=None, body=None),
            )
        )
        device = telemetry.DiskUsageStats({}, es, metrics_store, index_names=[], data_stream_names=[])
        t = telemetry.Telemetry(enabled_devices=[device.command], devices=[device])
        with pytest.raises(exceptions.RallyError):
            t.on_benchmark_start()
        assert metrics_store_cluster_level.call_count == 0

    @mock.patch("esrally.metrics.EsMetricsStore.put_value_cluster_level")
    def test_missing_all_fails(self, metrics_store_cluster_level):
        cfg = create_config()
        metrics_store = metrics.EsMetricsStore(cfg)
        es = Client(
            transport_client=TransportClient(force_error=True, error=elasticsearch.RequestError(message="400", meta=None, body=None))
        )
        device = telemetry.DiskUsageStats({}, es, metrics_store, index_names=["foo", "bar"], data_stream_names=[])
        t = telemetry.Telemetry(enabled_devices=[device.command], devices=[device])
        t.on_benchmark_start()
        with pytest.raises(exceptions.RallyError):
            t.on_benchmark_stop()
        assert metrics_store_cluster_level.call_count == 0

    @mock.patch("esrally.metrics.EsMetricsStore.put_value_cluster_level")
    def test_some_mising_succeeds(self, metrics_store_cluster_level):
        cfg = create_config()
        metrics_store = metrics.EsMetricsStore(cfg)

        class TwoTransportClients:
            def __init__(self, first, rest):
                self.first = first
                self.rest = rest

            def perform_request(self, *args, **kwargs):
                if self.first:
                    first = self.first
                    self.first = None
                    return first.perform_request(args, kwargs)
                else:
                    return self.rest.perform_request(args, kwargs)

        not_found_transport_client = TransportClient(
            force_error=True,
            error=elasticsearch.NotFoundError(message="404", meta=None, body=None),
        )
        successful_client = TransportClient(
            response={
                "_shards": {"failed": 0},
                "foo": {
                    "fields": {
                        "_id": {
                            "total_in_bytes": 21079,
                            "inverted_index": {"total_in_bytes": 17110},
                            "stored_fields_in_bytes": 3969,
                        }
                    }
                },
            }
        )

        es = Client(transport_client=TwoTransportClients(not_found_transport_client, successful_client))
        device = telemetry.DiskUsageStats({}, es, metrics_store, index_names=["foo", "bar"], data_stream_names=[])
        t = telemetry.Telemetry(enabled_devices=[device.command], devices=[device])
        t.on_benchmark_start()
        t.on_benchmark_stop()
        assert metrics_store_cluster_level.call_count == 3

    @mock.patch("esrally.metrics.EsMetricsStore.put_value_cluster_level")
    def test_successful_shards(self, metrics_store_cluster_level):
        cfg = create_config()
        metrics_store = metrics.EsMetricsStore(cfg)
        es = Client(
            transport_client=TransportClient(
                response={
                    "_shards": {"total": 1, "successful": 1, "failed": 0},
                }
            )
        )
        device = telemetry.DiskUsageStats({}, es, metrics_store, index_names=["foo"], data_stream_names=[])
        t = telemetry.Telemetry(enabled_devices=[device.command], devices=[device])
        t.on_benchmark_start()
        t.on_benchmark_stop()
        assert metrics_store_cluster_level.call_count == 0

    @mock.patch("esrally.metrics.EsMetricsStore.put_value_cluster_level")
    def test_unsuccessful_shards(self, metrics_store_cluster_level):
        cfg = create_config()
        metrics_store = metrics.EsMetricsStore(cfg)
        es = Client(
            transport_client=TransportClient(
                response={
                    "_shards": {"total": 1, "successful": 0, "failed": 1, "failures": "hello there!"},
                }
            )
        )
        device = telemetry.DiskUsageStats({}, es, metrics_store, index_names=["foo"], data_stream_names=[])
        t = telemetry.Telemetry(enabled_devices=[device.command], devices=[device])
        t.on_benchmark_start()
        with pytest.raises(exceptions.RallyError):
            t.on_benchmark_stop()
        assert metrics_store_cluster_level.call_count == 0

    @mock.patch("esrally.metrics.EsMetricsStore.put_value_cluster_level")
    def test_source(self, metrics_store_cluster_level):
        cfg = create_config()
        metrics_store = metrics.EsMetricsStore(cfg)
        es = Client(
            transport_client=TransportClient(
                response={
                    "_shards": {"failed": 0},
                    "foo": {
                        "fields": {
                            "_source": {
                                "total_in_bytes": 40676,
                                "stored_fields_in_bytes": 40676,
                            }
                        }
                    },
                }
            )
        )
        device = telemetry.DiskUsageStats({}, es, metrics_store, index_names=["foo"], data_stream_names=[])
        t = telemetry.Telemetry(enabled_devices=[device.command], devices=[device])
        t.on_benchmark_start()
        t.on_benchmark_stop()
        assert metrics_store_cluster_level.mock_calls == [
            self._mock_store("disk_usage_total", 40676, "_source"),
            self._mock_store("disk_usage_stored_fields", 40676, "_source"),
        ]

    @mock.patch("esrally.metrics.EsMetricsStore.put_value_cluster_level")
    def test_id(self, metrics_store_cluster_level):
        cfg = create_config()
        metrics_store = metrics.EsMetricsStore(cfg)
        es = Client(
            transport_client=TransportClient(
                response={
                    "_shards": {"failed": 0},
                    "foo": {
                        "fields": {
                            "_id": {
                                "total_in_bytes": 21079,
                                "inverted_index": {"total_in_bytes": 17110},
                                "stored_fields_in_bytes": 3969,
                            }
                        }
                    },
                }
            )
        )
        device = telemetry.DiskUsageStats({}, es, metrics_store, index_names=["foo"], data_stream_names=[])
        t = telemetry.Telemetry(enabled_devices=[device.command], devices=[device])
        t.on_benchmark_start()
        t.on_benchmark_stop()
        assert metrics_store_cluster_level.mock_calls == [
            self._mock_store("disk_usage_total", 21079, "_id"),
            self._mock_store("disk_usage_inverted_index", 17110, "_id"),
            self._mock_store("disk_usage_stored_fields", 3969, "_id"),
        ]

    @mock.patch("esrally.metrics.EsMetricsStore.put_value_cluster_level")
    def test_empty_field(self, metrics_store_cluster_level):
        """
        Fields like _primary_term commonly have take 0 bytes at all. But they
        are declared fields so we return their total size just so no one
        thinks they are lost. But their total size is 0.
        """
        cfg = create_config()
        metrics_store = metrics.EsMetricsStore(cfg)
        es = Client(
            transport_client=TransportClient(
                response={
                    "_shards": {"failed": 0},
                    "foo": {
                        "fields": {
                            "_primary_term": {
                                "total_in_bytes": 0,
                                "inverted_index": {"total_in_bytes": 0},
                                "stored_fields_in_bytes": 0,
                                "doc_values_in_bytes": 0,
                                "points_in_bytes": 0,
                            }
                        }
                    },
                }
            )
        )
        device = telemetry.DiskUsageStats({"disk-usage-stats-indices": "foo"}, es, metrics_store, index_names=["foo"], data_stream_names=[])
        t = telemetry.Telemetry(enabled_devices=[device.command], devices=[device])
        t.on_benchmark_start()
        t.on_benchmark_stop()
        assert metrics_store_cluster_level.mock_calls == [
            self._mock_store("disk_usage_total", 0, "_primary_term"),
        ]

    @mock.patch("esrally.metrics.EsMetricsStore.put_value_cluster_level")
    def test_number(self, metrics_store_cluster_level):
        cfg = create_config()
        metrics_store = metrics.EsMetricsStore(cfg)
        es = Client(
            transport_client=TransportClient(
                response={
                    "_shards": {"failed": 0},
                    "foo": {
                        "fields": {
                            "prcp": {
                                "total_in_bytes": 1498,
                                "doc_values_in_bytes": 748,
                                "points_in_bytes": 750,
                            }
                        }
                    },
                }
            )
        )
        device = telemetry.DiskUsageStats({}, es, metrics_store, index_names=["foo"], data_stream_names=[])
        t = telemetry.Telemetry(enabled_devices=[device.command], devices=[device])
        t.on_benchmark_start()
        t.on_benchmark_stop()
        assert metrics_store_cluster_level.mock_calls == [
            self._mock_store("disk_usage_total", 1498, "prcp"),
            self._mock_store("disk_usage_doc_values", 748, "prcp"),
            self._mock_store("disk_usage_points", 750, "prcp"),
        ]

    @mock.patch("esrally.metrics.EsMetricsStore.put_value_cluster_level")
    def test_keyword(self, metrics_store_cluster_level):
        cfg = create_config()
        metrics_store = metrics.EsMetricsStore(cfg)
        es = Client(
            transport_client=TransportClient(
                response={
                    "_shards": {"failed": 0},
                    "foo": {
                        "fields": {
                            "station.country_code": {
                                "total_in_bytes": 346,
                                "doc_values_in_bytes": 328,
                                "points_in_bytes": 18,
                            }
                        }
                    },
                }
            )
        )
        device = telemetry.DiskUsageStats({}, es, metrics_store, index_names=["foo"], data_stream_names=[])
        t = telemetry.Telemetry(enabled_devices=[device.command], devices=[device])
        t.on_benchmark_start()
        t.on_benchmark_stop()
        assert metrics_store_cluster_level.mock_calls == [
            self._mock_store("disk_usage_total", 346, "station.country_code"),
            self._mock_store("disk_usage_doc_values", 328, "station.country_code"),
            self._mock_store("disk_usage_points", 18, "station.country_code"),
        ]

    @mock.patch("esrally.metrics.EsMetricsStore.put_value_cluster_level")
    def test_indexed_vector(self, metrics_store_cluster_level):
        cfg = create_config()
        metrics_store = metrics.EsMetricsStore(cfg)
        es = Client(
            transport_client=TransportClient(
                response={
                    "_shards": {"failed": 0},
                    "foo": {
                        "fields": {"title_vector": {"total_in_bytes": 64179820, "doc_values_in_bytes": 0, "knn_vectors_in_bytes": 64179820}}
                    },
                }
            )
        )
        device = telemetry.DiskUsageStats({}, es, metrics_store, index_names=["foo"], data_stream_names=[])
        t = telemetry.Telemetry(enabled_devices=[device.command], devices=[device])
        t.on_benchmark_start()
        t.on_benchmark_stop()
        assert metrics_store_cluster_level.mock_calls == [
            self._mock_store("disk_usage_total", 64179820, "title_vector"),
            self._mock_store("disk_usage_knn_vectors", 64179820, "title_vector"),
        ]

    def _mock_store(self, name, size, field):
        return mock.call(name, size, meta_data={"index": "foo", "field": field}, unit="byte")<|MERGE_RESOLUTION|>--- conflicted
+++ resolved
@@ -215,11 +215,7 @@
 
 
 class TransportClient:
-<<<<<<< HEAD
     def __init__(self, response=None, force_error=False, error=elasticsearch.TransportError(message="transport error")):
-=======
-    def __init__(self, *, response=None, force_error=False, error=elasticsearch.TransportError):
->>>>>>> 70393ab1
         self._response = response
         self._force_error = force_error
         self._error = error
