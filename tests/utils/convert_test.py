--- conflicted
+++ resolved
@@ -15,11 +15,8 @@
 # specific language governing permissions and limitations
 # under the License.
 from __future__ import annotations
-<<<<<<< HEAD
-=======
 
 from dataclasses import dataclass
->>>>>>> edca38b0
 
 import pytest
 
