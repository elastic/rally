# Licensed to Elasticsearch B.V. under one or more contributor
# license agreements. See the NOTICE file distributed with
# this work for additional information regarding copyright
# ownership. Elasticsearch B.V. licenses this file to you under
# the Apache License, Version 2.0 (the "License"); you may
# not use this file except in compliance with the License.
# You may obtain a copy of the License at
#
#	http://www.apache.org/licenses/LICENSE-2.0
#
# Unless required by applicable law or agreed to in writing,
# software distributed under the License is distributed on an
# "AS IS" BASIS, WITHOUT WARRANTIES OR CONDITIONS OF ANY
# KIND, either express or implied.  See the License for the
# specific language governing permissions and limitations
# under the License.

import datetime
import logging
import os
import random
import string
import unittest.mock as mock
from unittest import TestCase

import elasticsearch.exceptions

from esrally import config, metrics, track, exceptions


class MockClientFactory:
    def __init__(self, cfg):
        self._es = mock.create_autospec(metrics.EsClient)

    def create(self):
        return self._es


class DummyIndexTemplateProvider:
    def __init__(self, cfg):
        pass

    def metrics_template(self):
        return "metrics-test-template"

    def races_template(self):
        return "races-test-template"

    def results_template(self):
        return "results-test-template"


class StaticClock:
    NOW = 1453362707

    @staticmethod
    def now():
        return StaticClock.NOW

    @staticmethod
    def stop_watch():
        return StaticStopWatch()


class StaticStopWatch:
    def start(self):
        pass

    def stop(self):
        pass

    def split_time(self):
        return 0

    def total_time(self):
        return 0


class TransportErrors:
    err_return_codes = {502: "Bad Gateway",
                        503: "Service Unavailable",
                        504: "Gateway Timeout",
                        429: "Too Many Requests"}

    def __init__(self, max_err_responses=10):
        self.max_err_responses = max_err_responses
        # allow duplicates in list of error codes
        self.rnd_err_codes = [
            random.choice(list(TransportErrors.err_return_codes))
            for _ in range(self.max_err_responses)
        ]

    @property
    def code_list(self):
        return self.rnd_err_codes

    @property
    def side_effects(self):
        side_effect_list = [
            elasticsearch.exceptions.TransportError(rnd_code, TransportErrors.err_return_codes[rnd_code])
            for rnd_code in self.rnd_err_codes
        ]
        side_effect_list.append("success")

        return side_effect_list


class ExtractUserTagsTests(TestCase):
    def test_no_tags_returns_empty_dict(self):
        cfg = config.Config()
        self.assertEqual(0, len(metrics.extract_user_tags_from_config(cfg)))

    def test_missing_comma_raises_error(self):
        cfg = config.Config()
        cfg.add(config.Scope.application, "race", "user.tag", "invalid")
        with self.assertRaises(exceptions.SystemSetupError) as ctx:
            metrics.extract_user_tags_from_config(cfg)
        self.assertEqual("User tag keys and values have to separated by a ':'. Invalid value [invalid]", ctx.exception.args[0])

    def test_missing_value_raises_error(self):
        cfg = config.Config()
        cfg.add(config.Scope.application, "race", "user.tag", "invalid1,invalid2")
        with self.assertRaises(exceptions.SystemSetupError) as ctx:
            metrics.extract_user_tags_from_config(cfg)
        self.assertEqual("User tag keys and values have to separated by a ':'. Invalid value [invalid1,invalid2]", ctx.exception.args[0])

    def test_extracts_proper_user_tags(self):
        cfg = config.Config()
        cfg.add(config.Scope.application, "race", "user.tag", "os:Linux,cpu:ARM")
        self.assertDictEqual({"os": "Linux", "cpu": "ARM"}, metrics.extract_user_tags_from_config(cfg))


class EsClientTests(TestCase):
    class TransportMock:
        def __init__(self, hosts):
            self.hosts = hosts

    class ClientMock:
        def __init__(self, hosts):
            self.transport = EsClientTests.TransportMock(hosts)

    @mock.patch("esrally.client.EsClientFactory")
    def test_config_opts_parsing(self, client_esclientfactory):
        cfg = config.Config()

        _datastore_host = ".".join([str(random.randint(1, 254)) for _ in range(4)])
        _datastore_port = random.randint(1024, 65535)
        _datastore_secure = random.choice(["True", "true"])
        _datastore_user = "".join([random.choice(string.ascii_letters) for _ in range(8)])
        _datastore_password = "".join([random.choice(string.ascii_letters + string.digits + "_-@#$/") for _ in range(12)])
        _datastore_verify_certs = random.choice([True, False])

        cfg.add(config.Scope.applicationOverride, "reporting", "datastore.host", _datastore_host)
        cfg.add(config.Scope.applicationOverride, "reporting", "datastore.port", _datastore_port)
        cfg.add(config.Scope.applicationOverride, "reporting", "datastore.secure", _datastore_secure)
        cfg.add(config.Scope.applicationOverride, "reporting", "datastore.user", _datastore_user)
        cfg.add(config.Scope.applicationOverride, "reporting", "datastore.password", _datastore_password)
        if not _datastore_verify_certs:
            cfg.add(config.Scope.applicationOverride, "reporting", "datastore.ssl.verification_mode", "none")

        f = metrics.EsClientFactory(cfg)
        expected_client_options = {
            "use_ssl": True,
            "timeout": 120,
            "basic_auth_user": _datastore_user,
            "basic_auth_password": _datastore_password,
            "verify_certs": _datastore_verify_certs
        }

        client_esclientfactory.assert_called_with(
            hosts=[{"host": _datastore_host, "port": _datastore_port}],
            client_options=expected_client_options
        )

    def test_raises_sytem_setup_error_on_connection_problems(self):
        def raise_connection_error():
            raise elasticsearch.exceptions.ConnectionError("unit-test")

        client = metrics.EsClient(EsClientTests.ClientMock([{"host": "127.0.0.1", "port": "9200"}]))

        with self.assertRaises(exceptions.SystemSetupError) as ctx:
            client.guarded(raise_connection_error)
        self.assertEqual("Could not connect to your Elasticsearch metrics store. Please check that it is running on host [127.0.0.1] at "
                         "port [9200] or fix the configuration in [%s/.rally/rally.ini]." % os.path.expanduser("~"),
                         ctx.exception.args[0])

    def test_raises_sytem_setup_error_on_authentication_problems(self):
        def raise_authentication_error():
            raise elasticsearch.exceptions.AuthenticationException("unit-test")

        client = metrics.EsClient(EsClientTests.ClientMock([{"host": "127.0.0.1", "port": "9243"}]))

        with self.assertRaises(exceptions.SystemSetupError) as ctx:
            client.guarded(raise_authentication_error)
        self.assertEqual("The configured user could not authenticate against your Elasticsearch metrics store running on host [127.0.0.1] "
                         "at port [9243] (wrong password?). Please fix the configuration in [%s/.rally/rally.ini]."
                         % os.path.expanduser("~"), ctx.exception.args[0])

    def test_raises_sytem_setup_error_on_authorization_problems(self):
        def raise_authorization_error():
            raise elasticsearch.exceptions.AuthorizationException("unit-test")

        client = metrics.EsClient(EsClientTests.ClientMock([{"host": "127.0.0.1", "port": "9243"}]))

        with self.assertRaises(exceptions.SystemSetupError) as ctx:
            client.guarded(raise_authorization_error)
        self.assertEqual("The configured user does not have enough privileges to run the operation [raise_authorization_error] against "
                         "your Elasticsearch metrics store running on host [127.0.0.1] at port [9243]. Please adjust your x-pack "
                         "configuration or specify a user with enough privileges in the configuration in [%s/.rally/rally.ini]."
                         % os.path.expanduser("~"), ctx.exception.args[0])

    def test_raises_rally_error_on_unknown_problems(self):
        def raise_unknown_error():
            raise elasticsearch.exceptions.SerializationError("unit-test")

        client = metrics.EsClient(EsClientTests.ClientMock([{"host": "127.0.0.1", "port": "9243"}]))

        with self.assertRaises(exceptions.RallyError) as ctx:
            client.guarded(raise_unknown_error)
        self.assertEqual("An unknown error occurred while running the operation [raise_unknown_error] against your Elasticsearch metrics "
                         "store on host [127.0.0.1] at port [9243].", ctx.exception.args[0])

    def test_retries_on_various_transport_errors(self):
        @mock.patch("random.random")
        @mock.patch("esrally.time.sleep")
        def test_transport_error_retries(side_effect, expected_logging_calls, expected_sleep_calls, mocked_sleep, mocked_random):
            # should return on first success
            operation = mock.Mock(side_effect=side_effect)

            # Disable additional randomization time in exponential backoff calls
            mocked_random.return_value = 0

            client = metrics.EsClient(EsClientTests.ClientMock([{"host": "127.0.0.1", "port": "9243"}]))

            logger = logging.getLogger("esrally.metrics")
            with mock.patch.object(logger, "debug") as mocked_debug_logger:
                test_result = client.guarded(operation)
                mocked_sleep.assert_has_calls(expected_sleep_calls)
                mocked_debug_logger.assert_has_calls(
                    expected_logging_calls,
                    any_order=True
                )
                self.assertEqual("success", test_result)

        max_retry = 10
        all_err_codes = TransportErrors.err_return_codes
        transport_errors = TransportErrors(max_err_responses=max_retry)
        rnd_err_codes = transport_errors.code_list
        rnd_side_effects = transport_errors.side_effects
        rnd_mocked_logger_calls = []

        # The sec to sleep for 10 transport errors is
        # [1, 2, 4, 8, 16, 32, 64, 128, 256, 512] ~> 17.05min in total
        sleep_slots = [float(2 ** i) for i in range(0, max_retry)]
        mocked_sleep_calls = [mock.call(sleep_slots[i]) for i in range(0, max_retry)]

        for rnd_err_idx, rnd_err_code in enumerate(rnd_err_codes):
            # List of logger.debug calls to expect
            rnd_mocked_logger_calls.append(
                mock.call("%s (code: %d) in attempt [%d/%d]. Sleeping for [%f] seconds.",
                          all_err_codes[rnd_err_code], rnd_err_code,
                          rnd_err_idx + 1, max_retry + 1, sleep_slots[rnd_err_idx])
            )

        test_transport_error_retries(rnd_side_effects,
                                     rnd_mocked_logger_calls,
                                     mocked_sleep_calls)

    @mock.patch("esrally.time.sleep")
    def test_fails_after_too_many_errors(self, mocked_sleep):
        def random_transport_error(rnd_resp_code):
            raise elasticsearch.exceptions.TransportError(rnd_resp_code, TransportErrors.err_return_codes[rnd_resp_code])

        client = metrics.EsClient(EsClientTests.ClientMock([{"host": "127.0.0.1", "port": "9243"}]))
        rnd_code = random.choice(list(TransportErrors.err_return_codes))

        with self.assertRaises(exceptions.RallyError) as ctx:
            client.guarded(random_transport_error, rnd_code)

        self.assertEqual("A transport error occurred while running the operation "
                         "[random_transport_error] against your Elasticsearch metrics "
                         "store on host [127.0.0.1] at port [9243].",
                         ctx.exception.args[0])


class EsMetricsTests(TestCase):
    RACE_TIMESTAMP = datetime.datetime(2016, 1, 31)
    RACE_ID = "6ebc6e53-ee20-4b0c-99b4-09697987e9f4"

    def setUp(self):
        self.cfg = config.Config()
        self.cfg.add(config.Scope.application, "system", "env.name", "unittest")
        self.cfg.add(config.Scope.application, "track", "params", {"shard-count": 3})
        self.metrics_store = metrics.EsMetricsStore(self.cfg,
                                                    client_factory_class=MockClientFactory,
                                                    index_template_provider_class=DummyIndexTemplateProvider,
                                                    clock=StaticClock)
        # get hold of the mocked client...
        self.es_mock = self.metrics_store._client
        self.es_mock.exists.return_value = False

    def test_put_value_without_meta_info(self):
        throughput = 5000
        self.metrics_store.open(EsMetricsTests.RACE_ID, EsMetricsTests.RACE_TIMESTAMP, "test", "append", "defaults", create=True)

        self.metrics_store.put_count_cluster_level("indexing_throughput", throughput, "docs/s")
        expected_doc = {
            "@timestamp": StaticClock.NOW * 1000,
            "race-id": EsMetricsTests.RACE_ID,
            "race-timestamp": "20160131T000000Z",
            "trial-id": EsMetricsTests.RACE_ID,
            "trial-timestamp": "20160131T000000Z",
            "relative-time": 0,
            "environment": "unittest",
            "sample-type": "normal",
            "track": "test",
            "track-params": {
                "shard-count": 3
            },
            "challenge": "append",
            "car": "defaults",
            "name": "indexing_throughput",
            "value": throughput,
            "unit": "docs/s",
            "meta": {}
        }
        self.metrics_store.close()
        self.es_mock.exists.assert_called_with(index="rally-metrics-2016-01")
        self.es_mock.create_index.assert_called_with(index="rally-metrics-2016-01")
        self.es_mock.bulk_index.assert_called_with(index="rally-metrics-2016-01", doc_type="_doc", items=[expected_doc])

    def test_put_value_with_explicit_timestamps(self):
        throughput = 5000
        self.metrics_store.open(EsMetricsTests.RACE_ID, EsMetricsTests.RACE_TIMESTAMP, "test", "append", "defaults", create=True)

        self.metrics_store.put_count_cluster_level(name="indexing_throughput", count=throughput, unit="docs/s",
                                                   absolute_time=0, relative_time=10)
        expected_doc = {
            "@timestamp": 0,
            "race-id": EsMetricsTests.RACE_ID,
            "race-timestamp": "20160131T000000Z",
            "trial-id": EsMetricsTests.RACE_ID,
            "trial-timestamp": "20160131T000000Z",
            "relative-time": 10000000,
            "environment": "unittest",
            "sample-type": "normal",
            "track": "test",
            "track-params": {
                "shard-count": 3
            },
            "challenge": "append",
            "car": "defaults",
            "name": "indexing_throughput",
            "value": throughput,
            "unit": "docs/s",
            "meta": {}
        }
        self.metrics_store.close()
        self.es_mock.exists.assert_called_with(index="rally-metrics-2016-01")
        self.es_mock.create_index.assert_called_with(index="rally-metrics-2016-01")
        self.es_mock.bulk_index.assert_called_with(index="rally-metrics-2016-01", doc_type="_doc", items=[expected_doc])

    def test_put_value_with_meta_info(self):
        throughput = 5000
        # add a user-defined tag
        self.cfg.add(config.Scope.application, "race", "user.tag", "intention:testing,disk_type:hdd")
        self.metrics_store.open(EsMetricsTests.RACE_ID, EsMetricsTests.RACE_TIMESTAMP, "test", "append", "defaults", create=True)

        # Ensure we also merge in cluster level meta info
        self.metrics_store.add_meta_info(metrics.MetaInfoScope.cluster, None, "source_revision", "abc123")
        self.metrics_store.add_meta_info(metrics.MetaInfoScope.node, "node0", "os_name", "Darwin")
        self.metrics_store.add_meta_info(metrics.MetaInfoScope.node, "node0", "os_version", "15.4.0")
        # Ensure we separate node level info by node
        self.metrics_store.add_meta_info(metrics.MetaInfoScope.node, "node1", "os_name", "Linux")
        self.metrics_store.add_meta_info(metrics.MetaInfoScope.node, "node1", "os_version", "4.2.0-18-generic")

        self.metrics_store.put_value_node_level("node0", "indexing_throughput", throughput, "docs/s")
        expected_doc = {
            "@timestamp": StaticClock.NOW * 1000,
            "trial-id": EsMetricsTests.RACE_ID,
            "trial-timestamp": "20160131T000000Z",
            "race-id": EsMetricsTests.RACE_ID,
            "race-timestamp": "20160131T000000Z",
            "relative-time": 0,
            "environment": "unittest",
            "sample-type": "normal",
            "track": "test",
            "track-params": {
                "shard-count": 3
            },
            "challenge": "append",
            "car": "defaults",
            "name": "indexing_throughput",
            "value": throughput,
            "unit": "docs/s",
            "meta": {
                "tag_intention": "testing",
                "tag_disk_type": "hdd",
                "source_revision": "abc123",
                "os_name": "Darwin",
                "os_version": "15.4.0"
            }
        }
        self.metrics_store.close()
        self.es_mock.exists.assert_called_with(index="rally-metrics-2016-01")
        self.es_mock.create_index.assert_called_with(index="rally-metrics-2016-01")
        self.es_mock.bulk_index.assert_called_with(index="rally-metrics-2016-01", doc_type="_doc", items=[expected_doc])

    def test_put_doc_no_meta_data(self):
        self.metrics_store.open(EsMetricsTests.RACE_ID, EsMetricsTests.RACE_TIMESTAMP, "test", "append", "defaults", create=True)

        self.metrics_store.put_doc(doc={
            "name": "custom_metric",
            "total": 1234567,
            "per-shard": [17, 18, 1289, 273, 222],
            "unit": "byte"
        })
        expected_doc = {
            "@timestamp": StaticClock.NOW * 1000,
            "race-id": EsMetricsTests.RACE_ID,
            "race-timestamp": "20160131T000000Z",
            "trial-id": EsMetricsTests.RACE_ID,
            "trial-timestamp": "20160131T000000Z",
            "relative-time": 0,
            "environment": "unittest",
            "track": "test",
            "track-params": {
                "shard-count": 3
            },
            "challenge": "append",
            "car": "defaults",
            "name": "custom_metric",
            "total": 1234567,
            "per-shard": [17, 18, 1289, 273, 222],
            "unit": "byte"
        }
        self.metrics_store.close()
        self.es_mock.exists.assert_called_with(index="rally-metrics-2016-01")
        self.es_mock.create_index.assert_called_with(index="rally-metrics-2016-01")
        self.es_mock.bulk_index.assert_called_with(index="rally-metrics-2016-01", doc_type="_doc", items=[expected_doc])

    def test_put_doc_with_metadata(self):
        # add a user-defined tag
        self.cfg.add(config.Scope.application, "race", "user.tag", "intention:testing,disk_type:hdd")
        self.metrics_store.open(EsMetricsTests.RACE_ID, EsMetricsTests.RACE_TIMESTAMP, "test", "append", "defaults", create=True)

        # Ensure we also merge in cluster level meta info
        self.metrics_store.add_meta_info(metrics.MetaInfoScope.cluster, None, "source_revision", "abc123")
        self.metrics_store.add_meta_info(metrics.MetaInfoScope.node, "node0", "os_name", "Darwin")
        self.metrics_store.add_meta_info(metrics.MetaInfoScope.node, "node0", "os_version", "15.4.0")
        # Ensure we separate node level info by node
        self.metrics_store.add_meta_info(metrics.MetaInfoScope.node, "node1", "os_name", "Linux")
        self.metrics_store.add_meta_info(metrics.MetaInfoScope.node, "node1", "os_version", "4.2.0-18-generic")

        self.metrics_store.put_doc(doc={
            "name": "custom_metric",
            "total": 1234567,
            "per-shard": [17, 18, 1289, 273, 222],
            "unit": "byte"
        }, level=metrics.MetaInfoScope.node,
            node_name="node0",
            meta_data={
                "node_type": "hot"
            })
        expected_doc = {
            "@timestamp": StaticClock.NOW * 1000,
            "race-id": EsMetricsTests.RACE_ID,
            "race-timestamp": "20160131T000000Z",
            "trial-id": EsMetricsTests.RACE_ID,
            "trial-timestamp": "20160131T000000Z",
            "relative-time": 0,
            "environment": "unittest",
            "track": "test",
            "track-params": {
                "shard-count": 3
            },
            "challenge": "append",
            "car": "defaults",
            "name": "custom_metric",
            "total": 1234567,
            "per-shard": [17, 18, 1289, 273, 222],
            "unit": "byte",
            "meta": {
                "tag_intention": "testing",
                "tag_disk_type": "hdd",
                "source_revision": "abc123",
                "os_name": "Darwin",
                "os_version": "15.4.0",
                "node_type": "hot"
            }
        }
        self.metrics_store.close()
        self.es_mock.exists.assert_called_with(index="rally-metrics-2016-01")
        self.es_mock.create_index.assert_called_with(index="rally-metrics-2016-01")
        self.es_mock.bulk_index.assert_called_with(index="rally-metrics-2016-01", doc_type="_doc", items=[expected_doc])

    def test_get_value(self):
        throughput = 5000
        search_result = {
            "hits": {
                "total": 1,
                "hits": [
                    {
                        "_source": {
                            "@timestamp": StaticClock.NOW * 1000,
                            "value": throughput
                        }
                    }
                ]
            }
        }
        self.es_mock.search = mock.MagicMock(return_value=search_result)

        self.metrics_store.open(EsMetricsTests.RACE_ID, EsMetricsTests.RACE_TIMESTAMP, "test", "append-no-conflicts", "defaults")

        expected_query = {
            "query": {
                "bool": {
                    "filter": [
                        {
                            "term": {
                                "trial-id": EsMetricsTests.RACE_ID
                            }
                        },
                        {
                            "term": {
                                "name": "indexing_throughput"
                            }
                        }
                    ]
                }
            }
        }

        actual_throughput = self.metrics_store.get_one("indexing_throughput")

        self.es_mock.search.assert_called_with(index="rally-metrics-2016-01", body=expected_query)

        self.assertEqual(throughput, actual_throughput)

    def test_get_mean(self):
        mean_throughput = 1734
        search_result = {
            "hits": {
                "total": 1,
            },
            "aggregations": {
                "metric_stats": {
                    "count": 17,
                    "min": 1208,
                    "max": 1839,
                    "avg": mean_throughput,
                    "sum": 28934
                }
            }
        }
        self.es_mock.search = mock.MagicMock(return_value=search_result)

        self.metrics_store.open(EsMetricsTests.RACE_ID, EsMetricsTests.RACE_TIMESTAMP, "test", "append-no-conflicts", "defaults")

        expected_query = {
            "query": {
                "bool": {
                    "filter": [
                        {
                            "term": {
                                "trial-id": EsMetricsTests.RACE_ID
                            }
                        },
                        {
                            "term": {
                                "name": "indexing_throughput"
                            }
                        }
                    ]
                }
            },
            "size": 0,
            "aggs": {
                "metric_stats": {
                    "stats": {
                        "field": "value"
                    }
                }
            }
        }

        actual_mean_throughput = self.metrics_store.get_mean("indexing_throughput")

        self.es_mock.search.assert_called_with(index="rally-metrics-2016-01", body=expected_query)

        self.assertEqual(mean_throughput, actual_mean_throughput)

    def test_get_median(self):
        median_throughput = 30535
        search_result = {
            "hits": {
                "total": 1,
            },
            "aggregations": {
                "percentile_stats": {
                    "values": {
                        "50.0": median_throughput
                    }
                }
            }
        }
        self.es_mock.search = mock.MagicMock(return_value=search_result)

        self.metrics_store.open(EsMetricsTests.RACE_ID, EsMetricsTests.RACE_TIMESTAMP, "test", "append-no-conflicts", "defaults")

        expected_query = {
            "query": {
                "bool": {
                    "filter": [
                        {
                            "term": {
                                "trial-id": EsMetricsTests.RACE_ID
                            }
                        },
                        {
                            "term": {
                                "name": "indexing_throughput"
                            }
                        }
                    ]
                }
            },
            "size": 0,
            "aggs": {
                "percentile_stats": {
                    "percentiles": {
                        "field": "value",
                        "percents": ["50.0"]
                    }
                }
            }
        }

        actual_median_throughput = self.metrics_store.get_median("indexing_throughput")

        self.es_mock.search.assert_called_with(index="rally-metrics-2016-01", body=expected_query)

        self.assertEqual(median_throughput, actual_median_throughput)

    def test_get_error_rate_implicit_zero(self):
        self.assertEqual(0.0, self._get_error_rate(buckets=[
            {
                "key": 1,
                "key_as_string": "true",
                "doc_count": 0

            }
        ]))

    def test_get_error_rate_explicit_zero(self):
        self.assertEqual(0.0, self._get_error_rate(buckets=[
            {
                "key": 0,
                "key_as_string": "false",
                "doc_count": 0
            },
            {
                "key": 1,
                "key_as_string": "true",
                "doc_count": 500
            }
        ]))

    def test_get_error_rate_implicit_one(self):
        self.assertEqual(1.0, self._get_error_rate(buckets=[
            {
                "key": 0,
                "key_as_string": "false",
                "doc_count": 123
            }
        ]))

    def test_get_error_rate_explicit_one(self):
        self.assertEqual(1.0, self._get_error_rate(buckets=[
            {
                "key": 0,
                "key_as_string": "false",
                "doc_count": 123
            },
            {
                "key": 1,
                "key_as_string": "true",
                "doc_count": 0
            }
        ]))

    def test_get_error_rate_mixed(self):
        self.assertEqual(0.5, self._get_error_rate(buckets=[
            {
                "key": 0,
                "key_as_string": "false",
                "doc_count": 500
            },
            {
                "key": 1,
                "key_as_string": "true",
                "doc_count": 500
            }
        ]))

    def test_get_error_rate_additional_unknown_key(self):
        self.assertEqual(0.25, self._get_error_rate(buckets=[
            {
                "key": 0,
                "key_as_string": "false",
                "doc_count": 500
            },
            {
                "key": 1,
                "key_as_string": "true",
                "doc_count": 1500
            },
            {
                "key": 2,
                "key_as_string": "undefined_for_test",
                "doc_count": 13700
            }
        ]))

    def _get_error_rate(self, buckets):
        search_result = {
            "hits": {
                "total": 1,
            },
            "aggregations": {
                "error_rate": {
                    "buckets": buckets
                }
            }
        }
        self.es_mock.search = mock.MagicMock(return_value=search_result)

        self.metrics_store.open(EsMetricsTests.RACE_ID, EsMetricsTests.RACE_TIMESTAMP, "test", "append-no-conflicts", "defaults")

        expected_query = {
            "query": {
                "bool": {
                    "filter": [
                        {
                            "term": {
                                "trial-id": EsMetricsTests.RACE_ID
                            }
                        },
                        {
                            "term": {
                                "name": "service_time"
                            }
                        },
                        {
                            "term": {
                                "task": "scroll_query"
                            }
                        }
                    ]
                }
            },
            "size": 0,
            "aggs": {
                "error_rate": {
                    "terms": {
                        "field": "meta.success"
                    }
                }
            }
        }

        actual_error_rate = self.metrics_store.get_error_rate("scroll_query")
        self.es_mock.search.assert_called_with(index="rally-metrics-2016-01", body=expected_query)
        return actual_error_rate


class EsRaceStoreTests(TestCase):
    RACE_TIMESTAMP = datetime.datetime(2016, 1, 31)
    RACE_ID = "6ebc6e53-ee20-4b0c-99b4-09697987e9f4"

    class DictHolder:
        def __init__(self, d):
            self.d = d

        def as_dict(self):
            return self.d

    def setUp(self):
        self.cfg = config.Config()
        self.cfg.add(config.Scope.application, "system", "env.name", "unittest-env")
        self.cfg.add(config.Scope.application, "system", "time.start", EsRaceStoreTests.RACE_TIMESTAMP)
        self.cfg.add(config.Scope.application, "system", "race.id", FileRaceStoreTests.RACE_ID)
        self.race_store = metrics.EsRaceStore(self.cfg,
                                              client_factory_class=MockClientFactory,
                                              index_template_provider_class=DummyIndexTemplateProvider,
                                              )
        # get hold of the mocked client...
        self.es_mock = self.race_store.client

    def test_find_existing_race_by_race_id(self):
        self.es_mock.search.return_value = {
            "hits": {
                "total": {
                    "value": 1,
                    "relation": "eq"
                },
                "hits": [
                    {
                        "_source": {
                            "rally-version": "0.4.4",
                            "environment": "unittest",
                            "race-id": EsRaceStoreTests.RACE_ID,
                            "race-timestamp": "20160131T000000Z",
                            "trial-id": EsRaceStoreTests.RACE_ID,
                            "trial-timestamp": "20160131T000000Z",
                            "pipeline": "from-sources",
                            "track": "unittest",
                            "challenge": "index",
                            "track-revision": "abc1",
                            "car": "defaults",
                            "results": {
                                "young_gc_time": 100,
                                "old_gc_time": 5,
                            }
                        }
                    }
                ]
            }
        }

        race = self.race_store.find_by_race_id(race_id=EsRaceStoreTests.RACE_ID)
        self.assertEqual(race.race_id, EsRaceStoreTests.RACE_ID)

    def test_does_not_find_missing_race_by_race_id(self):
        self.es_mock.search.return_value = {
            "hits": {
                "total": {
                    "value": 0,
                    "relation": "eq"
                },
                "hits": []
            }
        }

        with self.assertRaisesRegex(exceptions.NotFound, r"No race with race id \[.*\]"):
            self.race_store.find_by_race_id(race_id="some invalid race id")

    def test_store_race(self):
        schedule = [
            track.Task("index #1", track.Operation("index", track.OperationType.Bulk))
        ]

        t = track.Track(name="unittest",
                        indices=[track.Index(name="tests", types=["_doc"])],
                        challenges=[track.Challenge(name="index", default=True, schedule=schedule)])

        race = metrics.Race(rally_version="0.4.4", environment_name="unittest", race_id=EsRaceStoreTests.RACE_ID,
                            race_timestamp=EsRaceStoreTests.RACE_TIMESTAMP,
                            pipeline="from-sources", user_tags={"os": "Linux"}, track=t, track_params={"shard-count": 3},
                            challenge=t.default_challenge, car="defaults", car_params={"heap_size": "512mb"}, plugin_params=None,
                            track_revision="abc1", team_revision="abc12333", distribution_version="5.0.0",
                            distribution_flavor="default", revision="aaaeeef",
                            results=EsRaceStoreTests.DictHolder(
                                {
                                    "young_gc_time": 100,
                                    "old_gc_time": 5,
                                    "op_metrics": [
                                        {
                                            "task": "index #1",
                                            "operation": "index",
                                            "throughput": {
                                                "min": 1000,
                                                "median": 1250,
                                                "max": 1500,
                                                "unit": "docs/s"
                                            }
                                        }
                                    ]
                                })
                            )

        self.race_store.store_race(race)

        expected_doc = {
            "rally-version": "0.4.4",
            "environment": "unittest",
            "race-id": EsRaceStoreTests.RACE_ID,
            "race-timestamp": "20160131T000000Z",
            "trial-id": EsRaceStoreTests.RACE_ID,
            "trial-timestamp": "20160131T000000Z",
            "pipeline": "from-sources",
            "user-tags": {
                "os": "Linux"
            },
            "track": "unittest",
            "track-params": {
                "shard-count": 3
            },
            "challenge": "index",
            "track-revision": "abc1",
            "car": "defaults",
            "car-params": {
                "heap_size": "512mb"
            },
            "cluster": {
                "revision": "aaaeeef",
                "distribution-version": "5.0.0",
                "distribution-flavor": "default",
                "team-revision": "abc12333",
            },
            "results": {
                "young_gc_time": 100,
                "old_gc_time": 5,
                "op_metrics": [
                    {
                        "task": "index #1",
                        "operation": "index",
                        "throughput": {
                            "min": 1000,
                            "median": 1250,
                            "max": 1500,
                            "unit": "docs/s"
                        }
                    }
                ]
            }
        }
        self.es_mock.index.assert_called_with(index="rally-races-2016-01", doc_type="_doc", item=expected_doc)


class EsResultsStoreTests(TestCase):
    RACE_TIMESTAMP = datetime.datetime(2016, 1, 31)
    RACE_ID = "6ebc6e53-ee20-4b0c-99b4-09697987e9f4"

    def setUp(self):
        self.cfg = config.Config()
        self.cfg.add(config.Scope.application, "system", "env.name", "unittest")
        self.cfg.add(config.Scope.application, "system", "time.start", EsRaceStoreTests.RACE_TIMESTAMP)
        self.race_store = metrics.EsResultsStore(self.cfg,
                                                 client_factory_class=MockClientFactory,
                                                 index_template_provider_class=DummyIndexTemplateProvider,
                                                 )
        # get hold of the mocked client...
        self.es_mock = self.race_store.client

    def test_store_results(self):
        # here we need the real thing
        from esrally import reporter
        from esrally.mechanic import cluster

        schedule = [
            track.Task("index #1", track.Operation("index", track.OperationType.Bulk))
        ]

        t = track.Track(name="unittest-track",
                        indices=[track.Index(name="tests", types=["_doc"])],
                        challenges=[track.Challenge(
                            name="index", default=True, meta_data={"saturation": "70% saturated"}, schedule=schedule)],
                        meta_data={"track-type": "saturation-degree", "saturation": "oversaturation"})

<<<<<<< HEAD
        race = metrics.Race(rally_version="0.4.4", environment_name="unittest", trial_id=EsResultsStoreTests.TRIAL_ID,
                            trial_timestamp=EsResultsStoreTests.TRIAL_TIMESTAMP,
=======
        c = cluster.Cluster([], [], None)
        c.distribution_version = "5.0.0"
        c.distribution_flavor = "oss"
        c.team_revision = "123ab"
        node = c.add_node("localhost", "rally-node-0")
        node.plugins.append("x-pack")

        race = metrics.Race(rally_version="0.4.4", environment_name="unittest", race_id=EsResultsStoreTests.RACE_ID,
                            race_timestamp=EsResultsStoreTests.RACE_TIMESTAMP,
>>>>>>> 12e00656
                            pipeline="from-sources", user_tags={"os": "Linux"}, track=t, track_params=None,
                            challenge=t.default_challenge, car="4gheap", car_params=None, plugin_params={"some-param": True},
                            track_revision="abc1", team_revision="123ab", distribution_version="5.0.0",
                            distribution_flavor="oss", results=reporter.Stats(
                                {
                                    "young_gc_time": 100,
                                    "old_gc_time": 5,
                                    "op_metrics": [
                                        {
                                            "task": "index #1",
                                            "operation": "index",
                                            # custom op-metric which will override the defaults provided by the race
                                            "meta": {
                                                "track-type": "saturation-degree",
                                                "saturation": "70% saturated",
                                                "op-type": "bulk"
                                            },
                                            "throughput": {
                                                "min": 1000,
                                                "median": 1250,
                                                "max": 1500,
                                                "unit": "docs/s"
                                            }
                                        }
                                    ],
                                    "node_metrics": [
                                        {
                                            "node": "rally-node-0",
                                            "startup_time": 3.4
                                        }
                                    ]
                                })
                            )

        self.race_store.store_results(race)

        expected_docs = [
            {
                "rally-version": "0.4.4",
                "environment": "unittest",
                "race-id": EsResultsStoreTests.RACE_ID,
                "race-timestamp": "20160131T000000Z",
                "trial-id": EsResultsStoreTests.RACE_ID,
                "trial-timestamp": "20160131T000000Z",
                "distribution-flavor": "oss",
                "distribution-version": "5.0.0",
                "distribution-major-version": 5,
                "user-tags": {
                    "os": "Linux"
                },
                "track": "unittest-track",
                "team-revision": "123ab",
                "track-revision": "abc1",
                "challenge": "index",
                "car": "4gheap",
                "plugin-params": {
                    "some-param": True
                },
                "active": True,
                "name": "old_gc_time",
                "value": {
                    "single": 5
                },
                "meta": {
                    "track-type": "saturation-degree",
                    "saturation": "70% saturated"
                }
            },
            {
                "rally-version": "0.4.4",
                "environment": "unittest",
                "race-id": EsResultsStoreTests.RACE_ID,
                "race-timestamp": "20160131T000000Z",
                "trial-id": EsResultsStoreTests.RACE_ID,
                "trial-timestamp": "20160131T000000Z",
                "distribution-flavor": "oss",
                "distribution-version": "5.0.0",
                "distribution-major-version": 5,
                "user-tags": {
                    "os": "Linux"
                },
                "track": "unittest-track",
                "team-revision": "123ab",
                "track-revision": "abc1",
                "challenge": "index",
                "car": "4gheap",
                "plugin-params": {
                    "some-param": True
                },
                "active": True,
                "node": "rally-node-0",
                "name": "startup_time",
                "value": {
                    "single": 3.4
                },
                "meta": {
                    "track-type": "saturation-degree",
                    "saturation": "70% saturated"
                }
            },
            {
                "rally-version": "0.4.4",
                "environment": "unittest",
                "race-id": EsResultsStoreTests.RACE_ID,
                "race-timestamp": "20160131T000000Z",
                "trial-id": EsResultsStoreTests.RACE_ID,
                "trial-timestamp": "20160131T000000Z",
                "distribution-flavor": "oss",
                "distribution-version": "5.0.0",
                "distribution-major-version": 5,
                "user-tags": {
                    "os": "Linux"
                },
                "track": "unittest-track",
                "team-revision": "123ab",
                "track-revision": "abc1",
                "challenge": "index",
                "car": "4gheap",
                "plugin-params": {
                    "some-param": True
                },
                "active": True,
                "name": "throughput",
                "task": "index #1",
                "operation": "index",
                "value": {
                    "min": 1000,
                    "median": 1250,
                    "max": 1500,
                    "unit": "docs/s"
                },
                "meta": {
                    "track-type": "saturation-degree",
                    "saturation": "70% saturated",
                    "op-type": "bulk"
                }
            },
            {
                "rally-version": "0.4.4",
                "environment": "unittest",
                "race-id": EsResultsStoreTests.RACE_ID,
                "race-timestamp": "20160131T000000Z",
                "trial-id": EsResultsStoreTests.RACE_ID,
                "trial-timestamp": "20160131T000000Z",
                "distribution-flavor": "oss",
                "distribution-version": "5.0.0",
                "distribution-major-version": 5,
                "user-tags": {
                    "os": "Linux"
                },
                "track": "unittest-track",
                "team-revision": "123ab",
                "track-revision": "abc1",
                "challenge": "index",
                "car": "4gheap",
                "plugin-params": {
                    "some-param": True
                },
                "active": True,
                "name": "young_gc_time",
                "value": {
                    "single": 100
                },
                "meta": {
                    "track-type": "saturation-degree",
                    "saturation": "70% saturated"
                }
            }
        ]
        self.es_mock.bulk_index.assert_called_with(index="rally-results-2016-01", doc_type="_doc", items=expected_docs)


class InMemoryMetricsStoreTests(TestCase):
    RACE_TIMESTAMP = datetime.datetime(2016, 1, 31)
    RACE_ID = "6ebc6e53-ee20-4b0c-99b4-09697987e9f4"

    def setUp(self):
        self.cfg = config.Config()
        self.cfg.add(config.Scope.application, "system", "env.name", "unittest")
        self.cfg.add(config.Scope.application, "track", "params", {})
        self.metrics_store = metrics.InMemoryMetricsStore(self.cfg, clock=StaticClock)

    def tearDown(self):
        del self.metrics_store
        del self.cfg

    def test_get_value(self):
        throughput = 5000
        self.metrics_store.open(InMemoryMetricsStoreTests.RACE_ID, InMemoryMetricsStoreTests.RACE_TIMESTAMP,
                                "test", "append-no-conflicts", "defaults", create=True)
        self.metrics_store.put_count_cluster_level("indexing_throughput", 1, "docs/s", sample_type=metrics.SampleType.Warmup)
        self.metrics_store.put_count_cluster_level("indexing_throughput", throughput, "docs/s")
        self.metrics_store.put_count_cluster_level("final_index_size", 1000, "GB")

        self.metrics_store.close()

        self.metrics_store.open(InMemoryMetricsStoreTests.RACE_ID, InMemoryMetricsStoreTests.RACE_TIMESTAMP,
                                "test", "append-no-conflicts", "defaults")

        self.assertEqual(1, self.metrics_store.get_one("indexing_throughput", sample_type=metrics.SampleType.Warmup))
        self.assertEqual(throughput, self.metrics_store.get_one("indexing_throughput", sample_type=metrics.SampleType.Normal))

    def test_get_percentile(self):
        self.metrics_store.open(InMemoryMetricsStoreTests.RACE_ID, InMemoryMetricsStoreTests.RACE_TIMESTAMP,
                                "test", "append-no-conflicts", "defaults", create=True)
        for i in range(1, 1001):
            self.metrics_store.put_value_cluster_level("query_latency", float(i), "ms")

        self.metrics_store.close()

        self.metrics_store.open(InMemoryMetricsStoreTests.RACE_ID, InMemoryMetricsStoreTests.RACE_TIMESTAMP,
                                "test", "append-no-conflicts", "defaults")

        self.assert_equal_percentiles("query_latency", [100.0], {100.0: 1000.0})
        self.assert_equal_percentiles("query_latency", [99.0], {99.0: 990.0})
        self.assert_equal_percentiles("query_latency", [99.9], {99.9: 999.0})
        self.assert_equal_percentiles("query_latency", [0.0], {0.0: 1.0})

        self.assert_equal_percentiles("query_latency", [99, 99.9, 100], {99: 990.0, 99.9: 999.0, 100: 1000.0})

    def test_get_mean(self):
        self.metrics_store.open(InMemoryMetricsStoreTests.RACE_ID, InMemoryMetricsStoreTests.RACE_TIMESTAMP,
                                "test", "append-no-conflicts", "defaults", create=True)
        for i in range(1, 100):
            self.metrics_store.put_value_cluster_level("query_latency", float(i), "ms")

        self.metrics_store.close()

        self.metrics_store.open(InMemoryMetricsStoreTests.RACE_ID, InMemoryMetricsStoreTests.RACE_TIMESTAMP,
                                "test", "append-no-conflicts", "defaults")

        self.assertAlmostEqual(50, self.metrics_store.get_mean("query_latency"))

    def test_get_median(self):
        self.metrics_store.open(InMemoryMetricsStoreTests.RACE_ID, InMemoryMetricsStoreTests.RACE_TIMESTAMP,
                                "test", "append-no-conflicts", "defaults", create=True)
        for i in range(1, 1001):
            self.metrics_store.put_value_cluster_level("query_latency", float(i), "ms")

        self.metrics_store.close()

        self.metrics_store.open(InMemoryMetricsStoreTests.RACE_ID, InMemoryMetricsStoreTests.RACE_TIMESTAMP,
                                "test", "append-no-conflicts", "defaults")

        self.assertAlmostEqual(500.5, self.metrics_store.get_median("query_latency"))

    def assert_equal_percentiles(self, name, percentiles, expected_percentiles):
        actual_percentiles = self.metrics_store.get_percentiles(name, percentiles=percentiles)
        self.assertEqual(len(expected_percentiles), len(actual_percentiles))
        for percentile, actual_percentile_value in actual_percentiles.items():
            self.assertAlmostEqual(expected_percentiles[percentile], actual_percentile_value, places=1,
                                   msg=str(percentile) + "th percentile differs")

    def test_externalize_and_bulk_add(self):
        self.metrics_store.open(InMemoryMetricsStoreTests.RACE_ID, InMemoryMetricsStoreTests.RACE_TIMESTAMP,
                                "test", "append-no-conflicts", "defaults", create=True)
        self.metrics_store.put_count_cluster_level("final_index_size", 1000, "GB")

        self.assertEqual(1, len(self.metrics_store.docs))
        memento = self.metrics_store.to_externalizable()

        self.metrics_store.close()
        del self.metrics_store

        self.metrics_store = metrics.InMemoryMetricsStore(self.cfg, clock=StaticClock)
        self.assertEqual(0, len(self.metrics_store.docs))

        self.metrics_store.bulk_add(memento)
        self.assertEqual(1, len(self.metrics_store.docs))
        self.assertEqual(1000, self.metrics_store.get_one("final_index_size"))

    def test_meta_data_per_document(self):
        self.metrics_store.open(InMemoryMetricsStoreTests.RACE_ID, InMemoryMetricsStoreTests.RACE_TIMESTAMP,
                                "test", "append-no-conflicts", "defaults", create=True)
        self.metrics_store.add_meta_info(metrics.MetaInfoScope.cluster, None, "cluster-name", "test")

        self.metrics_store.put_count_cluster_level("final_index_size", 1000, "GB", meta_data={
            "fs-block-size-bytes": 512
        })
        self.metrics_store.put_count_cluster_level("final_bytes_written", 1, "TB", meta_data={
            "io-batch-size-kb": 4
        })

        self.assertEqual(2, len(self.metrics_store.docs))
        self.assertEqual({
            "cluster-name": "test",
            "fs-block-size-bytes": 512
        }, self.metrics_store.docs[0]["meta"])

        self.assertEqual({
            "cluster-name": "test",
            "io-batch-size-kb": 4
        }, self.metrics_store.docs[1]["meta"])

    def test_get_error_rate_zero_without_samples(self):
        self.metrics_store.open(InMemoryMetricsStoreTests.RACE_ID, InMemoryMetricsStoreTests.RACE_TIMESTAMP,
                                "test", "append-no-conflicts", "defaults", create=True)
        self.metrics_store.close()

        self.metrics_store.open(InMemoryMetricsStoreTests.RACE_ID, InMemoryMetricsStoreTests.RACE_TIMESTAMP,
                                "test", "append-no-conflicts", "defaults")

        self.assertEqual(0.0, self.metrics_store.get_error_rate("term-query", sample_type=metrics.SampleType.Normal))

    def test_get_error_rate_by_sample_type(self):
        self.metrics_store.open(InMemoryMetricsStoreTests.RACE_ID, InMemoryMetricsStoreTests.RACE_TIMESTAMP,
                                "test", "append-no-conflicts", "defaults", create=True)
        self.metrics_store.put_value_cluster_level("service_time", 3.0, "ms", task="term-query", sample_type=metrics.SampleType.Warmup,
                                                   meta_data={"success": False})
        self.metrics_store.put_value_cluster_level("service_time", 3.0, "ms", task="term-query", sample_type=metrics.SampleType.Normal,
                                                   meta_data={"success": True})

        self.metrics_store.close()

        self.metrics_store.open(InMemoryMetricsStoreTests.RACE_ID, InMemoryMetricsStoreTests.RACE_TIMESTAMP,
                                "test", "append-no-conflicts", "defaults")

        self.assertEqual(1.0, self.metrics_store.get_error_rate("term-query", sample_type=metrics.SampleType.Warmup))
        self.assertEqual(0.0, self.metrics_store.get_error_rate("term-query", sample_type=metrics.SampleType.Normal))

    def test_get_error_rate_mixed(self):
        self.metrics_store.open(InMemoryMetricsStoreTests.RACE_ID, InMemoryMetricsStoreTests.RACE_TIMESTAMP,
                                "test", "append-no-conflicts", "defaults", create=True)
        self.metrics_store.put_value_cluster_level("service_time", 3.0, "ms", task="term-query", sample_type=metrics.SampleType.Normal,
                                                   meta_data={"success": True})
        self.metrics_store.put_value_cluster_level("service_time", 3.0, "ms", task="term-query", sample_type=metrics.SampleType.Normal,
                                                   meta_data={"success": True})
        self.metrics_store.put_value_cluster_level("service_time", 3.0, "ms", task="term-query", sample_type=metrics.SampleType.Normal,
                                                   meta_data={"success": False})
        self.metrics_store.put_value_cluster_level("service_time", 3.0, "ms", task="term-query", sample_type=metrics.SampleType.Normal,
                                                   meta_data={"success": True})
        self.metrics_store.put_value_cluster_level("service_time", 3.0, "ms", task="term-query", sample_type=metrics.SampleType.Normal,
                                                   meta_data={"success": True})

        self.metrics_store.close()

        self.metrics_store.open(InMemoryMetricsStoreTests.RACE_ID, InMemoryMetricsStoreTests.RACE_TIMESTAMP,
                                "test", "append-no-conflicts", "defaults")

        self.assertEqual(0.0, self.metrics_store.get_error_rate("term-query", sample_type=metrics.SampleType.Warmup))
        self.assertEqual(0.2, self.metrics_store.get_error_rate("term-query", sample_type=metrics.SampleType.Normal))


class FileRaceStoreTests(TestCase):
    RACE_TIMESTAMP = datetime.datetime(2016, 1, 31)
    RACE_ID = "6ebc6e53-ee20-4b0c-99b4-09697987e9f4"

    class DictHolder:
        def __init__(self, d):
            self.d = d

        def as_dict(self):
            return self.d

    def setUp(self):
        import tempfile
        import uuid
        self.cfg = config.Config()
        self.cfg.add(config.Scope.application, "node", "root.dir", os.path.join(tempfile.gettempdir(), str(uuid.uuid4())))
        self.cfg.add(config.Scope.application, "system", "env.name", "unittest-env")
        self.cfg.add(config.Scope.application, "system", "list.races.max_results", 100)
        self.cfg.add(config.Scope.application, "system", "time.start", FileRaceStoreTests.RACE_TIMESTAMP)
        self.cfg.add(config.Scope.application, "system", "race.id", FileRaceStoreTests.RACE_ID)
        self.race_store = metrics.FileRaceStore(self.cfg)

    def test_race_not_found(self):
        with self.assertRaisesRegex(exceptions.NotFound, r"No race with race id \[.*\]"):
            # did not store anything yet
            self.race_store.find_by_race_id(FileRaceStoreTests.RACE_ID)

    def test_store_race(self):
        schedule = [
            track.Task("index #1", track.Operation("index", track.OperationType.Bulk))
        ]

        t = track.Track(name="unittest",
                        indices=[track.Index(name="tests", types=["_doc"])],
                        challenges=[track.Challenge(name="index", default=True, schedule=schedule)])

        race = metrics.Race(rally_version="0.4.4", environment_name="unittest", race_id=FileRaceStoreTests.RACE_ID,
                            race_timestamp=FileRaceStoreTests.RACE_TIMESTAMP,
                            pipeline="from-sources", user_tags={"os": "Linux"}, track=t, track_params={"clients": 12},
                            challenge=t.default_challenge, car="4gheap", car_params=None, plugin_params=None,
                            track_revision="abc1", team_revision="abc12333", distribution_version="5.0.0",
                            distribution_flavor="default", revision="aaaeeef",
                            results=FileRaceStoreTests.DictHolder(
                                {
                                    "young_gc_time": 100,
                                    "old_gc_time": 5,
                                    "op_metrics": [
                                        {
                                            "task": "index #1",
                                            "operation": "index",
                                            "throughput": {
                                                "min": 1000,
                                                "median": 1250,
                                                "max": 1500,
                                                "unit": "docs/s"
                                            }
                                        }
                                    ]
                                })
                            )

        self.race_store.store_race(race)

        retrieved_race = self.race_store.find_by_race_id(race_id=FileRaceStoreTests.RACE_ID)
        self.assertEqual(race.race_id, retrieved_race.race_id)
        self.assertEqual(race.race_timestamp, retrieved_race.race_timestamp)
        self.assertEqual(1, len(self.race_store.list()))<|MERGE_RESOLUTION|>--- conflicted
+++ resolved
@@ -959,20 +959,8 @@
                             name="index", default=True, meta_data={"saturation": "70% saturated"}, schedule=schedule)],
                         meta_data={"track-type": "saturation-degree", "saturation": "oversaturation"})
 
-<<<<<<< HEAD
-        race = metrics.Race(rally_version="0.4.4", environment_name="unittest", trial_id=EsResultsStoreTests.TRIAL_ID,
-                            trial_timestamp=EsResultsStoreTests.TRIAL_TIMESTAMP,
-=======
-        c = cluster.Cluster([], [], None)
-        c.distribution_version = "5.0.0"
-        c.distribution_flavor = "oss"
-        c.team_revision = "123ab"
-        node = c.add_node("localhost", "rally-node-0")
-        node.plugins.append("x-pack")
-
         race = metrics.Race(rally_version="0.4.4", environment_name="unittest", race_id=EsResultsStoreTests.RACE_ID,
                             race_timestamp=EsResultsStoreTests.RACE_TIMESTAMP,
->>>>>>> 12e00656
                             pipeline="from-sources", user_tags={"os": "Linux"}, track=t, track_params=None,
                             challenge=t.default_challenge, car="4gheap", car_params=None, plugin_params={"some-param": True},
                             track_revision="abc1", team_revision="123ab", distribution_version="5.0.0",
