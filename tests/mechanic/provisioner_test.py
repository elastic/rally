# Licensed to Elasticsearch B.V. under one or more contributor
# license agreements. See the NOTICE file distributed with
# this work for additional information regarding copyright
# ownership. Elasticsearch B.V. licenses this file to you under
# the Apache License, Version 2.0 (the "License"); you may
# not use this file except in compliance with the License.
# You may obtain a copy of the License at
#
# 	http://www.apache.org/licenses/LICENSE-2.0
#
# Unless required by applicable law or agreed to in writing,
# software distributed under the License is distributed on an
# "AS IS" BASIS, WITHOUT WARRANTIES OR CONDITIONS OF ANY
# KIND, either express or implied.  See the License for the
# specific language governing permissions and limitations
# under the License.
# pylint: disable=protected-access

import os
import tempfile
import unittest.mock as mock

import pytest

from esrally import exceptions
from esrally.mechanic import provisioner, team

HOME_DIR = os.path.expanduser("~")


class TestBareProvisioner:
    @mock.patch("glob.glob", lambda p: ["/opt/elasticsearch-5.0.0"])
    @mock.patch("esrally.utils.io.decompress")
    @mock.patch("esrally.utils.io.ensure_dir")
    @mock.patch("shutil.rmtree")
    def test_prepare_without_plugins(self, mock_rm, mock_ensure_dir, mock_decompress):
        apply_config_calls = []

        def null_apply_config(source_root_path, target_root_path, config_vars):
            apply_config_calls.append((source_root_path, target_root_path, config_vars))

        installer = provisioner.ElasticsearchInstaller(
            car=team.Car(
                names="unit-test-car",
                root_path=None,
                config_paths=[HOME_DIR + "/.rally/benchmarks/teams/default/my-car"],
                variables={
                    "heap": "4g",
                    "runtime.jdk": "8",
                    "runtime.jdk.bundled": "true",
                },
            ),
            java_home="/usr/local/javas/java8",
            node_name="rally-node-0",
            cluster_name="rally-benchmark",
            node_root_dir=HOME_DIR + "/.rally/benchmarks/races/unittest",
            all_node_ips=["10.17.22.22", "10.17.22.23"],
            all_node_names=["rally-node-0", "rally-node-1"],
            ip="10.17.22.23",
            http_port=9200,
        )

        p = provisioner.BareProvisioner(es_installer=installer, plugin_installers=[], apply_config=null_apply_config)

        node_config = p.prepare({"elasticsearch": "/opt/elasticsearch-5.0.0.tar.gz"})
        assert node_config.car_runtime_jdks == "8"
        assert node_config.binary_path == "/opt/elasticsearch-5.0.0"
        assert node_config.data_paths == ["/opt/elasticsearch-5.0.0/data"]

        assert len(apply_config_calls) == 1
        source_root_path, target_root_path, config_vars = apply_config_calls[0]

        assert HOME_DIR + "/.rally/benchmarks/teams/default/my-car" == source_root_path
        assert target_root_path == "/opt/elasticsearch-5.0.0"
        assert config_vars == {
            "cluster_settings": {},
            "heap": "4g",
            "runtime.jdk": "8",
            "runtime.jdk.bundled": "true",
            "cluster_name": "rally-benchmark",
            "node_name": "rally-node-0",
            "data_paths": ["/opt/elasticsearch-5.0.0/data"],
            "log_path": HOME_DIR + "/.rally/benchmarks/races/unittest/logs/server",
            "heap_dump_path": HOME_DIR + "/.rally/benchmarks/races/unittest/heapdump",
            "node_ip": "10.17.22.23",
            "network_host": "10.17.22.23",
            "http_port": "9200",
            "transport_port": "9300",
            "all_node_ips": '["10.17.22.22","10.17.22.23"]',
            "all_node_names": '["rally-node-0","rally-node-1"]',
            "minimum_master_nodes": 2,
            "install_root_path": "/opt/elasticsearch-5.0.0",
        }

    class NoopHookHandler:
        def __init__(self, plugin):
            self.hook_calls = {}

        def can_load(self):
            return False

        def invoke(self, phase, variables, **kwargs):
            self.hook_calls[phase] = {"variables": variables, "kwargs": kwargs}

    class MockRallyTeamXPackPlugin:
        """
        Mock XPackPlugin settings as found in rally-team repo:
        https://github.com/elastic/rally-teams/blob/6/plugins/x_pack/security.ini
        """

        def __init__(self):
            self.name = "x-pack"
            self.core_plugin = False
            self.config = {"base": "internal_base,security"}
            self.root_path = None
            self.config_paths = []
            self.variables = {
                "xpack_security_enabled": True,
                "plugin_name": "x-pack-security",
            }

        def __str__(self):
            return "Plugin descriptor for [%s]" % self.name

        def __repr__(self):
            r = []
            for prop, value in vars(self).items():
                r.append("%s = [%s]" % (prop, repr(value)))
            return ", ".join(r)

    @mock.patch("glob.glob", lambda p: ["/opt/elasticsearch-6.8.0"])
    @mock.patch("esrally.utils.io.decompress")
    @mock.patch("esrally.utils.io.ensure_dir")
    @mock.patch("esrally.mechanic.provisioner.PluginInstaller.install")
    @mock.patch("shutil.rmtree")
<<<<<<< HEAD
    def test_prepare_distribution_with_plugins(self, mock_rm, mock_ensure_dir, mock_install, mock_decompress):
=======
    def test_prepare_distribution_lt_63_with_plugins(self, mock_rm, mock_ensure_dir, mock_install, mock_decompress):
        """
        Test that plugin.mandatory is set to the specific plugin name (e.g. `x-pack-security`) and not
        the meta plugin name (e.g. `x-pack`) for Elasticsearch <6.3

        See: https://github.com/elastic/elasticsearch/pull/28710
        """
        apply_config_calls = []

        def null_apply_config(source_root_path, target_root_path, config_vars):
            apply_config_calls.append((source_root_path, target_root_path, config_vars))

        installer = provisioner.ElasticsearchInstaller(
            car=team.Car(
                names="unit-test-car",
                root_path=None,
                config_paths=[HOME_DIR + "/.rally/benchmarks/teams/default/my-car"],
                variables={
                    "heap": "4g",
                    "runtime.jdk": "8",
                    "runtime.jdk.bundled": "true",
                },
            ),
            java_home="/usr/local/javas/java8",
            node_name="rally-node-0",
            cluster_name="rally-benchmark",
            node_root_dir=HOME_DIR + "/.rally/benchmarks/races/unittest",
            all_node_ips=["10.17.22.22", "10.17.22.23"],
            all_node_names=["rally-node-0", "rally-node-1"],
            ip="10.17.22.23",
            http_port=9200,
        )

        p = provisioner.BareProvisioner(
            es_installer=installer,
            plugin_installers=[
                provisioner.PluginInstaller(
                    self.MockRallyTeamXPackPlugin(),
                    java_home="/usr/local/javas/java8",
                    hook_handler_class=self.NoopHookHandler,
                )
            ],
            distribution_version="6.2.3",
            apply_config=null_apply_config,
        )

        node_config = p.prepare({"elasticsearch": "/opt/elasticsearch-5.0.0.tar.gz"})
        assert node_config.car_runtime_jdks == "8"
        assert node_config.binary_path == "/opt/elasticsearch-5.0.0"
        assert node_config.data_paths == ["/opt/elasticsearch-5.0.0/data"]

        assert len(apply_config_calls) == 1
        source_root_path, target_root_path, config_vars = apply_config_calls[0]

        assert source_root_path == HOME_DIR + "/.rally/benchmarks/teams/default/my-car"
        assert target_root_path == "/opt/elasticsearch-5.0.0"

        self.maxDiff = None

        assert config_vars == {
            "cluster_settings": {"plugin.mandatory": ["x-pack-security"]},
            "heap": "4g",
            "runtime.jdk": "8",
            "runtime.jdk.bundled": "true",
            "cluster_name": "rally-benchmark",
            "node_name": "rally-node-0",
            "data_paths": ["/opt/elasticsearch-5.0.0/data"],
            "log_path": HOME_DIR + "/.rally/benchmarks/races/unittest/logs/server",
            "heap_dump_path": HOME_DIR + "/.rally/benchmarks/races/unittest/heapdump",
            "node_ip": "10.17.22.23",
            "network_host": "10.17.22.23",
            "http_port": "9200",
            "transport_port": "9300",
            "all_node_ips": '["10.17.22.22","10.17.22.23"]',
            "all_node_names": '["rally-node-0","rally-node-1"]',
            "minimum_master_nodes": 2,
            "install_root_path": "/opt/elasticsearch-5.0.0",
            "plugin_name": "x-pack-security",
            "xpack_security_enabled": True,
        }

    @mock.patch("glob.glob", lambda p: ["/opt/elasticsearch-6.3.0"])
    @mock.patch("esrally.utils.io.decompress")
    @mock.patch("esrally.utils.io.ensure_dir")
    @mock.patch("esrally.mechanic.provisioner.PluginInstaller.install")
    @mock.patch("shutil.rmtree")
    def test_prepare_distribution_ge_63_with_plugins(self, mock_rm, mock_ensure_dir, mock_install, mock_decompress):
>>>>>>> 818bc4c8
        """
        Test that plugin.mandatory is set to the meta plugin name (e.g. `x-pack`) and not
        the specific plugin name (e.g. `x-pack-security`)

        See: https://github.com/elastic/elasticsearch/pull/28710
        """
        apply_config_calls = []

        def null_apply_config(source_root_path, target_root_path, config_vars):
            apply_config_calls.append((source_root_path, target_root_path, config_vars))

        installer = provisioner.ElasticsearchInstaller(
            car=team.Car(
                names="unit-test-car",
                root_path=None,
                config_paths=[HOME_DIR + "/.rally/benchmarks/teams/default/my-car"],
                variables={
                    "heap": "4g",
                    "runtime.jdk": "8",
                    "runtime.jdk.bundled": "true",
                },
            ),
            java_home="/usr/local/javas/java8",
            node_name="rally-node-0",
            cluster_name="rally-benchmark",
            node_root_dir=HOME_DIR + "/.rally/benchmarks/races/unittest",
            all_node_ips=["10.17.22.22", "10.17.22.23"],
            all_node_names=["rally-node-0", "rally-node-1"],
            ip="10.17.22.23",
            http_port=9200,
        )

        p = provisioner.BareProvisioner(
            es_installer=installer,
            plugin_installers=[
                provisioner.PluginInstaller(
                    self.MockRallyTeamXPackPlugin(),
                    java_home="/usr/local/javas/java8",
                    hook_handler_class=self.NoopHookHandler,
                )
            ],
            distribution_version="6.8.0",
            apply_config=null_apply_config,
        )

        node_config = p.prepare({"elasticsearch": "/opt/elasticsearch-6.8.0.tar.gz"})
        assert node_config.car_runtime_jdks == "8"
        assert node_config.binary_path == "/opt/elasticsearch-6.8.0"
        assert node_config.data_paths == ["/opt/elasticsearch-6.8.0/data"]

        assert len(apply_config_calls) == 1
        source_root_path, target_root_path, config_vars = apply_config_calls[0]

        assert source_root_path == HOME_DIR + "/.rally/benchmarks/teams/default/my-car"
        assert target_root_path == "/opt/elasticsearch-6.8.0"

        self.maxDiff = None

        assert config_vars == {
            "cluster_settings": {"plugin.mandatory": ["x-pack"]},
            "heap": "4g",
            "runtime.jdk": "8",
            "runtime.jdk.bundled": "true",
            "cluster_name": "rally-benchmark",
            "node_name": "rally-node-0",
            "data_paths": ["/opt/elasticsearch-6.8.0/data"],
            "log_path": HOME_DIR + "/.rally/benchmarks/races/unittest/logs/server",
            "heap_dump_path": HOME_DIR + "/.rally/benchmarks/races/unittest/heapdump",
            "node_ip": "10.17.22.23",
            "network_host": "10.17.22.23",
            "http_port": "9200",
            "transport_port": "9300",
            "all_node_ips": '["10.17.22.22","10.17.22.23"]',
            "all_node_names": '["rally-node-0","rally-node-1"]',
            "minimum_master_nodes": 2,
            "install_root_path": "/opt/elasticsearch-6.8.0",
            "plugin_name": "x-pack-security",
            "xpack_security_enabled": True,
        }


class NoopHookHandler:
    def __init__(self, component):
        self.hook_calls = {}

    def can_load(self):
        return False

    def invoke(self, phase, variables, **kwargs):
        self.hook_calls[phase] = {
            "variables": variables,
            "kwargs": kwargs,
        }


class TestElasticsearchInstaller:
    @mock.patch("glob.glob", lambda p: ["/install/elasticsearch-5.0.0-SNAPSHOT"])
    @mock.patch("esrally.utils.io.decompress")
    @mock.patch("esrally.utils.io.ensure_dir")
    @mock.patch("shutil.rmtree")
    def test_prepare_default_data_paths(self, mock_rm, mock_ensure_dir, mock_decompress):
        installer = provisioner.ElasticsearchInstaller(
            car=team.Car(names="defaults", root_path=None, config_paths="/tmp"),
            java_home="/usr/local/javas/java8",
            node_name="rally-node-0",
            cluster_name="rally-benchmark",
            all_node_ips=["10.17.22.22", "10.17.22.23"],
            all_node_names=["rally-node-0", "rally-node-1"],
            ip="10.17.22.23",
            http_port=9200,
            node_root_dir=HOME_DIR + "/.rally/benchmarks/races/unittest",
        )

        installer.install("/data/builds/distributions")
        assert installer.es_home_path == "/install/elasticsearch-5.0.0-SNAPSHOT"

        assert installer.variables == {
            "cluster_name": "rally-benchmark",
            "node_name": "rally-node-0",
            "data_paths": ["/install/elasticsearch-5.0.0-SNAPSHOT/data"],
            "log_path": HOME_DIR + "/.rally/benchmarks/races/unittest/logs/server",
            "heap_dump_path": HOME_DIR + "/.rally/benchmarks/races/unittest/heapdump",
            "node_ip": "10.17.22.23",
            "network_host": "10.17.22.23",
            "http_port": "9200",
            "transport_port": "9300",
            "all_node_ips": '["10.17.22.22","10.17.22.23"]',
            "all_node_names": '["rally-node-0","rally-node-1"]',
            "minimum_master_nodes": 2,
            "install_root_path": "/install/elasticsearch-5.0.0-SNAPSHOT",
        }

        assert installer.data_paths == ["/install/elasticsearch-5.0.0-SNAPSHOT/data"]

    @mock.patch("glob.glob", lambda p: ["/install/elasticsearch-5.0.0-SNAPSHOT"])
    @mock.patch("esrally.utils.io.decompress")
    @mock.patch("esrally.utils.io.ensure_dir")
    @mock.patch("shutil.rmtree")
    def test_prepare_user_provided_data_path(self, mock_rm, mock_ensure_dir, mock_decompress):
        installer = provisioner.ElasticsearchInstaller(
            car=team.Car(
                names="defaults",
                root_path=None,
                config_paths="/tmp",
                variables={
                    "data_paths": "/tmp/some/data-path-dir",
                },
            ),
            java_home="/usr/local/javas/java8",
            node_name="rally-node-0",
            cluster_name="rally-benchmark",
            all_node_ips=["10.17.22.22", "10.17.22.23"],
            all_node_names=["rally-node-0", "rally-node-1"],
            ip="10.17.22.23",
            http_port=9200,
            node_root_dir="~/.rally/benchmarks/races/unittest",
        )

        installer.install("/data/builds/distributions")
        assert installer.es_home_path == "/install/elasticsearch-5.0.0-SNAPSHOT"

        assert installer.variables == {
            "cluster_name": "rally-benchmark",
            "node_name": "rally-node-0",
            "data_paths": ["/tmp/some/data-path-dir"],
            "log_path": "~/.rally/benchmarks/races/unittest/logs/server",
            "heap_dump_path": "~/.rally/benchmarks/races/unittest/heapdump",
            "node_ip": "10.17.22.23",
            "network_host": "10.17.22.23",
            "http_port": "9200",
            "transport_port": "9300",
            "all_node_ips": '["10.17.22.22","10.17.22.23"]',
            "all_node_names": '["rally-node-0","rally-node-1"]',
            "minimum_master_nodes": 2,
            "install_root_path": "/install/elasticsearch-5.0.0-SNAPSHOT",
        }

        assert installer.data_paths == ["/tmp/some/data-path-dir"]

    def test_invokes_hook_with_java_home(self):
        installer = provisioner.ElasticsearchInstaller(
            car=team.Car(
                names="defaults",
                root_path="/tmp",
                config_paths="/tmp/templates",
                variables={
                    "data_paths": "/tmp/some/data-path-dir",
                },
            ),
            java_home="/usr/local/javas/java8",
            node_name="rally-node-0",
            cluster_name="rally-benchmark",
            all_node_ips=["10.17.22.22", "10.17.22.23"],
            all_node_names=["rally-node-0", "rally-node-1"],
            ip="10.17.22.23",
            http_port=9200,
            node_root_dir="~/.rally/benchmarks/races/unittest",
            hook_handler_class=NoopHookHandler,
        )

        assert len(installer.hook_handler.hook_calls) == 0
        installer.invoke_install_hook(team.BootstrapPhase.post_install, {"foo": "bar"})
        assert len(installer.hook_handler.hook_calls) == 1
        assert installer.hook_handler.hook_calls["post_install"]["variables"] == {"foo": "bar"}
        assert installer.hook_handler.hook_calls["post_install"]["kwargs"] == {"env": {"JAVA_HOME": "/usr/local/javas/java8"}}

    def test_invokes_hook_no_java_home(self):
        installer = provisioner.ElasticsearchInstaller(
            car=team.Car(
                names="defaults",
                root_path="/tmp",
                config_paths="/tmp/templates",
                variables={
                    "data_paths": "/tmp/some/data-path-dir",
                },
            ),
            java_home=None,
            node_name="rally-node-0",
            cluster_name="rally-benchmark",
            all_node_ips=["10.17.22.22", "10.17.22.23"],
            all_node_names=["rally-node-0", "rally-node-1"],
            ip="10.17.22.23",
            http_port=9200,
            node_root_dir="~/.rally/benchmarks/races/unittest",
            hook_handler_class=NoopHookHandler,
        )

        assert len(installer.hook_handler.hook_calls) == 0
        installer.invoke_install_hook(team.BootstrapPhase.post_install, {"foo": "bar"})
        assert len(installer.hook_handler.hook_calls) == 1
        assert installer.hook_handler.hook_calls["post_install"]["variables"] == {"foo": "bar"}
        assert installer.hook_handler.hook_calls["post_install"]["kwargs"] == {"env": {}}


class TestPluginInstaller:
    @mock.patch("esrally.utils.process.run_subprocess_with_logging")
    def test_install_plugin_successfully(self, installer_subprocess):
        installer_subprocess.return_value = 0

        plugin = team.PluginDescriptor(
            name="unit-test-plugin",
            config="default",
            variables={
                "active": True,
            },
        )
        installer = provisioner.PluginInstaller(plugin, java_home="/usr/local/javas/java8", hook_handler_class=NoopHookHandler)

        installer.install(es_home_path="/opt/elasticsearch")

        installer_subprocess.assert_called_with(
            '/opt/elasticsearch/bin/elasticsearch-plugin install --batch "unit-test-plugin"',
            env={"JAVA_HOME": "/usr/local/javas/java8"},
        )

    @mock.patch("esrally.utils.process.run_subprocess_with_logging")
    def test_install_plugin_with_bundled_jdk(self, installer_subprocess):
        installer_subprocess.return_value = 0

        plugin = team.PluginDescriptor(
            name="unit-test-plugin",
            config="default",
            variables={
                "active": True,
            },
        )
        installer = provisioner.PluginInstaller(
            plugin,
            # bundled JDK
            java_home=None,
            hook_handler_class=NoopHookHandler,
        )

        installer.install(es_home_path="/opt/elasticsearch")

        installer_subprocess.assert_called_with(
            '/opt/elasticsearch/bin/elasticsearch-plugin install --batch "unit-test-plugin"',
            env={},
        )

    @mock.patch("esrally.utils.process.run_subprocess_with_logging")
    def test_install_unknown_plugin(self, installer_subprocess):
        # unknown plugin
        installer_subprocess.return_value = 64

        plugin = team.PluginDescriptor(name="unknown")
        installer = provisioner.PluginInstaller(plugin, java_home="/usr/local/javas/java8", hook_handler_class=NoopHookHandler)

        with pytest.raises(exceptions.SystemSetupError) as exc:
            installer.install(es_home_path="/opt/elasticsearch")
        assert exc.value.args[0] == "Unknown plugin [unknown]"

        installer_subprocess.assert_called_with(
            '/opt/elasticsearch/bin/elasticsearch-plugin install --batch "unknown"',
            env={"JAVA_HOME": "/usr/local/javas/java8"},
        )

    @mock.patch("esrally.utils.process.run_subprocess_with_logging")
    def test_install_plugin_with_io_error(self, installer_subprocess):
        # I/O error
        installer_subprocess.return_value = 74

        plugin = team.PluginDescriptor(name="simple")
        installer = provisioner.PluginInstaller(plugin, java_home="/usr/local/javas/java8", hook_handler_class=NoopHookHandler)

        with pytest.raises(exceptions.SupplyError) as exc:
            installer.install(es_home_path="/opt/elasticsearch")
        assert exc.value.args[0] == "I/O error while trying to install [simple]"

        installer_subprocess.assert_called_with(
            '/opt/elasticsearch/bin/elasticsearch-plugin install --batch "simple"',
            env={"JAVA_HOME": "/usr/local/javas/java8"},
        )

    @mock.patch("esrally.utils.process.run_subprocess_with_logging")
    def test_install_plugin_with_unknown_error(self, installer_subprocess):
        # some other error
        installer_subprocess.return_value = 12987

        plugin = team.PluginDescriptor(name="simple")
        installer = provisioner.PluginInstaller(plugin, java_home="/usr/local/javas/java8", hook_handler_class=NoopHookHandler)

        with pytest.raises(exceptions.RallyError) as exc:
            installer.install(es_home_path="/opt/elasticsearch")
        assert exc.value.args[0] == "Unknown error while trying to install [simple] (installer return code [12987]). Please check the logs."

        installer_subprocess.assert_called_with(
            '/opt/elasticsearch/bin/elasticsearch-plugin install --batch "simple"',
            env={"JAVA_HOME": "/usr/local/javas/java8"},
        )

    def test_pass_plugin_properties(self):
        plugin = team.PluginDescriptor(
            name="unit-test-plugin",
            config="default",
            config_paths=["/etc/plugin"],
            variables={
                "active": True,
            },
        )
        installer = provisioner.PluginInstaller(plugin, java_home="/usr/local/javas/java8", hook_handler_class=NoopHookHandler)

        assert installer.plugin_name == "unit-test-plugin"
        assert installer.variables == {"active": True}
        assert installer.config_source_paths == ["/etc/plugin"]

    def test_invokes_hook_with_java_home(self):
        plugin = team.PluginDescriptor(
            name="unit-test-plugin",
            config="default",
            config_paths=["/etc/plugin"],
            variables={
                "active": True,
            },
        )
        installer = provisioner.PluginInstaller(plugin, java_home="/usr/local/javas/java8", hook_handler_class=NoopHookHandler)

        assert len(installer.hook_handler.hook_calls) == 0
        installer.invoke_install_hook(team.BootstrapPhase.post_install, {"foo": "bar"})
        assert len(installer.hook_handler.hook_calls) == 1
        assert installer.hook_handler.hook_calls["post_install"]["variables"] == {"foo": "bar"}
        assert installer.hook_handler.hook_calls["post_install"]["kwargs"] == {"env": {"JAVA_HOME": "/usr/local/javas/java8"}}

    def test_invokes_hook_no_java_home(self):
        plugin = team.PluginDescriptor(
            name="unit-test-plugin",
            config="default",
            config_paths=["/etc/plugin"],
            variables={
                "active": True,
            },
        )
        installer = provisioner.PluginInstaller(plugin, java_home=None, hook_handler_class=NoopHookHandler)

        assert len(installer.hook_handler.hook_calls) == 0
        installer.invoke_install_hook(team.BootstrapPhase.post_install, {"foo": "bar"})
        assert len(installer.hook_handler.hook_calls) == 1
        assert installer.hook_handler.hook_calls["post_install"]["variables"] == {"foo": "bar"}
        assert installer.hook_handler.hook_calls["post_install"]["kwargs"] == {"env": {}}


class TestDockerProvisioner:
    @mock.patch("uuid.uuid4")
    def test_provisioning_with_defaults(self, uuid4):
        uuid4.return_value = "9dbc682e-d32a-4669-8fbe-56fb77120dd4"
        node_ip = "10.17.22.33"
        node_root_dir = tempfile.gettempdir()
        log_dir = os.path.join(node_root_dir, "logs", "server")
        heap_dump_dir = os.path.join(node_root_dir, "heapdump")
        data_dir = os.path.join(node_root_dir, "data", "9dbc682e-d32a-4669-8fbe-56fb77120dd4")

        rally_root = os.path.normpath(os.path.join(os.path.dirname(os.path.realpath(__file__)), os.pardir, os.pardir, "esrally"))

        c = team.Car(
            "unit-test-car",
            None,
            "/tmp",
            variables={
                "docker_image": "docker.elastic.co/elasticsearch/elasticsearch-oss",
            },
        )

        docker = provisioner.DockerProvisioner(
            car=c,
            node_name="rally-node-0",
            cluster_name="rally-benchmark",
            ip=node_ip,
            http_port=39200,
            node_root_dir=node_root_dir,
            distribution_version="6.3.0",
            rally_root=rally_root,
        )

        assert docker.config_vars == {
            "cluster_name": "rally-benchmark",
            "node_name": "rally-node-0",
            "install_root_path": "/usr/share/elasticsearch",
            "data_paths": ["/usr/share/elasticsearch/data"],
            "log_path": "/var/log/elasticsearch",
            "heap_dump_path": "/usr/share/elasticsearch/heapdump",
            "discovery_type": "single-node",
            "network_host": "0.0.0.0",
            "http_port": "39200",
            "transport_port": "39300",
            "cluster_settings": {},
            "docker_image": "docker.elastic.co/elasticsearch/elasticsearch-oss",
        }

        assert docker.docker_vars(mounts={}) == {
            "es_data_dir": data_dir,
            "es_log_dir": log_dir,
            "es_heap_dump_dir": heap_dump_dir,
            "es_version": "6.3.0",
            "docker_image": "docker.elastic.co/elasticsearch/elasticsearch-oss",
            "http_port": 39200,
            "node_ip": node_ip,
            "mounts": {},
        }

        docker_cfg = docker._render_template_from_file(docker.docker_vars(mounts={}))

        assert docker_cfg == (
            f'''version: '2.2'
services:
  elasticsearch1:
    cap_add:
      - IPC_LOCK
    image: "docker.elastic.co/elasticsearch/elasticsearch-oss:6.3.0"
    labels:
      io.rally.description: "elasticsearch-rally"
    ports:
      - 39200:39200
      - 9300
    ulimits:
      memlock:
        soft: -1
        hard: -1
    volumes:
      - {data_dir}:/usr/share/elasticsearch/data
      - {log_dir}:/var/log/elasticsearch
      - {heap_dump_dir}:/usr/share/elasticsearch/heapdump
    healthcheck:
      test: nc -z 127.0.0.1 39200
      interval: 5s
      timeout: 2s
      retries: 10
    networks:
      - rally-es
networks:
  rally-es:
    driver_opts:
      com.docker.network.bridge.host_binding_ipv4: "{node_ip}"'''
        )

    @mock.patch("uuid.uuid4")
    def test_provisioning_with_variables(self, uuid4):
        uuid4.return_value = "86f42ae0-5840-4b5b-918d-41e7907cb644"
        node_root_dir = tempfile.gettempdir()
        node_ip = "10.17.22.33"
        log_dir = os.path.join(node_root_dir, "logs", "server")
        heap_dump_dir = os.path.join(node_root_dir, "heapdump")
        data_dir = os.path.join(node_root_dir, "data", "86f42ae0-5840-4b5b-918d-41e7907cb644")

        rally_root = os.path.normpath(os.path.join(os.path.dirname(os.path.realpath(__file__)), os.pardir, os.pardir, "esrally"))

        c = team.Car(
            "unit-test-car",
            None,
            "/tmp",
            variables={
                "docker_image": "docker.elastic.co/elasticsearch/elasticsearch",
                "docker_mem_limit": "256m",
                "docker_cpu_count": 2,
            },
        )

        docker = provisioner.DockerProvisioner(
            car=c,
            node_name="rally-node-0",
            cluster_name="rally-benchmark",
            ip=node_ip,
            http_port=39200,
            node_root_dir=node_root_dir,
            distribution_version="6.3.0",
            rally_root=rally_root,
        )

        docker_cfg = docker._render_template_from_file(docker.docker_vars(mounts={}))

        assert (
            docker_cfg
            == f'''version: '2.2'
services:
  elasticsearch1:
    cap_add:
      - IPC_LOCK
    image: "docker.elastic.co/elasticsearch/elasticsearch:6.3.0"
    labels:
      io.rally.description: "elasticsearch-rally"
    cpu_count: 2
    mem_limit: 256m
    ports:
      - 39200:39200
      - 9300
    ulimits:
      memlock:
        soft: -1
        hard: -1
    volumes:
      - {data_dir}:/usr/share/elasticsearch/data
      - {log_dir}:/var/log/elasticsearch
      - {heap_dump_dir}:/usr/share/elasticsearch/heapdump
    healthcheck:
      test: nc -z 127.0.0.1 39200
      interval: 5s
      timeout: 2s
      retries: 10
    networks:
      - rally-es
networks:
  rally-es:
    driver_opts:
      com.docker.network.bridge.host_binding_ipv4: "{node_ip}"'''
        )


class TestCleanup:
    @mock.patch("shutil.rmtree")
    @mock.patch("os.path.exists")
    def test_preserves(self, mock_path_exists, mock_rm):
        mock_path_exists.return_value = True

        provisioner.cleanup(preserve=True, install_dir="./rally/races/install", data_paths=["./rally/races/data"])

        assert mock_path_exists.call_count == 0
        assert mock_rm.call_count == 0

    @mock.patch("shutil.rmtree")
    @mock.patch("os.path.exists")
    def test_cleanup(self, mock_path_exists, mock_rm):
        mock_path_exists.return_value = True

        provisioner.cleanup(preserve=False, install_dir="./rally/races/install", data_paths=["./rally/races/data"])

        expected_dir_calls = [mock.call("/tmp/some/data-path-dir"), mock.call("/rally-root/track/challenge/es-bin")]
        mock_path_exists.mock_calls = expected_dir_calls
        mock_rm.mock_calls = expected_dir_calls<|MERGE_RESOLUTION|>--- conflicted
+++ resolved
@@ -133,97 +133,7 @@
     @mock.patch("esrally.utils.io.ensure_dir")
     @mock.patch("esrally.mechanic.provisioner.PluginInstaller.install")
     @mock.patch("shutil.rmtree")
-<<<<<<< HEAD
     def test_prepare_distribution_with_plugins(self, mock_rm, mock_ensure_dir, mock_install, mock_decompress):
-=======
-    def test_prepare_distribution_lt_63_with_plugins(self, mock_rm, mock_ensure_dir, mock_install, mock_decompress):
-        """
-        Test that plugin.mandatory is set to the specific plugin name (e.g. `x-pack-security`) and not
-        the meta plugin name (e.g. `x-pack`) for Elasticsearch <6.3
-
-        See: https://github.com/elastic/elasticsearch/pull/28710
-        """
-        apply_config_calls = []
-
-        def null_apply_config(source_root_path, target_root_path, config_vars):
-            apply_config_calls.append((source_root_path, target_root_path, config_vars))
-
-        installer = provisioner.ElasticsearchInstaller(
-            car=team.Car(
-                names="unit-test-car",
-                root_path=None,
-                config_paths=[HOME_DIR + "/.rally/benchmarks/teams/default/my-car"],
-                variables={
-                    "heap": "4g",
-                    "runtime.jdk": "8",
-                    "runtime.jdk.bundled": "true",
-                },
-            ),
-            java_home="/usr/local/javas/java8",
-            node_name="rally-node-0",
-            cluster_name="rally-benchmark",
-            node_root_dir=HOME_DIR + "/.rally/benchmarks/races/unittest",
-            all_node_ips=["10.17.22.22", "10.17.22.23"],
-            all_node_names=["rally-node-0", "rally-node-1"],
-            ip="10.17.22.23",
-            http_port=9200,
-        )
-
-        p = provisioner.BareProvisioner(
-            es_installer=installer,
-            plugin_installers=[
-                provisioner.PluginInstaller(
-                    self.MockRallyTeamXPackPlugin(),
-                    java_home="/usr/local/javas/java8",
-                    hook_handler_class=self.NoopHookHandler,
-                )
-            ],
-            distribution_version="6.2.3",
-            apply_config=null_apply_config,
-        )
-
-        node_config = p.prepare({"elasticsearch": "/opt/elasticsearch-5.0.0.tar.gz"})
-        assert node_config.car_runtime_jdks == "8"
-        assert node_config.binary_path == "/opt/elasticsearch-5.0.0"
-        assert node_config.data_paths == ["/opt/elasticsearch-5.0.0/data"]
-
-        assert len(apply_config_calls) == 1
-        source_root_path, target_root_path, config_vars = apply_config_calls[0]
-
-        assert source_root_path == HOME_DIR + "/.rally/benchmarks/teams/default/my-car"
-        assert target_root_path == "/opt/elasticsearch-5.0.0"
-
-        self.maxDiff = None
-
-        assert config_vars == {
-            "cluster_settings": {"plugin.mandatory": ["x-pack-security"]},
-            "heap": "4g",
-            "runtime.jdk": "8",
-            "runtime.jdk.bundled": "true",
-            "cluster_name": "rally-benchmark",
-            "node_name": "rally-node-0",
-            "data_paths": ["/opt/elasticsearch-5.0.0/data"],
-            "log_path": HOME_DIR + "/.rally/benchmarks/races/unittest/logs/server",
-            "heap_dump_path": HOME_DIR + "/.rally/benchmarks/races/unittest/heapdump",
-            "node_ip": "10.17.22.23",
-            "network_host": "10.17.22.23",
-            "http_port": "9200",
-            "transport_port": "9300",
-            "all_node_ips": '["10.17.22.22","10.17.22.23"]',
-            "all_node_names": '["rally-node-0","rally-node-1"]',
-            "minimum_master_nodes": 2,
-            "install_root_path": "/opt/elasticsearch-5.0.0",
-            "plugin_name": "x-pack-security",
-            "xpack_security_enabled": True,
-        }
-
-    @mock.patch("glob.glob", lambda p: ["/opt/elasticsearch-6.3.0"])
-    @mock.patch("esrally.utils.io.decompress")
-    @mock.patch("esrally.utils.io.ensure_dir")
-    @mock.patch("esrally.mechanic.provisioner.PluginInstaller.install")
-    @mock.patch("shutil.rmtree")
-    def test_prepare_distribution_ge_63_with_plugins(self, mock_rm, mock_ensure_dir, mock_install, mock_decompress):
->>>>>>> 818bc4c8
         """
         Test that plugin.mandatory is set to the meta plugin name (e.g. `x-pack`) and not
         the specific plugin name (e.g. `x-pack-security`)
