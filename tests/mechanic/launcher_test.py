# Licensed to Elasticsearch B.V. under one or more contributor
# license agreements. See the NOTICE file distributed with
# this work for additional information regarding copyright
# ownership. Elasticsearch B.V. licenses this file to you under
# the Apache License, Version 2.0 (the "License"); you may
# not use this file except in compliance with the License.
# You may obtain a copy of the License at
#
#	http://www.apache.org/licenses/LICENSE-2.0
#
# Unless required by applicable law or agreed to in writing,
# software distributed under the License is distributed on an
# "AS IS" BASIS, WITHOUT WARRANTIES OR CONDITIONS OF ANY
# KIND, either express or implied.  See the License for the
# specific language governing permissions and limitations
# under the License.
<<<<<<< HEAD
import tempfile
from datetime import datetime
import io
import uuid
=======
import io, os
>>>>>>> 556de2de
from unittest import TestCase, mock

import psutil

from esrally import config, exceptions, paths
<<<<<<< HEAD
from esrally.mechanic import launcher
from esrally.mechanic.provisioner import NodeConfiguration
from esrally.mechanic.team import Car
from esrally.metrics import InMemoryMetricsStore
=======
from esrally.mechanic import launcher, telemetry, team
>>>>>>> 556de2de
from esrally.utils import opts


class MockClientFactory:
    def __init__(self, hosts, client_options):
        self.client_options = client_options

    def create(self):
        return MockClient(self.client_options)


class MockClient:
    def __init__(self, client_options):
        self.client_options = client_options
        self.cluster = SubClient({
            "cluster_name": "rally-benchmark-cluster",
            "nodes": {
                "FCFjozkeTiOpN-SI88YEcg": {
                    "name": "Nefarius",
                    "host": "127.0.0.1"
                }
            }
        })
        self.nodes = SubClient({
            "nodes": {
                "FCFjozkeTiOpN-SI88YEcg": {
                    "name": "Nefarius",
                    "host": "127.0.0.1",
                    "os": {
                        "name": "Mac OS X",
                        "version": "10.11.4",
                        "available_processors": 8
                    },
                    "jvm": {
                        "version": "1.8.0_74",
                        "vm_vendor": "Oracle Corporation"
                    }
                }
            }
        })
        self._info = {
            "version":
                {
                    "number": "5.0.0",
                    "build_hash": "abc123"
                }
        }

    def info(self):
        if self.client_options.get("raise-error-on-info", False):
            import elasticsearch
            raise elasticsearch.ConnectionError("Unittest error")
        return self._info

    def search(self, *args, **kwargs):
        return {}


class SubClient:
    def __init__(self, info):
        self._info = info

    def stats(self, *args, **kwargs):
        return self._info

    def info(self, *args, **kwargs):
        return self._info


class MockPopen:
    def __init__(self, *args, **kwargs):
        # Currently, the only code that checks returncode directly during
        # ProcessLauncherTests are telemetry.  If we return 1 for them we can skip
        # mocking them as their optional functionality is disabled.
        self.returncode = 1
        self.stdout = io.StringIO()

    def communicate(self, input=None, timeout=None):
        return [b"", b""]

    def __enter__(self):
        return self

    def __exit__(self, exc_type, exc_val, exc_tb):
        # process.run_subprocess_with_logging uses Popen context manager, so let its return be 0
        self.returncode = 0

    def wait(self):
        return 0


class MockProcess:
    def __init__(self, pid):
        self.pid = pid
        self.killed = False

    def name(self):
        return "p{pid}".format(pid=self.pid)

    def wait(self, timeout=None):
        raise psutil.TimeoutExpired(timeout)

    def kill(self):
        self.killed = True


def get_metrics_store(cfg):
    ms = InMemoryMetricsStore(cfg)
    ms.open(trial_id=str(uuid.uuid4()),
            trial_timestamp=datetime.now(),
            track_name="test",
            challenge_name="test",
            car_name="test")
    return ms


MOCK_PID_VALUE = 1234


class ProcessLauncherTests(TestCase):
    @mock.patch('os.path.join', return_value="/telemetry")
    @mock.patch('os.kill')
    @mock.patch('subprocess.Popen', new=MockPopen)
    @mock.patch('esrally.mechanic.java_resolver.java_home', return_value=(12, "/java_home/"))
    @mock.patch('esrally.utils.jvm.supports_option', return_value=True)
    @mock.patch('esrally.utils.io.get_size')
    @mock.patch('os.chdir')
    @mock.patch('esrally.mechanic.launcher.wait_for_pidfile', return_value=MOCK_PID_VALUE)
<<<<<<< HEAD
    @mock.patch('psutil.Process', new=MockProcess)
    def test_daemon_start_stop(self, wait_for_pidfile, chdir, get_size, supports, java_home, kill):
        cfg = config.Config()
        cfg.add(config.Scope.application, "node", "root.dir", "test")
        cfg.add(config.Scope.application, "mechanic", "keep.running", False)
        cfg.add(config.Scope.application, "mechanic", "telemetry.devices", [])
        cfg.add(config.Scope.application, "mechanic", "telemetry.params", None)
        cfg.add(config.Scope.application, "system", "env.name", "test")

        ms = get_metrics_store(cfg)
=======
    @mock.patch('psutil.Process')
    def test_daemon_start_stop(self, process, wait_for_pidfile, node_config, ms, cfg, chdir, supports, java_home, kill, path):
>>>>>>> 556de2de
        proc_launcher = launcher.ProcessLauncher(cfg, ms, paths.races_root(cfg))

        node_config = NodeConfiguration(car=Car("default", root_path=None, config_paths=[]), ip="127.0.0.1", node_name="testnode",
                                        node_root_path="/tmp", binary_path="/tmp", log_path="/tmp", data_paths="/tmp")

        nodes = proc_launcher.start([node_config])
        self.assertEqual(len(nodes), 1)
        self.assertEqual(nodes[0].pid, MOCK_PID_VALUE)

        proc_launcher.stop(nodes)
        self.assertTrue(kill.called)
             
    def test_env_options_order(self):
        cfg = config.Config()
        cfg.add(config.Scope.application, "mechanic", "keep.running", False)
        proc_launcher = launcher.ProcessLauncher(cfg, MockMetricsStore(), races_root_dir="/home")
        default_car = team.Car(names="default-car", root_path=None, config_paths=["/tmp/rally-config"])
        
        node_telemetry = [
            telemetry.FlightRecorder(telemetry_params={}, log_root="/tmp/telemetry", java_major_version=8)
            ]
        t = telemetry.Telemetry(["jfr"], devices=node_telemetry)
        env = proc_launcher._prepare_env(car=default_car, node_name="node0", java_home="/java_home", t=t)

        self.assertEqual("/java_home/bin" + os.pathsep + os.environ["PATH"], env["PATH"])
        self.assertEqual("-XX:+ExitOnOutOfMemoryError -XX:+UnlockDiagnosticVMOptions -XX:+DebugNonSafepoints " 
                         "-XX:+UnlockCommercialFeatures -XX:+FlightRecorder "
                         "-XX:FlightRecorderOptions=disk=true,maxage=0s,maxsize=0,dumponexit=true,dumponexitpath=/tmp/telemetry/default-car-node0.jfr "
                         "-XX:StartFlightRecording=defaultrecording=true", env["ES_JAVA_OPTS"])


class ExternalLauncherTests(TestCase):
    test_host = opts.TargetHosts("127.0.0.1:9200,10.17.0.5:19200")
    client_options = opts.ClientOptions("timeout:60")

    def test_setup_external_cluster_single_node(self):
        cfg = config.Config()

        cfg.add(config.Scope.application, "mechanic", "telemetry.devices", [])
        cfg.add(config.Scope.application, "client", "hosts", self.test_host)
        cfg.add(config.Scope.application, "client", "options", self.client_options)
        cfg.add(config.Scope.application, "system", "env.name", "test")

        ms = get_metrics_store(cfg)

        m = launcher.ExternalLauncher(cfg, ms, client_factory_class=MockClientFactory)
        m.start()

        # automatically determined by launcher on attach
        self.assertEqual(cfg.opts("mechanic", "distribution.version"), "5.0.0")

    def test_setup_external_cluster_multiple_nodes(self):
        cfg = config.Config()
        cfg.add(config.Scope.application, "mechanic", "telemetry.devices", [])
        cfg.add(config.Scope.application, "client", "hosts", self.test_host)
        cfg.add(config.Scope.application, "client", "options", self.client_options)
        cfg.add(config.Scope.application, "mechanic", "distribution.version", "2.3.3")
        cfg.add(config.Scope.application, "system", "env.name", "test")

        ms = get_metrics_store(cfg)

        m = launcher.ExternalLauncher(cfg, ms, client_factory_class=MockClientFactory)
        m.start()
        # did not change user defined value
        self.assertEqual(cfg.opts("mechanic", "distribution.version"), "2.3.3")

    def test_setup_external_cluster_cannot_determine_version(self):
        client_options = opts.ClientOptions("timeout:60,raise-error-on-info:true")
        cfg = config.Config()

        cfg.add(config.Scope.application, "mechanic", "telemetry.devices", [])
        cfg.add(config.Scope.application, "client", "hosts", self.test_host)
        cfg.add(config.Scope.application, "client", "options", client_options)
        cfg.add(config.Scope.application, "system", "env.name", "test")

        ms = get_metrics_store(cfg)

        m = launcher.ExternalLauncher(cfg, ms, client_factory_class=MockClientFactory)
        m.start()

        # automatically determined by launcher on attach
        self.assertIsNone(cfg.opts("mechanic", "distribution.version"))


class ClusterLauncherTests(TestCase):
    test_host = opts.TargetHosts("10.0.0.10:9200,10.0.0.11:9200")
    client_options = opts.ClientOptions('timeout:60')

    def test_launches_cluster(self):
        cfg = config.Config()
        cfg.add(config.Scope.application, "client", "hosts", self.test_host)
        cfg.add(config.Scope.application, "client", "options", self.client_options)
        cfg.add(config.Scope.application, "mechanic", "telemetry.devices", [])
        cfg.add(config.Scope.application, "mechanic", "telemetry.params", {})
        cfg.add(config.Scope.application, "mechanic", "preserve.install", False)
        cfg.add(config.Scope.application, "mechanic", "skip.rest.api.check", False)
        cfg.add(config.Scope.application, "system", "env.name", "test")

        ms = get_metrics_store(cfg)

        cluster_launcher = launcher.ClusterLauncher(cfg, ms, client_factory_class=MockClientFactory)
        cluster = cluster_launcher.start()

        self.assertEqual([{"host": "10.0.0.10", "port": 9200}, {"host": "10.0.0.11", "port": 9200}], cluster.hosts)
        self.assertIsNotNone(cluster.telemetry)

    def test_launches_cluster_with_telemetry_client_timeout_enabled(self):
        cfg = config.Config()
        cfg.add(config.Scope.application, "client", "hosts", self.test_host)
        cfg.add(config.Scope.application, "client", "options", self.client_options)
        cfg.add(config.Scope.application, "mechanic", "telemetry.devices", [])
        cfg.add(config.Scope.application, "mechanic", "telemetry.params", {})
        cfg.add(config.Scope.application, "mechanic", "preserve.install", False)
        cfg.add(config.Scope.application, "mechanic", "skip.rest.api.check", False)
        cfg.add(config.Scope.application, "system", "env.name", "test")

        ms = get_metrics_store(cfg)

        cluster_launcher = launcher.ClusterLauncher(cfg, ms, client_factory_class=MockClientFactory)
        cluster = cluster_launcher.start()

        for telemetry_device in cluster.telemetry.devices:
            if hasattr(telemetry_device, "clients"):
                # Process all clients options for multi cluster aware telemetry devices, like CcrStats
                for _, client in telemetry_device.clients.items():
                    self.assertDictEqual({"retry-on-timeout": True, "timeout": 60}, client.client_options)
            else:
                self.assertDictEqual({"retry-on-timeout": True, "timeout": 60}, telemetry_device.client.client_options)

    @mock.patch("time.sleep")
    def test_error_on_cluster_launch(self, sleep):
        cfg = config.Config()
        cfg.add(config.Scope.application, "client", "hosts", self.test_host)
        # Simulate that the client will raise an error upon startup
        cfg.add(config.Scope.application, "client", "options", opts.ClientOptions("raise-error-on-info:true"))
        cfg.add(config.Scope.application, "mechanic", "telemetry.devices", [])
        cfg.add(config.Scope.application, "mechanic", "telemetry.params", {})
        cfg.add(config.Scope.application, "mechanic", "preserve.install", False)
        cfg.add(config.Scope.application, "mechanic", "skip.rest.api.check", False)
        cfg.add(config.Scope.application, "system", "env.name", "test")

        ms = get_metrics_store(cfg)

        cluster_launcher = launcher.ClusterLauncher(cfg, ms, client_factory_class=MockClientFactory)
        with self.assertRaisesRegex(exceptions.LaunchError,
                                    "Elasticsearch REST API layer is not available. Forcefully terminated cluster."):
            cluster_launcher.start()<|MERGE_RESOLUTION|>--- conflicted
+++ resolved
@@ -14,27 +14,19 @@
 # KIND, either express or implied.  See the License for the
 # specific language governing permissions and limitations
 # under the License.
-<<<<<<< HEAD
 import tempfile
 from datetime import datetime
-import io
+import io, os
 import uuid
-=======
-import io, os
->>>>>>> 556de2de
 from unittest import TestCase, mock
 
 import psutil
 
 from esrally import config, exceptions, paths
-<<<<<<< HEAD
-from esrally.mechanic import launcher
+from esrally.mechanic import launcher, telemetry, team
 from esrally.mechanic.provisioner import NodeConfiguration
 from esrally.mechanic.team import Car
 from esrally.metrics import InMemoryMetricsStore
-=======
-from esrally.mechanic import launcher, telemetry, team
->>>>>>> 556de2de
 from esrally.utils import opts
 
 
@@ -163,7 +155,6 @@
     @mock.patch('esrally.utils.io.get_size')
     @mock.patch('os.chdir')
     @mock.patch('esrally.mechanic.launcher.wait_for_pidfile', return_value=MOCK_PID_VALUE)
-<<<<<<< HEAD
     @mock.patch('psutil.Process', new=MockProcess)
     def test_daemon_start_stop(self, wait_for_pidfile, chdir, get_size, supports, java_home, kill):
         cfg = config.Config()
@@ -174,10 +165,6 @@
         cfg.add(config.Scope.application, "system", "env.name", "test")
 
         ms = get_metrics_store(cfg)
-=======
-    @mock.patch('psutil.Process')
-    def test_daemon_start_stop(self, process, wait_for_pidfile, node_config, ms, cfg, chdir, supports, java_home, kill, path):
->>>>>>> 556de2de
         proc_launcher = launcher.ProcessLauncher(cfg, ms, paths.races_root(cfg))
 
         node_config = NodeConfiguration(car=Car("default", root_path=None, config_paths=[]), ip="127.0.0.1", node_name="testnode",
