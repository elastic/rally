--- conflicted
+++ resolved
@@ -53,8 +53,4 @@
         f'--distribution-version={dist} --track="geonames" --include-tasks=delete-index '
         f"--test-mode --car=4gheap,trial-license --target-hosts=127.0.0.1:{port} ",
     )
-<<<<<<< HEAD
-    assert list(it.find_log_lines(fresh_log_file, "elastic_transport.transport INFO")) == []
-=======
-    assert it.find_log_line(fresh_log_file, "elastic_transport.transport INFO") is None
->>>>>>> 71754b1c
+    assert it.find_log_line(fresh_log_file, "elastic_transport.transport INFO") is None