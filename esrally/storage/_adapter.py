--- conflicted
+++ resolved
@@ -21,13 +21,9 @@
 import logging
 import threading
 from abc import ABC, abstractmethod
-<<<<<<< HEAD
 from collections.abc import Container, Iterable
-=======
-from collections.abc import Container
->>>>>>> ed0b3865
 from dataclasses import dataclass
-from typing import Protocol, runtime_checkable
+from typing import Any, Protocol, runtime_checkable
 
 from esrally.storage._range import NO_RANGE, RangeSet
 from esrally.types import Config
@@ -90,9 +86,14 @@
                 continue
             want = getattr(self, field)
             got = getattr(other, field)
-            # If both got abd want are specified, then they have to match.
-            if all([got, want]) and got != want:
+            if _all_specified(got, want) and got != want:
+                # If both got and want are specified, then they have to match.
                 raise ValueError(f"unexpected '{field}': got {got}, want {want}")
+
+
+def _all_specified(*objs: Any) -> bool:
+    # This behaves like all(), but it treats False as True.
+    return all(o or o is False for o in objs)
 
 
 class Adapter(ABC):
