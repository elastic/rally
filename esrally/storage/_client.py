--- conflicted
+++ resolved
@@ -78,7 +78,6 @@
             raise self.error
         assert self.head is not None
         return self.head
-<<<<<<< HEAD
 
 
 @dataclass
@@ -87,8 +86,6 @@
     mirror_url: str
     error: str
     timestamp: float = 0.0
-=======
->>>>>>> 8c940949
 
 
 class Client:
@@ -121,10 +118,7 @@
         self._random: Random = random or Random(StorageConfig.DEFAULT_RANDOM_SEED)
         self._stats: dict[str, deque[ServerStats]] = defaultdict(lambda: deque(maxlen=100))
         self._cache_ttl: float = cache_ttl
-<<<<<<< HEAD
         self._mirror_failures: dict[str, dict[str, MirrorFailure]] = defaultdict(dict)
-=======
->>>>>>> 8c940949
 
     @property
     def adapters(self):
@@ -142,15 +136,9 @@
                 # no cached head, or it has expired.
                 pass
 
-<<<<<<< HEAD
-        adapter = self._adapters.get(url)
-        start_time = time.monotonic()
-        try:
-=======
         start_time = time.monotonic()
         try:
             adapter = self._adapters.get(url)
->>>>>>> 8c940949
             head = adapter.head(url)
             error = None
         except Exception as ex:
@@ -207,7 +195,6 @@
                 if check_head is not None:
                     check_head.check(got)
             except CachedHeadError:
-<<<<<<< HEAD
                 # The error was previously cached, therefore it has been treated.
                 continue
             except Exception as ex:
@@ -232,17 +219,6 @@
     def mirror_failures(self, url: str) -> list[MirrorFailure]:
         """Returns failures that have been reported after fetching HEAD from mirror URLs."""
         return list(self._mirror_failures[url].values())
-=======
-                # The error was previously cached, therefore it has been already logged.
-                pass
-            except Exception as ex:
-                if u == url:
-                    LOG.warning("Failed to get head from original URL: '%s', %s", u, ex)
-                else:
-                    LOG.warning("Failed to get head from mirror URL: '%s', %s", u, ex)
-            else:
-                yield got
->>>>>>> 8c940949
 
     def get(self, url: str, *, check_head: Head | None = None) -> tuple[Head, Iterator[bytes]]:
         """It downloads a remote bucket object to a local file path.
