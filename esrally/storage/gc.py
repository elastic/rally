# Licensed to Elasticsearch B.V. under one or more contributor
# license agreements. See the NOTICE file distributed with
# this work for additional information regarding copyright
# ownership. Elasticsearch B.V. licenses this file to you under
# the Apache License, Version 2.0 (the "License"); you may
# not use this file except in compliance with the License.
# You may obtain a copy of the License at
#
# 	http://www.apache.org/licenses/LICENSE-2.0
#
# Unless required by applicable law or agreed to in writing,
# software distributed under the License is distributed on an
# "AS IS" BASIS, WITHOUT WARRANTIES OR CONDITIONS OF ANY
# KIND, either express or implied.  See the License for the
# specific language governing permissions and limitations
# under the License.
import dataclasses
import logging
import os
import urllib.parse
<<<<<<< HEAD
from collections.abc import Generator
=======
from collections.abc import Iterator
>>>>>>> b449179c

import google.auth
import google.oauth2.credentials
import requests.adapters
from google.auth.credentials import AnonymousCredentials, Credentials
from google.auth.transport.requests import AuthorizedSession
from typing_extensions import Self

<<<<<<< HEAD
from esrally import types
from esrally.storage import NO_RANGE, Adapter, GetResponse, Head, StorageConfig
=======
from esrally.storage import Head, StorageConfig, http
>>>>>>> b449179c

LOG = logging.getLogger(__name__)


class GSAdapter(http.HTTPAdapter):
    """It implements support for downloading files from Google storage.

    Supported URLs are:
        - gs://<bucket_name>/<blob_name>/
        - https://storage.cloud.google.com/<bucket_name>/<blob_name>/
        - https://storage.googleapis.com/storage/v1/b/<bucket_name>/o/<blob_name>
    """

    @classmethod
    def match_url(cls, url: str) -> bool:
        try:
            GSAddress.from_url(url)
            return True
        except ValueError:
            return False

    @classmethod
    def session_from_config(cls, cfg: StorageConfig, session: requests.Session | None = None) -> requests.Session:
        if session is None:
            try:
                session = AuthorizedSession(cls.credentials_from_config(cfg))
                LOG.debug("Using authorized session to Google APIs.")
            except Exception as ex:
                LOG.exception("Failed to create authorized session to Google APIs. Error: %s", {ex})
                # HTTPAdapter will create an unauthorized session that should work for public blobs.
        return super().session_from_config(cfg, session)

    CREDENTIAL_SCOPES = ("https://www.googleapis.com/auth/devstorage.read_only",)

<<<<<<< HEAD
    def get(self, url: str, *, check_head: Head | None = None) -> GetResponse:
        ranges = check_head and check_head.ranges or NO_RANGE
        if len(ranges) > 1:
            raise ValueError("download range must be continuous")
=======
    @classmethod
    def credentials_from_config(cls, cfg: StorageConfig) -> Credentials:
        token = (cfg.google_auth_token or "").strip()
        if token:
            try:
                credentials = google.oauth2.credentials.Credentials(token=token, scopes=cls.CREDENTIAL_SCOPES)
            except Exception as ex:
                LOG.exception("Failed to create Google Cloud credentials with token. Error: %s", ex)
            else:
                LOG.info("Using Google APIs credentials with auth token.")
                return credentials
>>>>>>> b449179c

        try:
            credentials, _ = google.auth.default(scopes=cls.CREDENTIAL_SCOPES)
        except Exception as ex:
            LOG.exception("Failed to get default Google cloud credentials. Error: %s", ex)
        else:
            LOG.info("Using default Google APIs credentials.")
            return credentials

        LOG.warning("Using Google APYs anonymous credentials.")
        return AnonymousCredentials()

    def head(self, url: str) -> Head:
        # It sends the request using the http media APIs URL.
        head = super().head(api_url(url))
        head.accept_ranges = True  # It is known it does accept ranges.
        return head

<<<<<<< HEAD
        return GetResponse(head, iter_chunks())
=======
    def get(self, url: str, *, check_head: Head | None = None) -> tuple[Head, Iterator[bytes]]:
        # It sends the request using the http media APIs URL.
        head, chunks = super().get(api_url(url), check_head=check_head)
        head.accept_ranges = True  # It is known it does accept ranges.
        return head, chunks
>>>>>>> b449179c


@dataclasses.dataclass
class GSAddress:

    @classmethod
    def from_url(cls, url: str) -> Self:
        url = url.strip()
        if not url:
            raise ValueError("unspecified remote file url")

        u = urllib.parse.urlparse(url, scheme="gcs")
        hostname: str = u.netloc
        path: str = os.path.normpath(u.path).strip("/")
        bucket_name: str
        blob_name: str
        match u.scheme:
            case "gs":
                bucket_name = hostname
                blob_name = path
            case "https":
                match hostname:
                    case "storage.cloud.google.com":
                        if "/" not in path:
                            raise ValueError(f"unspecified blob name file url: {url}")
                        bucket_name, blob_name = path.split("/", maxsplit=1)
                    case "storage.googleapis.com":
                        if not path.startswith("storage/v1/b/"):
                            raise ValueError(f"unspecified bucket name file url: {url}")
                        # It removes path prefix before the bucket name
                        _, path = path.split("/b/", maxsplit=1)
                        if "/o/" not in path:
                            raise ValueError(f"unspecified blob name file url: {url}")
                        # It separates bucket name from blob name
                        bucket_name, blob_name = path.split("/o/", maxsplit=1)
                    case _:
                        raise ValueError(f"unexpected hostname: {url}")
            case _:
                raise ValueError(f"Unsupported scheme: {u.scheme}")

        bucket_name = urllib.parse.unquote(bucket_name.strip("/"))
        if not bucket_name:
            raise ValueError(f"unspecified bucket name in URL: {url}")
        blob_name = urllib.parse.unquote(blob_name.strip("/"))
        if not blob_name:
            raise ValueError(f"unspecified blob name in URL: {url}")
        return cls(bucket_name=bucket_name, blob_name=blob_name)

    bucket_name: str
    blob_name: str | None = None

    @property
    def api_url(self) -> str:
        if not self.blob_name:
            raise ValueError("blob_name must be set")
        bucket = urllib.parse.quote(self.bucket_name, safe="")
        blob = urllib.parse.quote(self.blob_name, safe="")
        return f"https://storage.googleapis.com/storage/v1/b/{bucket}/o/{blob}?alt=media"


def api_url(url: str) -> str:
    return GSAddress.from_url(url).api_url<|MERGE_RESOLUTION|>--- conflicted
+++ resolved
@@ -18,11 +18,6 @@
 import logging
 import os
 import urllib.parse
-<<<<<<< HEAD
-from collections.abc import Generator
-=======
-from collections.abc import Iterator
->>>>>>> b449179c
 
 import google.auth
 import google.oauth2.credentials
@@ -31,12 +26,7 @@
 from google.auth.transport.requests import AuthorizedSession
 from typing_extensions import Self
 
-<<<<<<< HEAD
-from esrally import types
-from esrally.storage import NO_RANGE, Adapter, GetResponse, Head, StorageConfig
-=======
-from esrally.storage import Head, StorageConfig, http
->>>>>>> b449179c
+from esrally.storage import GetResponse, Head, StorageConfig, http
 
 LOG = logging.getLogger(__name__)
 
@@ -71,12 +61,6 @@
 
     CREDENTIAL_SCOPES = ("https://www.googleapis.com/auth/devstorage.read_only",)
 
-<<<<<<< HEAD
-    def get(self, url: str, *, check_head: Head | None = None) -> GetResponse:
-        ranges = check_head and check_head.ranges or NO_RANGE
-        if len(ranges) > 1:
-            raise ValueError("download range must be continuous")
-=======
     @classmethod
     def credentials_from_config(cls, cfg: StorageConfig) -> Credentials:
         token = (cfg.google_auth_token or "").strip()
@@ -88,7 +72,6 @@
             else:
                 LOG.info("Using Google APIs credentials with auth token.")
                 return credentials
->>>>>>> b449179c
 
         try:
             credentials, _ = google.auth.default(scopes=cls.CREDENTIAL_SCOPES)
@@ -107,15 +90,11 @@
         head.accept_ranges = True  # It is known it does accept ranges.
         return head
 
-<<<<<<< HEAD
-        return GetResponse(head, iter_chunks())
-=======
-    def get(self, url: str, *, check_head: Head | None = None) -> tuple[Head, Iterator[bytes]]:
+    def get(self, url: str, *, check_head: Head | None = None) -> GetResponse:
         # It sends the request using the http media APIs URL.
-        head, chunks = super().get(api_url(url), check_head=check_head)
-        head.accept_ranges = True  # It is known it does accept ranges.
-        return head, chunks
->>>>>>> b449179c
+        response = super().get(api_url(url), check_head=check_head)
+        response.head.accept_ranges = True  # It is known it does accept ranges.
+        return response
 
 
 @dataclasses.dataclass
