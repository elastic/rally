--- conflicted
+++ resolved
@@ -13,13 +13,4 @@
 # "AS IS" BASIS, WITHOUT WARRANTIES OR CONDITIONS OF ANY
 # KIND, either express or implied.  See the License for the
 # specific language governing permissions and limitations
-<<<<<<< HEAD
-# under the License.
-
-# It imports http client implementation modules to register their adapter class.
-from esrally.storage._adapter import Adapter, Head, Writable
-from esrally.storage._client import Client
-from esrally.storage._range import NO_RANGE, Range, RangeSet, rangeset
-=======
-# under the License.
->>>>>>> 5ea39976
+# under the License.