--- conflicted
+++ resolved
@@ -16,19 +16,11 @@
 # under the License.
 from esrally.storage._adapter import Adapter, AdapterRegistry, Head
 from esrally.storage._config import StorageConfig
-<<<<<<< HEAD
-from esrally.storage._http import HTTPAdapter
-=======
->>>>>>> 8c940949
 from esrally.storage._manager import (
     TransferManager,
     get_transfer_manager,
     init_transfer_manager,
     shutdown_transfer_manager,
 )
-<<<<<<< HEAD
 from esrally.storage._range import Range, rangeset
-from esrally.storage._transfer import Transfer, transfer_status_path
-=======
-from esrally.storage._transfer import Transfer
->>>>>>> 8c940949
+from esrally.storage._transfer import Transfer, transfer_status_path