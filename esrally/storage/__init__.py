--- conflicted
+++ resolved
@@ -14,21 +14,13 @@
 # KIND, either express or implied.  See the License for the
 # specific language governing permissions and limitations
 # under the License.
-<<<<<<< HEAD
-
-=======
->>>>>>> a27cd1ec
 from esrally.storage._adapter import AdapterRegistry, Head
 from esrally.storage._client import Client
 from esrally.storage._executor import Executor, ThreadPoolExecutor
 from esrally.storage._http import HTTPAdapter
-<<<<<<< HEAD
-from esrally.storage._manager import TransferManager
-=======
 from esrally.storage._manager import (
     TransferManager,
     init_transfer_manager,
     quit_transfer_manager,
     transfer_manager,
-)
->>>>>>> a27cd1ec
+)