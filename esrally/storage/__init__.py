--- conflicted
+++ resolved
@@ -16,11 +16,6 @@
 # under the License.
 
 # It imports http client implementation modules to register their adapter class.
-<<<<<<< HEAD
-from esrally.storage._adapter import Adapter, Head, Writable, adapter_class
+from esrally.storage._adapter import Adapter, Head, Writable
 from esrally.storage._client import Client
-=======
-import esrally.storage._http  # noqa
-from esrally.storage._adapter import Adapter, Head, Writable
->>>>>>> fa9d2162
 from esrally.storage._range import NO_RANGE, Range, RangeSet, rangeset