--- conflicted
+++ resolved
@@ -465,13 +465,8 @@
     def info(self) -> str:
         return (
             f"- {self.url} {self.progress:.0f}% "
-<<<<<<< HEAD
-            f"({pretty.size(self.done.size)} of {pretty.size(self.document_length)}) {pretty.duration(self.duration)} "
-            f"{pretty.size(self.average_speed)}/s {self.status.name} {self._workers.count} workers"
-=======
             f"{pretty.size(self.done.size)}/{pretty.size(self.document_length)} {self.duration} "
             f"{pretty.size(self.average_speed)}/s {self.status} {self._workers.count} workers"
->>>>>>> 93c3275c
         )
 
     def wait(self, timeout: float | None = None) -> bool:
