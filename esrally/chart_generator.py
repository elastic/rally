# Licensed to Elasticsearch B.V. under one or more contributor
# license agreements. See the NOTICE file distributed with
# this work for additional information regarding copyright
# ownership. Elasticsearch B.V. licenses this file to you under
# the Apache License, Version 2.0 (the "License"); you may
# not use this file except in compliance with the License.
# You may obtain a copy of the License at
#
#	http://www.apache.org/licenses/LICENSE-2.0
#
# Unless required by applicable law or agreed to in writing,
# software distributed under the License is distributed on an
# "AS IS" BASIS, WITHOUT WARRANTIES OR CONDITIONS OF ANY
# KIND, either express or implied.  See the License for the
# specific language governing permissions and limitations
# under the License.

import glob
import json
import logging
import uuid

from esrally import track, config, exceptions
from esrally.utils import io, console

color_scheme_rgba = [
    # #00BFB3
    "rgba(0,191,179,1)",
    # #00A9E0
    "rgba(0,169,224,1)",
    # #F04E98
    "rgba(240,78,152,1)",
    # #FFCD00
    "rgba(255,205,0,1)",
    # #0076A8
    "rgba(0,118,168,1)",
    # #93C90E
    "rgba(147,201,14,1)",
    # #646464
    "rgba(100,100,100,1)",
]


def index_label(race_config):
    if race_config.label:
        return race_config.label

    label = "%s-%s" % (race_config.challenge, race_config.car)
    if race_config.plugins:
        label += "-%s" % race_config.plugins.replace(":", "-").replace(",", "+")
    if race_config.node_count > 1:
        label += " (%d nodes)" % race_config.node_count
    return label


class BarCharts:
    UI_STATE_JSON = json.dumps(
        {
            "vis": {
                "colors": dict(
                    zip(["bare-oss", "bare-basic", "bare-trial-security", "docker-basic", "ear-basic"], color_scheme_rgba))
            }
        })

    @staticmethod
    # flavor's unused but we need the same signature used by the corresponding method in TimeSeriesCharts
    def format_title(environment, track_name, flavor=None, es_license=None, suffix=None):
        title = f"{environment}-{track_name}"

        if suffix:
            title += f"-{suffix}"

        return title

    @staticmethod
    def filter_string(environment, race_config):
        if race_config.name:
            return f"environment:\"{environment}\" AND active:true AND user-tags.name:\"{race_config.name}\""
        else:
            return f"environment:\"{environment}\" AND active:true AND track:\"{race_config.track}\""\
                   f" AND challenge:\"{race_config.challenge}\" AND car:\"{race_config.car}\" AND node-count:{race_config.node_count}"

    @staticmethod
    def gc(title, environment, race_config):
        vis_state = {
            "title": title,
            "type": "histogram",
            "params": {
                "addLegend": True,
                "addTimeMarker": False,
                "addTooltip": True,
                "categoryAxes": [
                    {
                        "id": "CategoryAxis-1",
                        "labels": {
                            "show": True,
                            "truncate": 100
                        },
                        "position": "bottom",
                        "scale": {
                            "type": "linear"
                        },
                        "show": True,
                        "style": {},
                        "title": {
                            "text": "filters"
                        },
                        "type": "category"
                    }
                ],
                "defaultYExtents": False,
                "drawLinesBetweenPoints": True,
                "grid": {
                    "categoryLines": False,
                    "style": {
                        "color": "#eee"
                    }
                },
                "interpolate": "linear",
                "legendPosition": "right",
                "radiusRatio": 9,
                "scale": "linear",
                "seriesParams": [
                    {
                        "data": {
                            "id": "1",
                            "label": "Total GC Duration [ms]"
                        },
                        "drawLinesBetweenPoints": True,
                        "mode": "normal",
                        "show": "True",
                        "showCircles": True,
                        "type": "histogram",
                        "valueAxis": "ValueAxis-1"
                    }
                ],
                "setYExtents": False,
                "showCircles": True,
                "times": [],
                "valueAxes": [
                    {
                        "id": "ValueAxis-1",
                        "labels": {
                            "filter": False,
                            "rotate": 0,
                            "show": True,
                            "truncate": 100
                        },
                        "name": "LeftAxis-1",
                        "position": "left",
                        "scale": {
                            "mode": "normal",
                            "type": "linear"
                        },
                        "show": True,
                        "style": {},
                        "title": {
                            "text": "Total GC Duration [ms]"
                        },
                        "type": "value"
                    }
                ]
            },
            "aggs": [
                {
                    "id": "1",
                    "enabled": True,
                    "type": "median",
                    "schema": "metric",
                    "params": {
                        "field": "value.single",
                        "percents": [
                            50
                        ],
                        "customLabel": "Total GC Duration [ms]"
                    }
                },
                {
                    "id": "2",
                    "enabled": True,
                    "type": "filters",
                    "schema": "segment",
                    "params": {
                        "filters": [
                            {
                                "input": {
                                    "query": {
                                        "query_string": {
                                            "query": "name:young_gc_time",
                                            "analyze_wildcard": True
                                        }
                                    }
                                },
                                "label": "Young GC"
                            },
                            {
                                "input": {
                                    "query": {
                                        "query_string": {
                                            "query": "name:old_gc_time",
                                            "analyze_wildcard": True
                                        }
                                    }
                                },
                                "label": "Old GC"
                            }
                        ]
                    }
                },
                {
                    "id": "3",
                    "enabled": True,
                    "type": "terms",
                    "schema": "split",
                    "params": {
                        "field": "distribution-version",
                        "size": 10,
                        "order": "asc",
                        "orderBy": "_term",
                        "row": False
                    }
                },
                {
                    "id": "4",
                    "enabled": True,
                    "type": "terms",
                    "schema": "group",
                    "params": {
                        "field": "user-tags.setup",
                        "size": 5,
                        "order": "desc",
                        "orderBy": "_term"
                    }
                }
            ],
            "listeners": {}
        }

        search_source = {
            "index": "rally-results-*",
            "query": {
                "query_string": {
                    "query": BarCharts.filter_string(environment, race_config),
                    "analyze_wildcard": True
                }
            },
            "filter": []
        }

        return {
            "id": str(uuid.uuid4()),
            "type": "visualization",
            "attributes": {
                "title": title,
                "visState": json.dumps(vis_state),
                "uiStateJSON": BarCharts.UI_STATE_JSON,
                "description": "gc",
                "version": 1,
                "kibanaSavedObjectMeta": {
                    "searchSourceJSON": json.dumps(search_source)
                }
            }
        }

    @staticmethod
    def io(title, environment, race_config):
        vis_state = {
            "title": title,
            "type": "histogram",
            "params": {
                "addLegend": True,
                "addTimeMarker": False,
                "addTooltip": True,
                "categoryAxes": [
                    {
                        "id": "CategoryAxis-1",
                        "labels": {
                            "show": True,
                            "truncate": 100
                        },
                        "position": "bottom",
                        "scale": {
                            "type": "linear"
                        },
                        "show": True,
                        "style": {},
                        "title": {
                            "text": "filters"
                        },
                        "type": "category"
                    }
                ],
                "defaultYExtents": False,
                "drawLinesBetweenPoints": True,
                "grid": {
                    "categoryLines": False,
                    "style": {
                        "color": "#eee"
                    }
                },
                "interpolate": "linear",
                "legendPosition": "right",
                "radiusRatio": 9,
                "scale": "linear",
                "seriesParams": [
                    {
                        "data": {
                            "id": "1",
                            "label": "[Bytes]"
                        },
                        "drawLinesBetweenPoints": True,
                        "mode": "normal",
                        "show": "True",
                        "showCircles": True,
                        "type": "histogram",
                        "valueAxis": "ValueAxis-1"
                    }
                ],
                "setYExtents": False,
                "showCircles": True,
                "times": [],
                "valueAxes": [
                    {
                        "id": "ValueAxis-1",
                        "labels": {
                            "filter": False,
                            "rotate": 0,
                            "show": True,
                            "truncate": 100
                        },
                        "name": "LeftAxis-1",
                        "position": "left",
                        "scale": {
                            "mode": "normal",
                            "type": "linear"
                        },
                        "show": True,
                        "style": {},
                        "title": {
                            "text": "[Bytes]"
                        },
                        "type": "value"
                    }
                ]
            },
            "aggs": [
                {
                    "id": "1",
                    "enabled": True,
                    "type": "sum",
                    "schema": "metric",
                    "params": {
                        "field": "value.single",
                        "customLabel": "[Bytes]"
                    }
                },
                {
                    "id": "2",
                    "enabled": True,
                    "type": "filters",
                    "schema": "segment",
                    "params": {
                        "filters": [
                            {
                                "input": {
                                    "query": {
                                        "query_string": {
                                            "analyze_wildcard": True,
                                            "query": "name:index_size"
                                        }
                                    }
                                },
                                "label": "Index size"
                            },
                            {
                                "input": {
                                    "query": {
                                        "query_string": {
                                            "analyze_wildcard": True,
                                            "query": "name:bytes_written"
                                        }
                                    }
                                },
                                "label": "Bytes written"
                            }
                        ]
                    }
                },
                {
                    "id": "3",
                    "enabled": True,
                    "type": "terms",
                    "schema": "split",
                    "params": {
                        "field": "distribution-version",
                        "size": 10,
                        "order": "asc",
                        "orderBy": "_term",
                        "row": False
                    }
                },
                {
                    "id": "4",
                    "enabled": True,
                    "type": "terms",
                    "schema": "group",
                    "params": {
                        "field": "user-tags.setup",
                        "size": 5,
                        "order": "desc",
                        "orderBy": "_term"
                    }
                }
            ],
            "listeners": {}
        }

        search_source = {
            "index": "rally-results-*",
            "query": {
                "query_string": {
                    "query": BarCharts.filter_string(environment, race_config),
                    "analyze_wildcard": True
                }
            },
            "filter": []
        }

        return {
            "id": str(uuid.uuid4()),
            "type": "visualization",
            "attributes": {
                "title": title,
                "visState": json.dumps(vis_state),
                "uiStateJSON": BarCharts.UI_STATE_JSON,
                "description": "io",
                "version": 1,
                "kibanaSavedObjectMeta": {
                    "searchSourceJSON": json.dumps(search_source)
                }
            }
        }

    @staticmethod
<<<<<<< HEAD
    def ml_processing_time(title, environment, race_config):
        return None

    @staticmethod
    def query(environment, race_config, q):
=======
    def merge_count(title, environment, race_config):
        return None

    @staticmethod
    def merge_time(title, environment, race_config):
        return None

    @staticmethod
    def query(environment, race_config, q, iterations):
>>>>>>> dc8b949e
        metric = "service_time"
        if iterations < 100:
            prefix = "p90"
            field= "value.90_0"
        else:
            prefix = "p99"
            field= "value.99_0"

        title = BarCharts.format_title(environment, race_config.track, suffix=f"{race_config.label}-{q}-{prefix}-{metric}")
        label = "Query Service Time [ms]"

        vis_state = {
            "title": title,
            "type": "histogram",
            "params": {
                "addLegend": True,
                "addTimeMarker": False,
                "addTooltip": True,
                "categoryAxes": [
                    {
                        "id": "CategoryAxis-1",
                        "labels": {
                            "show": True,
                            "truncate": 100
                        },
                        "position": "bottom",
                        "scale": {
                            "type": "linear"
                        },
                        "show": True,
                        "style": {},
                        "title": {
                            "text": "distribution-version: Ascending"
                        },
                        "type": "category"
                    }
                ],
                "defaultYExtents": False,
                "drawLinesBetweenPoints": True,
                "grid": {
                    "categoryLines": False,
                    "style": {
                        "color": "#eee"
                    }
                },
                "interpolate": "linear",
                "legendPosition": "right",
                "radiusRatio": 9,
                "scale": "linear",
                "seriesParams": [
                    {
                        "data": {
                            "id": "1",
                            "label": label
                        },
                        "drawLinesBetweenPoints": True,
                        "mode": "normal",
                        "show": "True",
                        "showCircles": True,
                        "type": "histogram",
                        "valueAxis": "ValueAxis-1"
                    }
                ],
                "setYExtents": False,
                "showCircles": True,
                "times": [],
                "valueAxes": [
                    {
                        "id": "ValueAxis-1",
                        "labels": {
                            "filter": False,
                            "rotate": 0,
                            "show": True,
                            "truncate": 100
                        },
                        "name": "LeftAxis-1",
                        "position": "left",
                        "scale": {
                            "mode": "normal",
                            "type": "linear"
                        },
                        "show": True,
                        "style": {},
                        "title": {
                            "text": label
                        },
                        "type": "value"
                    }
                ]
            },
            "aggs": [
                {
                    "id": "1",
                    "enabled": True,
                    "type": "median",
                    "schema": "metric",
                    "params": {
                        "field": field,
                        "percents": [
                            50
                        ],
                        "customLabel": label
                    }
                },
                {
                    "id": "2",
                    "enabled": True,
                    "type": "terms",
                    "schema": "segment",
                    "params": {
                        "field": "distribution-version",
                        "size": 10,
                        "order": "asc",
                        "orderBy": "_term"
                    }
                },
                {
                    "id": "3",
                    "enabled": True,
                    "type": "terms",
                    "schema": "group",
                    "params": {
                        "field": "user-tags.setup",
                        "size": 10,
                        "order": "desc",
                        "orderBy": "_term"
                    }
                }
            ],
            "listeners": {}
        }

        search_source = {
            "index": "rally-results-*",
            "query": {
                "query_string": {
                    "query": "name:\"%s\" AND task:\"%s\" AND %s" % (metric, q, BarCharts.filter_string(environment, race_config)),
                    "analyze_wildcard": True
                }
            },
            "filter": []
        }

        return {
            "id": str(uuid.uuid4()),
            "type": "visualization",
            "attributes": {
                "title": title,
                "visState": json.dumps(vis_state),
                "uiStateJSON": BarCharts.UI_STATE_JSON,
                "description": "query",
                "version": 1,
                "kibanaSavedObjectMeta": {
                    "searchSourceJSON": json.dumps(search_source)
                }
            }
        }

    @staticmethod
    def index(environment, race_configs, title):
        filters = []
        for race_config in race_configs:
            label = index_label(race_config)
            # the assumption is that we only have one bulk task
            for bulk_task in race_config.bulk_tasks:
                filters.append({
                    "input": {
                        "query": {
                            "query_string": {
                                "analyze_wildcard": True,
                                "query": "task:\"%s\" AND %s" % (bulk_task, BarCharts.filter_string(environment, race_config))
                            }
                        }
                    },
                    "label": label
                })

        vis_state = {
            "aggs": [
                {
                    "enabled": True,
                    "id": "1",
                    "params": {
                        "customLabel": "Median Indexing Throughput [docs/s]",
                        "field": "value.median",
                        "percents": [
                            50
                        ]
                    },
                    "schema": "metric",
                    "type": "median"
                },
                {
                    "enabled": True,
                    "id": "2",
                    "params": {
                        "field": "distribution-version",
                        "order": "asc",
                        "orderBy": "_term",
                        "size": 10
                    },
                    "schema": "segment",
                    "type": "terms"
                },
                {
                    "enabled": True,
                    "id": "3",
                    "params": {
                        "field": "user-tags.setup",
                        "order": "desc",
                        "orderBy": "_term",
                        "size": 10
                    },
                    "schema": "group",
                    "type": "terms"
                },
                {
                    "enabled": True,
                    "id": "4",
                    "params": {
                        "filters": filters
                    },
                    "schema": "split",
                    "type": "filters"
                }
            ],
            "listeners": {},
            "params": {
                "addLegend": True,
                "addTimeMarker": False,
                "addTooltip": True,
                "categoryAxes": [
                    {
                        "id": "CategoryAxis-1",
                        "labels": {
                            "show": True,
                            "truncate": 100
                        },
                        "position": "bottom",
                        "scale": {
                            "type": "linear"
                        },
                        "show": True,
                        "style": {},
                        "title": {
                            "text": "distribution-version: Ascending"
                        },
                        "type": "category"
                    }
                ],
                "defaultYExtents": False,
                "drawLinesBetweenPoints": True,
                "grid": {
                    "categoryLines": False,
                    "style": {
                        "color": "#eee"
                    }
                },
                "interpolate": "linear",
                "legendPosition": "right",
                "radiusRatio": 9,
                "scale": "linear",
                "seriesParams": [
                    {
                        "data": {
                            "id": "1",
                            "label": "Median Indexing Throughput [docs/s]"
                        },
                        "drawLinesBetweenPoints": True,
                        "mode": "normal",
                        "show": "True",
                        "showCircles": True,
                        "type": "histogram",
                        "valueAxis": "ValueAxis-1"
                    }
                ],
                "setYExtents": False,
                "showCircles": True,
                "times": [],
                "valueAxes": [
                    {
                        "id": "ValueAxis-1",
                        "labels": {
                            "filter": False,
                            "rotate": 0,
                            "show": True,
                            "truncate": 100
                        },
                        "name": "LeftAxis-1",
                        "position": "left",
                        "scale": {
                            "mode": "normal",
                            "type": "linear"
                        },
                        "show": True,
                        "style": {},
                        "title": {
                            "text": "Median Indexing Throughput [docs/s]"
                        },
                        "type": "value"
                    }
                ],
                "row": True
            },
            "title": title,
            "type": "histogram"
        }

        search_source = {
            "index": "rally-results-*",
            "query": {
                "query_string": {
                    "analyze_wildcard": True,
                    "query": "environment:\"%s\" AND active:true AND name:\"throughput\"" % environment
                }
            },
            "filter": []
        }

        return {
            "id": str(uuid.uuid4()),
            "type": "visualization",
            "attributes": {
                "title": title,
                "visState": json.dumps(vis_state),
                "uiStateJSON": BarCharts.UI_STATE_JSON,
                "description": "index",
                "version": 1,
                "kibanaSavedObjectMeta": {
                    "searchSourceJSON": json.dumps(search_source)
                }
            }
        }


class TimeSeriesCharts:
    @staticmethod
    def format_title(environment, track_name, flavor=None, es_license=None, suffix=None):
        if flavor:
            title = [environment, flavor, str(track_name)]
        elif es_license:
            title = [environment, es_license, str(track_name)]
        elif flavor and es_license:
            raise exceptions.RallyAssertionError(
                f"Specify either flavor [{flavor}] or license [{es_license}] but not both")
        else:
            title = [environment, str(track_name)]
        if suffix:
            title.append(suffix)

        return "-".join(title)

    @staticmethod
    def filter_string(environment, race_config):
        nightly_extra_filter = ""
        if race_config.es_license:
            # Time series charts need to support different licenses and produce customized titles.
            nightly_extra_filter = f" AND user-tags.license:\"{race_config.es_license}\""
        if race_config.name:
            return f"environment:\"{environment}\" AND active:true AND user-tags.name:\"{race_config.name}\"{nightly_extra_filter}"
        else:
            return f"environment:\"{environment}\" AND active:true AND track:\"{race_config.track}\""\
                   f" AND challenge:\"{race_config.challenge}\" AND car:\"{race_config.car}\" AND node-count:{race_config.node_count}"

    @staticmethod
    def gc(title, environment, race_config):
        vis_state = {
            "title": title,
            "type": "metrics",
            "params": {
                "axis_formatter": "number",
                "axis_position": "left",
                "id": str(uuid.uuid4()),
                "index_pattern": "rally-results-*",
                "interval": "1d",
                "series": [
                    {
                        "axis_position": "left",
                        "chart_type": "line",
                        "color": "#68BC00",
                        "fill": "0",
                        "formatter": "number",
                        "id": str(uuid.uuid4()),
                        "line_width": "1",
                        "metrics": [
                            {
                                "id": str(uuid.uuid4()),
                                "type": "avg",
                                "field": "value.single"
                            }
                        ],
                        "point_size": "3",
                        "seperate_axis": 1,
                        "split_mode": "filters",
                        "stacked": "none",
                        "filter": "",
                        "split_filters": [
                            {
                                "filter": "young_gc_time",
                                "label": "Young Gen GC time",
                                "color": "rgba(0,191,179,1)",
                                "id": str(uuid.uuid4())
                            },
                            {
                                "filter": "old_gc_time",
                                "label": "Old Gen GC time",
                                "color": "rgba(254,209,10,1)",
                                "id": str(uuid.uuid4())
                            }
                        ],
                        "label": "GC Times",
                        "value_template": "{{value}} ms",
                        "steps": 0
                    }
                ],
                "show_legend": 1,
                "show_grid": 1,
                "drop_last_bucket": 0,
                "time_field": "race-timestamp",
                "type": "timeseries",
                "filter": TimeSeriesCharts.filter_string(environment, race_config),
                "annotations": [
                    {
                        "fields": "message",
                        "template": "{{message}}",
                        "index_pattern": "rally-annotations",
                        "query_string": f"((NOT _exists_:track) OR track:\"{race_config.track}\") AND ((NOT _exists_:chart) OR chart:gc) "
                                        f"AND ((NOT _exists_:chart-name) OR chart-name:\"{title}\") AND environment:\"{environment}\"",
                        "id": str(uuid.uuid4()),
                        "color": "rgba(102,102,102,1)",
                        "time_field": "race-timestamp",
                        "icon": "fa-tag",
                        "ignore_panel_filters": 1
                    }
                ],
                "axis_min": "0"
            },
            "aggs": [],
            "listeners": {}
        }

        return {
            "id": str(uuid.uuid4()),
            "type": "visualization",
            "attributes": {
                "title": title,
                "visState": json.dumps(vis_state),
                "uiStateJSON": "{}",
                "description": "gc",
                "version": 1,
                "kibanaSavedObjectMeta": {
                    "searchSourceJSON": "{\"query\":\"*\",\"filter\":[]}"
                }
            }
        }

    @staticmethod
    def merge_time(title, environment, race_config):
        vis_state = {
            "title": title,
            "type": "metrics",
            "params": {
                "axis_formatter": "number",
                "axis_position": "left",
                "id": str(uuid.uuid4()),
                "index_pattern": "rally-results-*",
                "interval": "1d",
                "series": [
                    {
                        "axis_position": "left",
                        "chart_type": "line",
                        "color": "#68BC00",
                        "fill": "0",
                        "formatter": "number",
                        "id": str(uuid.uuid4()),
                        "line_width": "1",
                        "metrics": [
                            {
                                "id": str(uuid.uuid4()),
                                "type": "avg",
                                "field": "value.single"
                            }
                        ],
                        "point_size": "3",
                        "seperate_axis": 1,
                        "split_mode": "filters",
                        "stacked": "none",
                        "filter": "",
                        "split_filters": [
                            {
                                "filter": "merge_time",
                                "label": "Cumulative merge time",
                                "color": "rgba(0,191,179,1)",
                                "id": str(uuid.uuid4())
                            },
                            {
                                "filter": "merge_throttle_time",
                                "label": "Cumulative merge throttle time",
                                "color": "rgba(254,209,10,1)",
                                "id": str(uuid.uuid4())
                            }
                        ],
                        "label": "Merge Times",
                        "value_template": "{{value}} ms",
                        "steps": 0
                    }
                ],
                "show_legend": 1,
                "show_grid": 1,
                "drop_last_bucket": 0,
                "time_field": "race-timestamp",
                "type": "timeseries",
                "filter": TimeSeriesCharts.filter_string(environment, race_config),
                "annotations": [
                    {
                        "fields": "message",
                        "template": "{{message}}",
                        "index_pattern": "rally-annotations",
                        "query_string": f"((NOT _exists_:track) OR track:\"{race_config.track}\") "
                                        f"AND ((NOT _exists_:chart) OR chart:merge_times) "
                                        f"AND ((NOT _exists_:chart-name) OR chart-name:\"{title}\") AND environment:\"{environment}\"",
                        "id": str(uuid.uuid4()),
                        "color": "rgba(102,102,102,1)",
                        "time_field": "race-timestamp",
                        "icon": "fa-tag",
                        "ignore_panel_filters": 1
                    }
                ],
                "axis_min": "0"
            },
            "aggs": [],
            "listeners": {}
        }

        return {
            "id": str(uuid.uuid4()),
            "type": "visualization",
            "attributes": {
                "title": title,
                "visState": json.dumps(vis_state),
                "uiStateJSON": "{}",
                "description": "merge_times",
                "version": 1,
                "kibanaSavedObjectMeta": {
                    "searchSourceJSON": "{\"query\":\"*\",\"filter\":[]}"
                }
            }
        }

    @staticmethod
    def merge_count(title, environment, race_config):
        vis_state = {
            "title": title,
            "type": "metrics",
            "params": {
                "axis_formatter": "number",
                "axis_position": "left",
                "id": str(uuid.uuid4()),
                "index_pattern": "rally-results-*",
                "interval": "1d",
                "series": [
                    {
                        "axis_position": "left",
                        "chart_type": "line",
                        "color": "#68BC00",
                        "fill": "0",
                        "formatter": "number",
                        "id": str(uuid.uuid4()),
                        "line_width": "1",
                        "metrics": [
                            {
                                "id": str(uuid.uuid4()),
                                "type": "avg",
                                "field": "value.single"
                            }
                        ],
                        "point_size": "3",
                        "seperate_axis": 1,
                        "split_mode": "filters",
                        "stacked": "none",
                        "filter": "",
                        "split_filters": [
                            {
                                "filter": "merge_count",
                                "label": "Cumulative merge count",
                                "color": "rgba(0,191,179,1)",
                                "id": str(uuid.uuid4())
                            }
                        ],
                        "label": "Merge Count",
                        "value_template": "{{value}}",
                        "steps": 0
                    }
                ],
                "show_legend": 1,
                "show_grid": 1,
                "drop_last_bucket": 0,
                "time_field": "race-timestamp",
                "type": "timeseries",
                "filter": TimeSeriesCharts.filter_string(environment, race_config),
                "annotations": [
                    {
                        "fields": "message",
                        "template": "{{message}}",
                        "index_pattern": "rally-annotations",
                        "query_string": f"((NOT _exists_:track) OR track:\"{race_config.track}\") "
                                        f"AND ((NOT _exists_:chart) OR chart:merge_count) "
                                        f"AND ((NOT _exists_:chart-name) OR chart-name:\"{title}\") AND environment:\"{environment}\"",
                        "id": str(uuid.uuid4()),
                        "color": "rgba(102,102,102,1)",
                        "time_field": "race-timestamp",
                        "icon": "fa-tag",
                        "ignore_panel_filters": 1
                    }
                ],
                "axis_min": "0"
            },
            "aggs": [],
            "listeners": {}
        }

        return {
            "id": str(uuid.uuid4()),
            "type": "visualization",
            "attributes": {
                "title": title,
                "visState": json.dumps(vis_state),
                "uiStateJSON": "{}",
                "description": "merge_count",
                "version": 1,
                "kibanaSavedObjectMeta": {
                    "searchSourceJSON": "{\"query\":\"*\",\"filter\":[]}"
                }
            }
        }

    @staticmethod
    def ml_processing_time(title, environment, race_config):
        vis_state = {
            "title": title,
            "type": "metrics",
            "params": {
                "axis_formatter": "number",
                "axis_position": "left",
                "id": str(uuid.uuid4()),
                "index_pattern": "rally-results-*",
                "interval": "1d",
                "series": [
                    {
                        "axis_position": "left",
                        "chart_type": "line",
                        "color": "#68BC00",
                        "fill": "0",
                        "formatter": "number",
                        "id": str(uuid.uuid4()),
                        "line_width": "1",
                        "metrics": [
                            {
                                "id": str(uuid.uuid4()),
                                "type": "avg",
                                "field": "value.max"
                            }
                        ],
                        "point_size": "3",
                        "seperate_axis": 1,
                        "split_mode": "filters",
                        "stacked": "none",
                        "filter": "",
                        "split_filters": [
                            {
                                "filter": "ml_processing_time",
                                "label": "Maximum ML processing time",
                                "color": "rgba(0,191,179,1)",
                                "id": str(uuid.uuid4())
                            }
                        ],
                        "label": "ML Time",
                        "value_template": "{{value}}",
                        "steps": 0
                    }
                ],
                "show_legend": 1,
                "show_grid": 1,
                "drop_last_bucket": 0,
                "time_field": "race-timestamp",
                "type": "timeseries",
                "filter": TimeSeriesCharts.filter_string(environment, race_config),
                "annotations": [
                    {
                        "fields": "message",
                        "template": "{{message}}",
                        "index_pattern": "rally-annotations",
                        "query_string": f"((NOT _exists_:track) OR track:\"{race_config.track}\") "
                                        f"AND ((NOT _exists_:chart) OR chart:ml_processing_time) "
                                        f"AND ((NOT _exists_:chart-name) OR chart-name:\"{title}\") AND environment:\"{environment}\"",
                        "id": str(uuid.uuid4()),
                        "color": "rgba(102,102,102,1)",
                        "time_field": "race-timestamp",
                        "icon": "fa-tag",
                        "ignore_panel_filters": 1
                    }
                ],
                "axis_min": "0"
            },
            "aggs": [],
            "listeners": {}
        }

        return {
            "id": str(uuid.uuid4()),
            "type": "visualization",
            "attributes": {
                "title": title,
                "visState": json.dumps(vis_state),
                "uiStateJSON": "{}",
                "description": "ml_processing_time",
                "version": 1,
                "kibanaSavedObjectMeta": {
                    "searchSourceJSON": "{\"query\":\"*\",\"filter\":[]}"
                }
            }
        }

    @staticmethod
    def io(title, environment, race_config):
        vis_state = {
            "title": title,
            "type": "metrics",
            "params": {
                "axis_formatter": "number",
                "axis_position": "left",
                "id": str(uuid.uuid4()),
                "index_pattern": "rally-results-*",
                "interval": "1d",
                "series": [
                    {
                        "axis_position": "left",
                        "chart_type": "line",
                        "color": "#68BC00",
                        "fill": "0",
                        "formatter": "bytes",
                        "id": str(uuid.uuid4()),
                        "line_width": "1",
                        "metrics": [
                            {
                                "id": str(uuid.uuid4()),
                                "type": "sum",
                                "field": "value.single"
                            }
                        ],
                        "point_size": "3",
                        "seperate_axis": 1,
                        "split_mode": "filters",
                        "stacked": "none",
                        "filter": "",
                        "split_filters": [
                            {
                                "filter": "name:index_size",
                                "label": "Index Size",
                                "color": "rgba(0,191,179,1)",
                                "id": str(uuid.uuid4())
                            },
                            {
                                "filter": "name:bytes_written",
                                "label": "Written",
                                "color": "rgba(254,209,10,1)",
                                "id": str(uuid.uuid4())
                            }
                        ],
                        "label": "Disk IO",
                        "value_template": "{{value}}",
                        "steps": 0
                    }
                ],
                "show_legend": 1,
                "show_grid": 1,
                "drop_last_bucket": 0,
                "time_field": "race-timestamp",
                "type": "timeseries",
                "filter": TimeSeriesCharts.filter_string(environment, race_config),
                "annotations": [
                    {
                        "fields": "message",
                        "template": "{{message}}",
                        "index_pattern": "rally-annotations",
                        "query_string": f"((NOT _exists_:track) OR track:\"{race_config.track}\") AND ((NOT _exists_:chart) OR chart:io) "
                                        f"AND ((NOT _exists_:chart-name) OR chart-name:\"{title}\") AND environment:\"{environment}\"",
                        "id": str(uuid.uuid4()),
                        "color": "rgba(102,102,102,1)",
                        "time_field": "race-timestamp",
                        "icon": "fa-tag",
                        "ignore_panel_filters": 1
                    }
                ],
                "axis_min": "0"
            },
            "aggs": [],
            "listeners": {}
        }

        return {
            "id": str(uuid.uuid4()),
            "type": "visualization",
            "attributes": {
                "title": title,
                "visState": json.dumps(vis_state),
                "uiStateJSON": "{}",
                "description": "io",
                "version": 1,
                "kibanaSavedObjectMeta": {
                    "searchSourceJSON": "{\"query\":\"*\",\"filter\":[]}"
                }
            }
        }

    @staticmethod
    def query(environment, race_config, q, iterations):
        metric = "latency"
        title = TimeSeriesCharts.format_title(environment, race_config.track, es_license=race_config.es_license,
                                              suffix="%s-%s-%s" % (race_config.label, q, metric))

        vis_state = {
            "title": title,
            "type": "metrics",
            "params": {
                "id": str(uuid.uuid4()),
                "type": "timeseries",
                "series": [
                    {
                        "id": str(uuid.uuid4()),
                        "color": color_scheme_rgba[0],
                        "split_mode": "everything",
                        "label": "50th percentile",
                        "metrics": [
                            {
                                "id": str(uuid.uuid4()),
                                "type": "avg",
                                "field": "value.50_0"
                            }
                        ],
                        "seperate_axis": 0,
                        "axis_position": "right",
                        "formatter": "number",
                        "chart_type": "line",
                        "line_width": 1,
                        "point_size": 1,
                        "fill": "0.6",
                        "stacked": "none",
                        "split_color_mode": "gradient",
                        "series_drop_last_bucket": 0,
                        "value_template": "{{value}} ms",
                    },
                    {
                        "id": str(uuid.uuid4()),
                        "color": color_scheme_rgba[1],
                        "split_mode": "everything",
                        "label": "90th percentile",
                        "metrics": [
                            {
                                "id": str(uuid.uuid4()),
                                "type": "avg",
                                "field": "value.90_0"
                            }
                        ],
                        "seperate_axis": 0,
                        "axis_position": "right",
                        "formatter": "number",
                        "chart_type": "line",
                        "line_width": 1,
                        "point_size": 1,
                        "fill": "0.4",
                        "stacked": "none",
                        "split_color_mode": "gradient",
                        "series_drop_last_bucket": 0,
                        "value_template": "{{value}} ms",
                    },
                    {
                        "id": str(uuid.uuid4()),
                        "color": color_scheme_rgba[2],
                        "split_mode": "everything",
                        "label": "99th percentile",
                        "metrics": [
                            {
                                "id": str(uuid.uuid4()),
                                "type": "avg",
                                "field": "value.99_0"
                            }
                        ],
                        "seperate_axis": 0,
                        "axis_position": "right",
                        "formatter": "number",
                        "chart_type": "line",
                        "line_width": 1,
                        "point_size": 1,
                        "fill": "0.2",
                        "stacked": "none",
                        "split_color_mode": "gradient",
                        "series_drop_last_bucket": 0,
                        "value_template": "{{value}} ms",
                    },
                    {
                        "id": str(uuid.uuid4()),
                        "color": color_scheme_rgba[3],
                        "split_mode": "everything",
                        "label": "100th percentile",
                        "metrics": [
                            {
                                "id": str(uuid.uuid4()),
                                "type": "avg",
                                "field": "value.100_0"
                            }
                        ],
                        "seperate_axis": 0,
                        "axis_position": "right",
                        "formatter": "number",
                        "chart_type": "line",
                        "line_width": 1,
                        "point_size": 1,
                        "fill": "0.1",
                        "stacked": "none",
                        "split_color_mode": "gradient",
                        "series_drop_last_bucket": 0,
                        "value_template": "{{value}} ms",
                    }
                ],
                "time_field": "race-timestamp",
                "index_pattern": "rally-results-*",
                "interval": "1d",
                "axis_position": "left",
                "axis_formatter": "number",
                "show_legend": 1,
                "show_grid": 1,
                "drop_last_bucket": 0,
                "background_color_rules": [
                    {
                        "id": str(uuid.uuid4())
                    }
                ],
                "filter": "task:\"%s\" AND name:\"%s\" AND %s" % (q, metric, TimeSeriesCharts.filter_string(
                    environment, race_config)),
                "annotations": [
                    {
                        "fields": "message",
                        "template": "{{message}}",
                        "index_pattern": "rally-annotations",
                        "query_string": f"((NOT _exists_:track) OR track:\"{race_config.track}\") "
                                        f"AND ((NOT _exists_:chart) OR chart:query) "
                                        f"AND ((NOT _exists_:chart-name) OR chart-name:\"{title}\") AND environment:\"{environment}\"",
                        "id": str(uuid.uuid4()),
                        "color": "rgba(102,102,102,1)",
                        "time_field": "race-timestamp",
                        "icon": "fa-tag",
                        "ignore_panel_filters": 1
                    }
                ]
            },
            "aggs": [],
            "listeners": {}
        }

        return {
            "id": str(uuid.uuid4()),
            "type": "visualization",
            "attributes": {
                "title": title,
                "visState": json.dumps(vis_state),
                "uiStateJSON": "{}",
                "description": "query",
                "version": 1,
                "kibanaSavedObjectMeta": {
                    "searchSourceJSON": "{\"query\":\"*\",\"filter\":[]}"
                }
            }
        }

    @staticmethod
    def index(environment, race_configs, title):
        filters = []
        # any race_config will do - they all belong to the same track
        t = race_configs[0].track
        for idx, race_config in enumerate(race_configs):
            label = index_label(race_config)
            for bulk_task in race_config.bulk_tasks:
                filters.append(
                    {
                        "filter": "task:\"%s\" AND %s" % (bulk_task, TimeSeriesCharts.filter_string(environment, race_config)),
                        "label": label,
                        "color": color_scheme_rgba[idx % len(color_scheme_rgba)],
                        "id": str(uuid.uuid4())
                    }
                )

        vis_state = {
            "title": title,
            "type": "metrics",
            "params": {
                "axis_formatter": "number",
                "axis_position": "left",
                "id": str(uuid.uuid4()),
                "index_pattern": "rally-results-*",
                "interval": "1d",
                "series": [
                    {
                        "axis_position": "left",
                        "chart_type": "line",
                        "color": "#68BC00",
                        "fill": "0",
                        "formatter": "number",
                        "id": str(uuid.uuid4()),
                        "line_width": "1",
                        "metrics": [
                            {
                                "id": str(uuid.uuid4()),
                                "type": "avg",
                                "field": "value.median"
                            }
                        ],
                        "point_size": "3",
                        "seperate_axis": 1,
                        "split_mode": "filters",
                        "stacked": "none",
                        "filter": "environment:\"%s\" AND track:\"%s\"" % (environment, t),
                        "split_filters": filters,
                        "label": "Indexing Throughput",
                        "value_template": "{{value}} docs/s",
                        "steps": 0
                    }
                ],
                "show_legend": 1,
                "show_grid": 1,
                "drop_last_bucket": 0,
                "time_field": "race-timestamp",
                "type": "timeseries",
                "filter": "environment:\"%s\" AND track:\"%s\" AND name:\"throughput\" AND active:true" % (environment, t),
                "annotations": [
                    {
                        "fields": "message",
                        "template": "{{message}}",
                        "index_pattern": "rally-annotations",
                        "query_string": f"((NOT _exists_:track) OR track:\"{t}\") "
                                        f"AND ((NOT _exists_:chart) OR chart:indexing) "
                                        f"AND ((NOT _exists_:chart-name) OR chart-name:\"{title}\") AND environment:\"{environment}\"",
                        "id": str(uuid.uuid4()),
                        "color": "rgba(102,102,102,1)",
                        "time_field": "race-timestamp",
                        "icon": "fa-tag",
                        "ignore_panel_filters": 1
                    }
                ],
                "axis_min": "0"
            },
            "aggs": [],
            "listeners": {}
        }
        return {
            "id": str(uuid.uuid4()),
            "type": "visualization",
            "attributes": {
                "title": title,
                "visState": json.dumps(vis_state),
                "uiStateJSON": "{}",
                "description": "index",
                "version": 1,
                "kibanaSavedObjectMeta": {
                    "searchSourceJSON": "{\"query\":\"*\",\"filter\":[]}"
                }
            }
        }


class RaceConfigTrack:
    def __init__(self, cfg, repository, name=None):
        self.repository = repository
        self.cached_track = self.load_track(cfg, name=name)

    def load_track(self, cfg, name=None, params=None, excluded_tasks=None):
        if not params:
            params = {}
        # required in case a previous track using a different repository has specified the revision
        if cfg.opts("track", "repository.name", mandatory=False) != self.repository:
            cfg.add(config.Scope.applicationOverride, "track", "repository.revision", None)
        # hack to make this work with multiple tracks (Rally core is usually not meant to be used this way)
        if name:
            cfg.add(config.Scope.applicationOverride, "track", "repository.name", self.repository)
            cfg.add(config.Scope.applicationOverride, "track", "track.name", name)
        # another hack to ensure any track-params in the race config are used by Rally's track loader
        cfg.add(config.Scope.applicationOverride, "track", "params", params)
        if excluded_tasks:
            cfg.add(config.Scope.application, "track", "exclude.tasks", excluded_tasks)
        return track.load_track(cfg)

    def get_track(self, cfg, name=None, params=None, excluded_tasks=None):
        if params or excluded_tasks:
            return self.load_track(cfg, name, params, excluded_tasks)
        # if no params specified, return the initially cached, (non-parametrized) track
        return self.cached_track


def generate_index_ops(chart_type, race_configs, environment, logger):
    idx_race_configs = list(filter(lambda c: "indexing" in c.charts, race_configs))
    for race_conf in idx_race_configs:
        logger.debug("Gen index visualization for race config with name:[%s] / label:[%s] / flavor: [%s] / license: [%s]",
                     race_conf.name, race_conf.label, race_conf.flavor, race_conf.es_license)
    charts = []

    if idx_race_configs:
        title = chart_type.format_title(environment, race_configs[0].track, flavor=race_configs[0].flavor, suffix="indexing-throughput")
        charts = [chart_type.index(environment, idx_race_configs, title)]
    return charts


def generate_queries(chart_type, race_configs, environment):
    # output JSON structures
    structures = []

    for race_config in race_configs:
        if "query" in race_config.charts:
            for q in race_config.throttled_tasks:
                structures.append(chart_type.query(environment, race_config, q.name, q.params.get('iterations', 100)))
    return structures


def generate_io(chart_type, race_configs, environment):
    # output JSON structures
    structures = []
    for race_config in race_configs:
        if "io" in race_config.charts:
            title = chart_type.format_title(environment, race_config.track, es_license=race_config.es_license,
                                            suffix="%s-io" % race_config.label)
            structures.append(chart_type.io(title, environment, race_config))

    return structures


def generate_gc(chart_type, race_configs, environment):
    structures = []
    for race_config in race_configs:
        if "gc" in race_config.charts:
            title = chart_type.format_title(environment, race_config.track, es_license=race_config.es_license,
                                            suffix="%s-gc" % race_config.label)
            structures.append(chart_type.gc(title, environment, race_config))

    return structures


def generate_merge_time(chart_type, race_configs, environment):
    structures = []
    if chart_type == BarCharts:
        return structures
    for race_config in race_configs:
        if "merge_times" in race_config.charts:
            title = chart_type.format_title(environment, race_config.track, es_license=race_config.es_license,
                                            suffix=f"{race_config.label}-merge-times")
            chart = chart_type.merge_time(title, environment, race_config)
            if chart is not None:
                structures.append(chart)

    return structures


<<<<<<< HEAD
def generate_ml_processing_time(chart_type, race_configs, environment):
    structures = []
    for race_config in race_configs:
        if "ml_processing_time" in race_config.charts:
            title = chart_type.format_title(environment, race_config.track, es_license=race_config.es_license,
                                            suffix=f"{race_config.label}-ml-processing-time")
            chart = chart_type.ml_processing_time(title, environment, race_config)
            if chart is not None:
                structures.append(chart)

    return structures


=======
>>>>>>> dc8b949e
def generate_merge_count(chart_type, race_configs, environment):
    structures = []
    for race_config in race_configs:
        if "merge_count" in race_config.charts:
            title = chart_type.format_title(environment, race_config.track, es_license=race_config.es_license,
                                            suffix=f"{race_config.label}-merge-count")
            chart = chart_type.merge_count(title, environment, race_config)
            if chart is not None:
                structures.append(chart)

    return structures


def generate_dashboard(chart_type, environment, track, charts, flavor=None):
    panels = []

    width = 24
    height = 32

    row = 0
    col = 0

    for idx, chart in enumerate(charts):
        panelIndex = idx + 1
        # make index charts wider
        if chart["attributes"]["description"] == "index":
            chart_width = 2 * width
            # force one panel per row
            next_col = 0
        else:
            chart_width = width
            # two rows per panel
            next_col = (col + 1) % 2

        panel = {
            "id": chart["id"],
            "panelIndex": panelIndex,
            "gridData": {
                "x": (col * chart_width),
                "y": (row * height),
                "w": chart_width,
                "h": height,
                "i": str(panelIndex)
            },
            "type": "visualization",
            "version": "7.10.2"
        }
        panels.append(panel)
        col = next_col
        if col == 0:
            row += 1

    return {
        "id": str(uuid.uuid4()),
        "type": "dashboard",
        "attributes": {
            "title": chart_type.format_title(environment, track.name, flavor=flavor),
            "hits": 0,
            "description": "",
            "panelsJSON": json.dumps(panels),
            "optionsJSON": "{\"darkTheme\":false}",
            "uiStateJSON": "{}",
            "version": 1,
            "timeRestore": False,
            "kibanaSavedObjectMeta": {
                "searchSourceJSON": json.dumps(
                    {
                        "filter": [
                            {
                                "query": {
                                    "query_string": {
                                        "analyze_wildcard": True,
                                        "query": "*"
                                    }
                                }
                            }
                        ],
                        "highlightAll": True,
                        "version": True
                    }
                )
            }
        }
    }


class RaceConfig:
    def __init__(self, track, cfg=None, flavor=None, es_license=None, challenge=None, car=None, node_count=None, charts=None):
        self.track = track
        if cfg:
            self.configuration = cfg
            self.configuration["flavor"] = flavor
            self.configuration["es_license"] = es_license
        else:
            self.configuration = {
                "charts": charts,
                "challenge": challenge,
                "car": car,
                "node-count": node_count
            }

    @property
    def name(self):
        return self.configuration.get("name")

    @property
    def flavor(self):
        return self.configuration.get("flavor")

    @property
    def es_license(self):
        return self.configuration.get("es_license")

    @property
    def label(self):
        return self.configuration.get("label")

    @property
    def charts(self):
        return self.configuration["charts"]

    @property
    def node_count(self):
        return self.configuration.get("node-count", 1)

    @property
    def challenge(self):
        return self.configuration["challenge"]

    @property
    def car(self):
        return self.configuration["car"]

    @property
    def plugins(self):
        return self.configuration.get("plugins", "")

    @property
    def bulk_tasks(self):
        task_names = []
        for task in self.track.find_challenge_or_default(self.challenge).schedule:
            for sub_task in task:
                # We are looking for type bulk operations to add to indexing throughput chart.
                # For the observability track, the index operation is of type raw-bulk, instead of type bulk.
                # Doing a lenient match to allow for that.
                if track.OperationType.Bulk.to_hyphenated_string() in sub_task.operation.type:
                    if track.OperationType.Bulk.to_hyphenated_string() != sub_task.operation.type:
                        console.info(f"Found [{sub_task.name}] of type [{sub_task.operation.type}] in "\
                                     f"[{self.challenge}], adding it to indexing dashboard.\n", flush=True)
                    task_names.append(sub_task.name)
        return task_names

    @property
    def throttled_tasks(self):
        task_names = []
        for task in self.track.find_challenge_or_default(self.challenge).schedule:
            for sub_task in task:
                # We are assuming here that each task with a target throughput or target interval is interesting for latency charts.
                #
                # As a temporary workaround we're also treating operations of type "eql" as throttled tasks (requiring a latency
                # or service time chart) although they are (at the moment) not throttled. These tasks originate from the EQL track
                # available at https://github.com/elastic/rally-tracks/tree/master/eql.
                #
                # We should refactor the chart generator to make this classification logic more flexible so the user can specify
                # which tasks / or types of operations should be used for which chart types.
                if sub_task.operation.type in ["search", "composite", "eql", "paginated-search", "scroll-search"]\
                    or "target-throughput" in sub_task.params or "target-interval" in sub_task.params:
                    task_names.append(sub_task)
        return task_names


def load_race_configs(cfg, chart_type, chart_spec_path=None):
    def add_configs(race_configs_per_lic, flavor_name="oss", lic="oss", track_name=None):
        configs_per_lic = []
        for race_config in race_configs_per_lic:
            excluded_tasks = None
            if "exclude-tasks" in race_config:
                excluded_tasks = race_config.get("exclude-tasks").split(",")
            configs_per_lic.append(
                RaceConfig(track=race_config_track.get_track(cfg, name=track_name,
                                                             params=race_config.get("track-params", {}),
                                                             excluded_tasks=excluded_tasks),
                           cfg=race_config,
                           flavor=flavor_name,
                           es_license=lic)
            )
        return configs_per_lic

    def add_race_configs(license_configs, flavor_name, track_name):
        if chart_type == BarCharts:
            # Only one license config, "basic", is present in bar charts
            _lic_conf = [license_config["configurations"] for license_config in license_configs if license_config["name"] == "basic"]
            if _lic_conf:
                race_configs_per_track.extend(add_configs(_lic_conf[0], track_name=track_name))
        else:
            for lic_config in license_configs:
                race_configs_per_track.extend(add_configs(lic_config["configurations"],
                                                          flavor_name,
                                                          lic_config["name"],
                                                          track_name))

    race_configs = {"oss": [], "default": []}
    if chart_type == BarCharts:
        race_configs = []
    chart_specs = glob.glob(io.normalize_path(chart_spec_path))
    if not chart_specs:
        raise exceptions.NotFound(f"Chart spec path [{chart_spec_path}] not found.")
    for _track_file in chart_specs:
        with open(_track_file, mode="rt", encoding="utf-8") as f:
            for item in json.load(f):
                _track_repository = item.get("track-repository", "default")
                race_config_track = RaceConfigTrack(cfg, _track_repository, name=item["track"])
                for flavor in item["flavors"]:
                    race_configs_per_track = []
                    _flavor_name = flavor["name"]
                    _track_name = item["track"]
                    add_race_configs(flavor["licenses"], _flavor_name, _track_name)

                    if race_configs_per_track:
                        if chart_type == BarCharts:
                            race_configs.append(race_configs_per_track)
                        else:
                            race_configs[_flavor_name].append(race_configs_per_track)
    return race_configs


def gen_charts_per_track_configs(race_configs, chart_type, env, flavor=None, logger=None):
    charts = generate_index_ops(chart_type, race_configs, env, logger) + \
             generate_io(chart_type, race_configs, env) + \
             generate_gc(chart_type, race_configs, env) + \
             generate_merge_time(chart_type, race_configs, env) + \
             generate_merge_count(chart_type, race_configs, env) + \
             generate_ml_processing_time(chart_type, race_configs, env) + \
             generate_queries(chart_type, race_configs, env)

    dashboard = generate_dashboard(chart_type, env, race_configs[0].track, charts, flavor)

    return charts, dashboard


def gen_charts_per_track(race_configs, chart_type, env, flavor=None, logger=None):
    structures = []
    for race_configs_per_track in race_configs:
        charts, dashboard = gen_charts_per_track_configs(race_configs_per_track, chart_type, env, flavor, logger)
        structures.extend(charts)
        structures.append(dashboard)

    return structures


def gen_charts_from_track_combinations(race_configs, chart_type, env, logger):
    structures = []
    for flavor, race_configs_per_flavor in race_configs.items():
        for race_configs_per_track in race_configs_per_flavor:
            logger.debug("Generating charts for race_configs with name:[%s]/flavor:[%s]",
                         race_configs_per_track[0].name, flavor)
            charts, dashboard = gen_charts_per_track_configs(race_configs_per_track, chart_type, env, flavor, logger)

            structures.extend(charts)
            structures.append(dashboard)

    return structures


def generate(cfg):
    logger = logging.getLogger(__name__)

    chart_spec_path = cfg.opts("generator", "chart.spec.path")
    if cfg.opts("generator", "chart.type") == "time-series":
        chart_type = TimeSeriesCharts
    else:
        chart_type = BarCharts

    console.info("Loading track data...", flush=True)
    race_configs = load_race_configs(cfg, chart_type, chart_spec_path)
    env = cfg.opts("system", "env.name")

    structures = []
    console.info("Generating charts...", flush=True)

    if chart_type == BarCharts:
        # bar charts are flavor agnostic and split results based on a separate `user.setup` field
        structures = gen_charts_per_track(race_configs, chart_type, env, logger=logger)
    elif chart_type == TimeSeriesCharts:
        structures = gen_charts_from_track_combinations(race_configs, chart_type, env, logger)

    output_path = cfg.opts("generator", "output.path")
    if output_path:
        with open(io.normalize_path(output_path), mode="wt", encoding="utf-8") as f:
            for record in structures:
                print(json.dumps(record), file=f)
    else:
        for record in structures:
            print(json.dumps(record))<|MERGE_RESOLUTION|>--- conflicted
+++ resolved
@@ -442,13 +442,10 @@
         }
 
     @staticmethod
-<<<<<<< HEAD
     def ml_processing_time(title, environment, race_config):
         return None
 
     @staticmethod
-    def query(environment, race_config, q):
-=======
     def merge_count(title, environment, race_config):
         return None
 
@@ -458,7 +455,6 @@
 
     @staticmethod
     def query(environment, race_config, q, iterations):
->>>>>>> dc8b949e
         metric = "service_time"
         if iterations < 100:
             prefix = "p90"
@@ -1619,7 +1615,6 @@
     return structures
 
 
-<<<<<<< HEAD
 def generate_ml_processing_time(chart_type, race_configs, environment):
     structures = []
     for race_config in race_configs:
@@ -1633,8 +1628,6 @@
     return structures
 
 
-=======
->>>>>>> dc8b949e
 def generate_merge_count(chart_type, race_configs, environment):
     structures = []
     for race_config in race_configs:
