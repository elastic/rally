# Licensed to Elasticsearch B.V. under one or more contributor
# license agreements. See the NOTICE file distributed with
# this work for additional information regarding copyright
# ownership. Elasticsearch B.V. licenses this file to you under
# the Apache License, Version 2.0 (the "License"); you may
# not use this file except in compliance with the License.
# You may obtain a copy of the License at
#
#	http://www.apache.org/licenses/LICENSE-2.0
#
# Unless required by applicable law or agreed to in writing,
# software distributed under the License is distributed on an
# "AS IS" BASIS, WITHOUT WARRANTIES OR CONDITIONS OF ANY
# KIND, either express or implied.  See the License for the
# specific language governing permissions and limitations
# under the License.

import argparse
import datetime
import logging
import os
import platform
import sys
import time
import uuid

from esrally import PROGRAM_NAME, BANNER, SKULL, check_python_version, doc_link, telemetry
from esrally import version, actor, config, paths, racecontrol, reporter, metrics, track, chart_generator, exceptions, \
    log
from esrally.mechanic import team, mechanic
from esrally.utils import io, convert, process, console, net, opts


def create_arg_parser():
    def positive_number(v):
        value = int(v)
        if value <= 0:
            raise argparse.ArgumentTypeError("must be positive but was {}".format(value))
        return value

    def runtime_jdk(v):
        if v == "bundled":
            return v
        else:
            try:
                return positive_number(v)
            except argparse.ArgumentTypeError:
                raise argparse.ArgumentTypeError("must be a positive number or 'bundled' but was {}".format(v))

    # try to preload configurable defaults, but this does not work together with `--configuration-name` (which is undocumented anyway)
    cfg = config.Config()
    if cfg.config_present():
        cfg.load_config()
        preserve_install = cfg.opts("defaults", "preserve_benchmark_candidate", default_value=False, mandatory=False)
    else:
        preserve_install = False

    parser = argparse.ArgumentParser(prog=PROGRAM_NAME,
                                     description=BANNER + "\n\n You Know, for Benchmarking Elasticsearch.",
                                     epilog="Find out more about Rally at {}".format(console.format.link(doc_link())),
                                     formatter_class=argparse.RawDescriptionHelpFormatter)
    parser.add_argument('--version', action='version', version="%(prog)s " + version.version())

    subparsers = parser.add_subparsers(
        title="subcommands",
        dest="subcommand",
        help="")

    race_parser = subparsers.add_parser("race", help="Run the benchmarking pipeline. This sub-command should typically be used.")
    async_race_parser = subparsers.add_parser("race-async")
    # change in favor of "list telemetry", "list tracks", "list pipelines"
    list_parser = subparsers.add_parser("list", help="List configuration options")
    list_parser.add_argument(
        "configuration",
        metavar="configuration",
        help="The configuration for which Rally should show the available options. "
             "Possible values are: telemetry, tracks, pipelines, races, cars, elasticsearch-plugins",
        choices=["telemetry", "tracks", "pipelines", "races", "cars", "elasticsearch-plugins"])
    list_parser.add_argument(
        "--limit",
        help="Limit the number of search results for recent races (default: 10).",
        default=10,
    )

    info_parser = subparsers.add_parser("info", help="Show info about a track")
    info_track_source_group = info_parser.add_mutually_exclusive_group()
    info_track_source_group.add_argument(
        "--track-repository",
        help="Define the repository from where Rally will load tracks (default: default).",
        # argparse is smart enough to use this default only if the user did not use --track-path and also did not specify anything
        default="default"
    )
    info_track_source_group.add_argument(
        "--track-path",
        help="Define the path to a track.")

    info_parser.add_argument(
        "--track",
        help="Define the track to use. List possible tracks with `{} list tracks` (default: geonames).".format(PROGRAM_NAME)
        # we set the default value later on because we need to determine whether the user has provided this value.
        # default="geonames"
    )
    info_parser.add_argument(
        "--track-params",
        help="Define a comma-separated list of key:value pairs that are injected verbatim to the track as variables.",
        default=""
    )
    info_parser.add_argument(
        "--challenge",
        help="Define the challenge to use. List possible challenges for tracks with `{} list tracks`.".format(PROGRAM_NAME)
    )
    info_task_filter_group = info_parser.add_mutually_exclusive_group()
    info_task_filter_group.add_argument(
        "--include-tasks",
        help="Defines a comma-separated list of tasks to run. By default all tasks of a challenge are run.")
    info_task_filter_group.add_argument(
        "--exclude-tasks",
        help="Defines a comma-separated list of tasks not to run. By default all tasks of a challenge are run.")

    generate_parser = subparsers.add_parser("generate", help="Generate artifacts")
    generate_parser.add_argument(
        "artifact",
        metavar="artifact",
        help="The artifact to create. Possible values are: charts",
        choices=["charts"])
    # We allow to either have a chart-spec-path *or* define a chart-spec on the fly with track, challenge and car. Convincing
    # argparse to validate that everything is correct *might* be doable but it is simpler to just do this manually.
    generate_parser.add_argument(
        "--chart-spec-path",
        help="Path to a JSON file(s) containing all combinations of charts to generate. Wildcard patterns can be used to specify "
             "multiple files.")
    generate_parser.add_argument(
        "--track",
        help="Define the track to use. List possible tracks with `%s list tracks` (default: geonames)." % PROGRAM_NAME
        # we set the default value later on because we need to determine whether the user has provided this value.
        # default="geonames"
    )
    generate_parser.add_argument(
        "--challenge",
        help="Define the challenge to use. List possible challenges for tracks with `%s list tracks`." % PROGRAM_NAME)
    generate_parser.add_argument(
        "--car",
        help="Define the car to use. List possible cars with `%s list cars` (default: defaults)." % PROGRAM_NAME)
    generate_parser.add_argument(
        "--node-count",
        type=positive_number,
        help="The number of Elasticsearch nodes to use in charts.")
    generate_parser.add_argument(
        "--chart-type",
        help="Chart type to generate (default: time-series).",
        choices=["time-series", "bar"],
        default="time-series")
    generate_parser.add_argument(
        "--output-path",
        help="Output file name (default: stdout).",
        default=None)

    compare_parser = subparsers.add_parser("compare", help="Compare two races")
    compare_parser.add_argument(
        "--baseline",
        required=True,
        help="Race ID of the baseline (see %s list races)." % PROGRAM_NAME)
    compare_parser.add_argument(
        "--contender",
        required=True,
        help="Race ID of the contender (see %s list races)." % PROGRAM_NAME)
    compare_parser.add_argument(
        "--report-format",
        help="Define the output format for the command line report (default: markdown).",
        choices=["markdown", "csv"],
        default="markdown")
    compare_parser.add_argument(
        "--report-file",
        help="Write the command line report also to the provided file.",
        default="")

    config_parser = subparsers.add_parser("configure", help="Write the configuration file or reconfigure Rally")
    for p in [parser, config_parser]:
        p.add_argument(
            "--advanced-config",
            help="Show additional configuration options (default: false).",
            default=False,
            action="store_true")
        p.add_argument(
            "--assume-defaults",
            help="Automatically accept all options with default values (default: false).",
            default=False,
            action="store_true")

    download_parser = subparsers.add_parser("download", help="Downloads an artifact")
    download_parser.add_argument(
        "--team-repository",
        help="Define the repository from where Rally will load teams and cars (default: default).",
        default="default")
    download_parser.add_argument(
        "--team-path",
        help="Define the path to the car and plugin configurations to use.")
    download_parser.add_argument(
        "--distribution-version",
        help="Define the version of the Elasticsearch distribution to download. "
             "Check https://www.elastic.co/downloads/elasticsearch for released versions.",
        default="")
    download_parser.add_argument(
        "--distribution-repository",
        help="Define the repository from where the Elasticsearch distribution should be downloaded (default: release).",
        default="release")
    download_parser.add_argument(
        "--car",
        help="Define the car to use. List possible cars with `%s list cars` (default: defaults)." % PROGRAM_NAME,
        default="defaults")  # optimized for local usage
    download_parser.add_argument(
        "--car-params",
        help="Define a comma-separated list of key:value pairs that are injected verbatim as variables for the car.",
        default=""
    )
    download_parser.add_argument(
        "--target-os",
        help="The name of the target operating system for which an artifact should be downloaded (default: current OS)",
    )
    download_parser.add_argument(
        "--target-arch",
        help="The name of the CPU architecture for which an artifact should be downloaded (default: current architecture)",
    )

    install_parser = subparsers.add_parser("install", help="Installs an Elasticsearch node locally")
    install_parser.add_argument(
        "--revision",
        help="Define the source code revision for building the benchmark candidate. 'current' uses the source tree as is,"
             " 'latest' fetches the latest version on master. It is also possible to specify a commit id or a timestamp."
             " The timestamp must be specified as: \"@ts\" where \"ts\" must be a valid ISO 8601 timestamp, "
             "e.g. \"@2013-07-27T10:37:00Z\" (default: current).",
        default="current")  # optimized for local usage, don't fetch sources
    install_parser.add_argument(
        "--skip-build",
        help="Whether Rally should skip rebuilding Elasticsearch (default: false).",
        default=False,
        action="store_true")
    # Intentionally undocumented as we do not consider Docker a fully supported option.
    install_parser.add_argument(
        "--build-type",
        help=argparse.SUPPRESS,
        choices=["tar", "docker"],
        default="tar")
    install_parser.add_argument(
        "--team-repository",
        help="Define the repository from where Rally will load teams and cars (default: default).",
        default="default")
    install_parser.add_argument(
        "--team-revision",
        help="Define a specific revision in the team repository that Rally should use.",
        default=None)
    install_parser.add_argument(
        "--team-path",
        help="Define the path to the car and plugin configurations to use.")
    install_parser.add_argument(
        "--distribution-repository",
        help="Define the repository from where the Elasticsearch distribution should be downloaded (default: release).",
        default="release")
    install_parser.add_argument(
        "--distribution-version",
        help="Define the version of the Elasticsearch distribution to download. "
             "Check https://www.elastic.co/downloads/elasticsearch for released versions.",
        default="")
    install_parser.add_argument(
        "--car",
        help="Define the car to use. List possible cars with `%s list cars` (default: defaults)." % PROGRAM_NAME,
        default="defaults")  # optimized for local usage
    install_parser.add_argument(
        "--car-params",
        help="Define a comma-separated list of key:value pairs that are injected verbatim as variables for the car.",
        default=""
    )
    install_parser.add_argument(
        "--elasticsearch-plugins",
        help="Define the Elasticsearch plugins to install. (default: install no plugins).",
        default="")
    install_parser.add_argument(
        "--plugin-params",
        help="Define a comma-separated list of key:value pairs that are injected verbatim to all plugins as variables.",
        default=""
    )
    install_parser.add_argument(
        "--network-host",
        help="The IP address to bind to and publish",
        default="127.0.0.1"
    )
    install_parser.add_argument(
        "--http-port",
        help="The port to expose for HTTP traffic",
        default="39200"
    )
    install_parser.add_argument(
        "--node-name",
        help="The name of this Elasticsearch node",
        default="rally-node-0"
    )
    install_parser.add_argument(
        "--master-nodes",
        help="A comma-separated list of the initial master node names",
        default=""
    )
    install_parser.add_argument(
        "--seed-hosts",
        help="A comma-separated list of the initial seed host IPs",
        default=""
    )

    start_parser = subparsers.add_parser("start", help="Starts an Elasticsearch node locally")
    start_parser.add_argument(
        "--installation-id",
        required=True,
        help="The id of the installation to start",
        # the default will be dynamically derived by racecontrol based on the presence / absence of other command line options
        default="")
    start_parser.add_argument(
        "--race-id",
        required=True,
        help="Define a unique id for this race.",
        default="")
    start_parser.add_argument(
        "--runtime-jdk",
        type=runtime_jdk,
        help="The major version of the runtime JDK to use.",
        default=None)
    start_parser.add_argument(
        "--telemetry",
        help="Enable the provided telemetry devices, provided as a comma-separated list. List possible telemetry devices "
             "with `%s list telemetry`." % PROGRAM_NAME,
        default="")
    start_parser.add_argument(
        "--telemetry-params",
        help="Define a comma-separated list of key:value pairs that are injected verbatim to the telemetry devices as parameters.",
        default=""
    )

    stop_parser = subparsers.add_parser("stop", help="Stops an Elasticsearch node locally")
    stop_parser.add_argument(
        "--installation-id",
        required=True,
        help="The id of the installation to stop",
        # the default will be dynamically derived by racecontrol based on the presence / absence of other command line options
        default="")
    stop_parser.add_argument(
        "--preserve-install",
        help="Keep the benchmark candidate and its index. (default: %s)." % str(preserve_install).lower(),
        default=preserve_install,
        action="store_true")

    for p in [parser, list_parser, race_parser, async_race_parser, generate_parser]:
        p.add_argument(
            "--distribution-version",
            help="Define the version of the Elasticsearch distribution to download. "
                 "Check https://www.elastic.co/downloads/elasticsearch for released versions.",
            default="")
        p.add_argument(
            "--runtime-jdk",
            type=runtime_jdk,
            help="The major version of the runtime JDK to use.",
            default=None)

        track_source_group = p.add_mutually_exclusive_group()
        track_source_group.add_argument(
            "--track-repository",
            help="Define the repository from where Rally will load tracks (default: default).",
            # argparse is smart enough to use this default only if the user did not use --track-path and also did not specify anything
            default="default"
        )
        track_source_group.add_argument(
            "--track-path",
            help="Define the path to a track.")
        p.add_argument(
            "--track-revision",
            help="Define a specific revision in the track repository that Rally should use.",
            default=None)
        p.add_argument(
            "--team-repository",
            help="Define the repository from where Rally will load teams and cars (default: default).",
            default="default")
        p.add_argument(
            "--team-revision",
            help="Define a specific revision in the team repository that Rally should use.",
            default=None)
        p.add_argument(
            "--offline",
            help="Assume that Rally has no connection to the Internet (default: false).",
            default=False,
            action="store_true")

    for p in [parser, race_parser, async_race_parser]:
        p.add_argument(
            "--race-id",
            help="Define a unique id for this race.",
            default=str(uuid.uuid4()))
        p.add_argument(
            "--pipeline",
            help="Select the pipeline to run.",
            # the default will be dynamically derived by racecontrol based on the presence / absence of other command line options
            default="")
        p.add_argument(
            "--revision",
            help="Define the source code revision for building the benchmark candidate. 'current' uses the source tree as is,"
                 " 'latest' fetches the latest version on master. It is also possible to specify a commit id or a timestamp."
                 " The timestamp must be specified as: \"@ts\" where \"ts\" must be a valid ISO 8601 timestamp, "
                 "e.g. \"@2013-07-27T10:37:00Z\" (default: current).",
            default="current")  # optimized for local usage, don't fetch sources
        p.add_argument(
            "--track",
            help="Define the track to use. List possible tracks with `%s list tracks` (default: geonames)." % PROGRAM_NAME
            # we set the default value later on because we need to determine whether the user has provided this value.
            # default="geonames"
        )
        p.add_argument(
            "--track-params",
            help="Define a comma-separated list of key:value pairs that are injected verbatim to the track as variables.",
            default=""
        )
        p.add_argument(
            "--challenge",
            help="Define the challenge to use. List possible challenges for tracks with `%s list tracks`." % PROGRAM_NAME)
        p.add_argument(
            "--team-path",
            help="Define the path to the car and plugin configurations to use.")
        p.add_argument(
            "--car",
            help="Define the car to use. List possible cars with `%s list cars` (default: defaults)." % PROGRAM_NAME,
            default="defaults")  # optimized for local usage
        p.add_argument(
            "--car-params",
            help="Define a comma-separated list of key:value pairs that are injected verbatim as variables for the car.",
            default=""
        )
        p.add_argument(
            "--elasticsearch-plugins",
            help="Define the Elasticsearch plugins to install. (default: install no plugins).",
            default="")
        p.add_argument(
            "--plugin-params",
            help="Define a comma-separated list of key:value pairs that are injected verbatim to all plugins as variables.",
            default=""
        )
        p.add_argument(
            "--target-hosts",
            help="Define a comma-separated list of host:port pairs which should be targeted if using the pipeline 'benchmark-only' "
                 "(default: localhost:9200).",
            default="")  # actually the default is pipeline specific and it is set later
        p.add_argument(
            "--load-driver-hosts",
            help="Define a comma-separated list of hosts which should generate load (default: localhost).",
            default="localhost")
        p.add_argument(
            "--client-options",
            help="Define a comma-separated list of client options to use. The options will be passed to the Elasticsearch Python client "
                 "(default: {}).".format(opts.ClientOptions.DEFAULT_CLIENT_OPTIONS),
            default=opts.ClientOptions.DEFAULT_CLIENT_OPTIONS)
        p.add_argument("--on-error",
                       choices=["continue", "abort"],
                       help="Either 'continue' or 'abort' when Rally gets an error response (default: continue).",
                       default="continue")
        p.add_argument(
            "--telemetry",
            help="Enable the provided telemetry devices, provided as a comma-separated list. List possible telemetry devices "
                 "with `%s list telemetry`." % PROGRAM_NAME,
            default="")
        p.add_argument(
            "--telemetry-params",
            help="Define a comma-separated list of key:value pairs that are injected verbatim to the telemetry devices as parameters.",
            default=""
        )
        p.add_argument(
            "--distribution-repository",
            help="Define the repository from where the Elasticsearch distribution should be downloaded (default: release).",
            default="release")

        task_filter_group = p.add_mutually_exclusive_group()
        task_filter_group.add_argument(
            "--include-tasks",
            help="Defines a comma-separated list of tasks to run. By default all tasks of a challenge are run.")
        task_filter_group.add_argument(
            "--exclude-tasks",
            help="Defines a comma-separated list of tasks not to run. By default all tasks of a challenge are run.")
        p.add_argument(
            "--user-tag",
            help="Define a user-specific key-value pair (separated by ':'). It is added to each metric record as meta info. "
                 "Example: intention:baseline-ticket-12345",
            default="")
        p.add_argument(
            "--report-format",
            help="Define the output format for the command line report (default: markdown).",
            choices=["markdown", "csv"],
            default="markdown")
        p.add_argument(
            "--show-in-report",
            help="Define which values are shown in the summary report (default: available).",
            choices=["available", "all-percentiles", "all"],
            default="available")
        p.add_argument(
            "--report-file",
            help="Write the command line report also to the provided file.",
            default="")
        p.add_argument(
            "--preserve-install",
            help="Keep the benchmark candidate and its index. (default: %s)." % str(preserve_install).lower(),
            default=preserve_install,
            action="store_true")
        p.add_argument(
            "--test-mode",
            help="Runs the given track in 'test mode'. Meant to check a track for errors but not for real benchmarks (default: false).",
            default=False,
            action="store_true")
        p.add_argument(
            "--enable-driver-profiling",
            help="Enables a profiler for analyzing the performance of calls in Rally's driver (default: false).",
            default=False,
            action="store_true")

    ###############################################################################
    #
    # The options below are undocumented and can be removed or changed at any time.
    #
    ###############################################################################
    for p in [parser, race_parser, async_race_parser]:
        # This option is intended to tell Rally to assume a different start date than 'now'. This is effectively just useful for things like
        # backtesting or a benchmark run across environments (think: comparison of EC2 and bare metal) but never for the typical user.
        p.add_argument(
            "--effective-start-date",
            help=argparse.SUPPRESS,
            type=lambda s: datetime.datetime.strptime(s, "%Y-%m-%d %H:%M:%S"),
            default=None)
        # keeps the cluster running after the benchmark, only relevant if Rally provisions the cluster
        p.add_argument(
            "--keep-cluster-running",
            help=argparse.SUPPRESS,
            action="store_true",
            default=False)
        # skips checking that the REST API is available before proceeding with the benchmark
        p.add_argument(
            "--skip-rest-api-check",
            help=argparse.SUPPRESS,
            action="store_true",
            default=False)

    for p in [parser, config_parser, list_parser, race_parser, compare_parser, download_parser, install_parser,
<<<<<<< HEAD
              start_parser, stop_parser, info_parser, async_race_parser]:
=======
              start_parser, stop_parser, info_parser, generate_parser]:
>>>>>>> 15b9d23e
        # This option is needed to support a separate configuration for the integration tests on the same machine
        p.add_argument(
            "--configuration-name",
            help=argparse.SUPPRESS,
            default=None)
        p.add_argument(
            "--quiet",
            help="Suppress as much as output as possible (default: false).",
            default=False,
            action="store_true")

    return parser


def derive_sub_command(args, cfg):
    sub_command = args.subcommand
    # first, trust the user...
    if sub_command is not None:
        return sub_command
    # we apply some smarts in case the user did not specify a sub-command
    if cfg.config_present():
        return "race"
    else:
        return "configure"


def ensure_configuration_present(cfg, args, sub_command):
    if sub_command == "configure":
        config.ConfigFactory().create_config(cfg.config_file,
                                             advanced_config=args.advanced_config,
                                             assume_defaults=args.assume_defaults)
        exit(0)
    else:
        if cfg.config_present():
            cfg.load_config(auto_upgrade=True)
        else:
            console.error("No config present. Please run '%s configure' first." % PROGRAM_NAME)
            exit(64)


def dispatch_list(cfg):
    what = cfg.opts("system", "list.config.option")
    if what == "telemetry":
        telemetry.list_telemetry()
    elif what == "tracks":
        track.list_tracks(cfg)
    elif what == "pipelines":
        racecontrol.list_pipelines()
    elif what == "races":
        metrics.list_races(cfg)
    elif what == "cars":
        team.list_cars(cfg)
    elif what == "elasticsearch-plugins":
        team.list_plugins(cfg)
    else:
        raise exceptions.SystemSetupError("Cannot list unknown configuration option [%s]" % what)


def print_help_on_errors():
    heading = "Getting further help:"
    console.println(console.format.bold(heading))
    console.println(console.format.underline_for(heading))
    console.println("* Check the log files in {} for errors.".format(paths.logs()))
    console.println("* Read the documentation at {}".format(console.format.link(doc_link())))
    console.println("* Ask a question on the forum at {}".format(console.format.link("https://discuss.elastic.co/c/elasticsearch/rally")))
    console.println("* Raise an issue at {} and include the log files in {}."
                    .format(console.format.link("https://github.com/elastic/rally/issues"), paths.logs()))


def race(cfg):
    other_rally_processes = process.find_all_other_rally_processes()
    if other_rally_processes:
        pids = [p.pid for p in other_rally_processes]
        msg = "There are other Rally processes running on this machine (PIDs: %s) but only one Rally benchmark is allowed to run at " \
              "the same time. Please check and terminate these processes and retry again." % pids
        raise exceptions.RallyError(msg)

    with_actor_system(racecontrol.run, cfg)


def with_actor_system(runnable, cfg):
    import thespian.actors
    logger = logging.getLogger(__name__)
    already_running = actor.actor_system_already_running()
    logger.info("Actor system already running locally? [%s]", str(already_running))
    try:
        actors = actor.bootstrap_actor_system(try_join=already_running, prefer_local_only=not already_running)
        # We can only support remote benchmarks if we have a dedicated daemon that is not only bound to 127.0.0.1
        cfg.add(config.Scope.application, "system", "remote.benchmarking.supported", already_running)
    # This happens when the admin process could not be started, e.g. because it could not open a socket.
    except thespian.actors.InvalidActorAddress:
        logger.info("Falling back to offline actor system.")
        actor.use_offline_actor_system()
        actors = actor.bootstrap_actor_system(try_join=True)
    except Exception as e:
        logger.exception("Could not bootstrap actor system.")
        if str(e) == "Unable to determine valid external socket address.":
            console.warn("Could not determine a socket address. Are you running without any network? Switching to degraded mode.",
                         logger=logger)
            logger.info("Falling back to offline actor system.")
            actor.use_offline_actor_system()
            actors = actor.bootstrap_actor_system(try_join=True)
        else:
            raise
    try:
        runnable(cfg)
    finally:
        # We only shutdown the actor system if it was not already running before
        if not already_running:
            shutdown_complete = False
            times_interrupted = 0
            # give some time for any outstanding messages to be delivered to the actor system
            time.sleep(3)
            while not shutdown_complete and times_interrupted < 2:
                try:
                    logger.info("Attempting to shutdown internal actor system.")
                    actors.shutdown()
                    # note that this check will only evaluate to True for a TCP-based actor system.
                    timeout = 15
                    while actor.actor_system_already_running() and timeout > 0:
                        logger.info("Actor system is still running. Waiting...")
                        time.sleep(1)
                        timeout -= 1
                    if timeout > 0:
                        shutdown_complete = True
                        logger.info("Shutdown completed.")
                    else:
                        logger.warning("Shutdown timed out. Actor system is still running.")
                        break
                except KeyboardInterrupt:
                    times_interrupted += 1
                    logger.warning("User interrupted shutdown of internal actor system.")
                    console.info("Please wait a moment for Rally's internal components to shutdown.")
            if not shutdown_complete and times_interrupted > 0:
                logger.warning("Terminating after user has interrupted actor system shutdown explicitly for [%d] times.",
                               times_interrupted)
                console.println("")
                console.warn("Terminating now at the risk of leaving child processes behind.")
                console.println("")
                console.warn("The next race may fail due to an unclean shutdown.")
                console.println("")
                console.println(SKULL)
                console.println("")
            elif not shutdown_complete:
                console.warn("Could not terminate all internal processes within timeout. Please check and force-terminate "
                             "all Rally processes.")


def generate(cfg):
    chart_generator.generate(cfg)


def dispatch_sub_command(cfg, sub_command):
    try:
        if sub_command == "compare":
            reporter.compare(cfg)
        elif sub_command == "list":
            dispatch_list(cfg)
        elif sub_command == "download":
            mechanic.download(cfg)
        elif sub_command == "install":
            mechanic.install(cfg)
        elif sub_command == "start":
            mechanic.start(cfg)
        elif sub_command == "stop":
            mechanic.stop(cfg)
        elif sub_command == "race":
            race(cfg)
        elif sub_command == "race-async":
            racecontrol.run_async(cfg)
        elif sub_command == "generate":
            generate(cfg)
        elif sub_command == "info":
            track.track_info(cfg)
        else:
            raise exceptions.SystemSetupError("Unknown subcommand [%s]" % sub_command)
        return True
    except exceptions.RallyError as e:
        logging.getLogger(__name__).exception("Cannot run subcommand [%s].", sub_command)
        msg = str(e.message)
        nesting = 0
        while hasattr(e, "cause") and e.cause:
            nesting += 1
            e = e.cause
            if hasattr(e, "message"):
                msg += "\n%s%s" % ("\t" * nesting, e.message)
            else:
                msg += "\n%s%s" % ("\t" * nesting, str(e))

        console.error("Cannot %s. %s" % (sub_command, msg))
        console.println("")
        print_help_on_errors()
        return False
    except BaseException as e:
        logging.getLogger(__name__).exception("A fatal error occurred while running subcommand [%s].", sub_command)
        console.error("Cannot %s. %s." % (sub_command, e))
        console.println("")
        print_help_on_errors()
        return False


def main():
    check_python_version()
    log.install_default_log_config()
    log.configure_logging()
    logger = logging.getLogger(__name__)
    start = time.time()

    # Early init of console output so we start to show everything consistently.
    console.init(quiet=False)

    arg_parser = create_arg_parser()
    args = arg_parser.parse_args()

    console.init(quiet=args.quiet)
    console.println(BANNER)

    cfg = config.Config(config_name=args.configuration_name)
    sub_command = derive_sub_command(args, cfg)
    ensure_configuration_present(cfg, args, sub_command)

    if args.effective_start_date:
        cfg.add(config.Scope.application, "system", "time.start", args.effective_start_date)
        cfg.add(config.Scope.application, "system", "time.start.user_provided", True)
    else:
        cfg.add(config.Scope.application, "system", "time.start", datetime.datetime.utcnow())
        cfg.add(config.Scope.application, "system", "time.start.user_provided", False)

    # The installation id is overridden later on if nodes are managed via Rally subcommands (install / start / stop)
    cfg.add(config.Scope.applicationOverride, "system", "install.id", args.race_id)
    cfg.add(config.Scope.applicationOverride, "system", "race.id", args.race_id)
    cfg.add(config.Scope.applicationOverride, "system", "quiet.mode", args.quiet)
    cfg.add(config.Scope.applicationOverride, "system", "offline.mode", args.offline)

    # Local config per node
    cfg.add(config.Scope.application, "node", "rally.root", paths.rally_root())
    cfg.add(config.Scope.application, "node", "rally.cwd", os.getcwd())

    cfg.add(config.Scope.applicationOverride, "mechanic", "source.revision", args.revision)
    if args.distribution_version:
        cfg.add(config.Scope.applicationOverride, "mechanic", "distribution.version", args.distribution_version)
    cfg.add(config.Scope.applicationOverride, "mechanic", "distribution.repository", args.distribution_repository)
    cfg.add(config.Scope.applicationOverride, "mechanic", "car.names", opts.csv_to_list(args.car))
    if args.team_path:
        cfg.add(config.Scope.applicationOverride, "mechanic", "team.path", os.path.abspath(io.normalize_path(args.team_path)))
        cfg.add(config.Scope.applicationOverride, "mechanic", "repository.name", None)
        cfg.add(config.Scope.applicationOverride, "mechanic", "repository.revision", None)
    else:
        cfg.add(config.Scope.applicationOverride, "mechanic", "repository.name", args.team_repository)
        cfg.add(config.Scope.applicationOverride, "mechanic", "repository.revision", args.team_revision)
    cfg.add(config.Scope.applicationOverride, "mechanic", "car.plugins", opts.csv_to_list(args.elasticsearch_plugins))
    cfg.add(config.Scope.applicationOverride, "mechanic", "car.params", opts.to_dict(args.car_params))
    cfg.add(config.Scope.applicationOverride, "mechanic", "plugin.params", opts.to_dict(args.plugin_params))
    if args.keep_cluster_running:
        cfg.add(config.Scope.applicationOverride, "mechanic", "keep.running", True)
        # force-preserve the cluster nodes.
        cfg.add(config.Scope.applicationOverride, "mechanic", "preserve.install", True)
    else:
        cfg.add(config.Scope.applicationOverride, "mechanic", "keep.running", False)
        cfg.add(config.Scope.applicationOverride, "mechanic", "preserve.install", convert.to_bool(args.preserve_install))
    cfg.add(config.Scope.applicationOverride, "mechanic", "skip.rest.api.check", convert.to_bool(args.skip_rest_api_check))
    cfg.add(config.Scope.applicationOverride, "mechanic", "runtime.jdk", args.runtime_jdk)
    cfg.add(config.Scope.applicationOverride, "telemetry", "devices", opts.csv_to_list(args.telemetry))
    cfg.add(config.Scope.applicationOverride, "telemetry", "params", opts.to_dict(args.telemetry_params))

    cfg.add(config.Scope.applicationOverride, "race", "pipeline", args.pipeline)
    cfg.add(config.Scope.applicationOverride, "race", "user.tag", args.user_tag)

    cfg.add(config.Scope.applicationOverride, "track", "repository.revision", args.track_revision)

    # We can assume here that if a track-path is given, the user did not specify a repository either (although argparse sets it to
    # its default value)
    if args.track_path:
        cfg.add(config.Scope.applicationOverride, "track", "track.path", os.path.abspath(io.normalize_path(args.track_path)))
        cfg.add(config.Scope.applicationOverride, "track", "repository.name", None)
        if args.track_revision:
            # stay as close as possible to argparse errors although we have a custom validation.
            arg_parser.error("argument --track-revision not allowed with argument --track-path")
        if args.track:
            # stay as close as possible to argparse errors although we have a custom validation.
            arg_parser.error("argument --track not allowed with argument --track-path")
        # cfg.add(config.Scope.applicationOverride, "track", "track.name", None)
    else:
        # cfg.add(config.Scope.applicationOverride, "track", "track.path", None)
        cfg.add(config.Scope.applicationOverride, "track", "repository.name", args.track_repository)
        # set the default programmatically because we need to determine whether the user has provided a value
        chosen_track = args.track if args.track else "geonames"
        cfg.add(config.Scope.applicationOverride, "track", "track.name", chosen_track)

    cfg.add(config.Scope.applicationOverride, "track", "params", opts.to_dict(args.track_params))
    cfg.add(config.Scope.applicationOverride, "track", "challenge.name", args.challenge)
    cfg.add(config.Scope.applicationOverride, "track", "include.tasks", opts.csv_to_list(args.include_tasks))
    cfg.add(config.Scope.applicationOverride, "track", "exclude.tasks", opts.csv_to_list(args.exclude_tasks))
    cfg.add(config.Scope.applicationOverride, "track", "test.mode.enabled", args.test_mode)

    cfg.add(config.Scope.applicationOverride, "reporting", "format", args.report_format)
    cfg.add(config.Scope.applicationOverride, "reporting", "values", args.show_in_report)
    cfg.add(config.Scope.applicationOverride, "reporting", "output.path", args.report_file)
    if sub_command == "compare":
        cfg.add(config.Scope.applicationOverride, "reporting", "baseline.id", args.baseline)
        cfg.add(config.Scope.applicationOverride, "reporting", "contender.id", args.contender)
    if sub_command == "generate":
        cfg.add(config.Scope.applicationOverride, "generator", "chart.type", args.chart_type)
        cfg.add(config.Scope.applicationOverride, "generator", "output.path", args.output_path)

        if args.chart_spec_path and (args.track or args.challenge or args.car or args.node_count):
            console.println("You need to specify either --chart-spec-path or --track, --challenge, --car and "
                            "--node-count but not both.")
            exit(1)
        if args.chart_spec_path:
            cfg.add(config.Scope.applicationOverride, "generator", "chart.spec.path", args.chart_spec_path)
        else:
            # other options are stored elsewhere already
            cfg.add(config.Scope.applicationOverride, "generator", "node.count", args.node_count)

    cfg.add(config.Scope.applicationOverride, "driver", "profiling", args.enable_driver_profiling)
    cfg.add(config.Scope.applicationOverride, "driver", "on.error", args.on_error)
    cfg.add(config.Scope.applicationOverride, "driver", "load_driver_hosts", opts.csv_to_list(args.load_driver_hosts))
    if sub_command not in ("list", "install", "download"):
        # Also needed by mechanic (-> telemetry) - duplicate by module?
        target_hosts = opts.TargetHosts(args.target_hosts)
        cfg.add(config.Scope.applicationOverride, "client", "hosts", target_hosts)
        client_options = opts.ClientOptions(args.client_options, target_hosts=target_hosts)
        cfg.add(config.Scope.applicationOverride, "client", "options", client_options)
        if "timeout" not in client_options.default:
           console.info("You did not provide an explicit timeout in the client options. Assuming default of 10 seconds.")
        if list(target_hosts.all_hosts) != list(client_options.all_client_options):
            console.println("--target-hosts and --client-options must define the same keys for multi cluster setups.")
            exit(1)
    # split by component?
    if sub_command == "download":
        cfg.add(config.Scope.applicationOverride, "mechanic", "target.os", args.target_os)
        cfg.add(config.Scope.applicationOverride, "mechanic", "target.arch", args.target_arch)
    if sub_command == "list":
        cfg.add(config.Scope.applicationOverride, "system", "list.config.option", args.configuration)
        cfg.add(config.Scope.applicationOverride, "system", "list.races.max_results", args.limit)
    if sub_command == "install":
        cfg.add(config.Scope.applicationOverride, "mechanic", "network.host", args.network_host)
        cfg.add(config.Scope.applicationOverride, "mechanic", "network.http.port", args.http_port)
        cfg.add(config.Scope.applicationOverride, "mechanic", "skip.build", args.skip_build)
        cfg.add(config.Scope.applicationOverride, "mechanic", "build.type", args.build_type)
        cfg.add(config.Scope.applicationOverride, "mechanic", "node.name", args.node_name)
        cfg.add(config.Scope.applicationOverride, "mechanic", "master.nodes", opts.csv_to_list(args.master_nodes))
        cfg.add(config.Scope.applicationOverride, "mechanic", "seed.hosts", opts.csv_to_list(args.seed_hosts))
    if sub_command in ["start", "stop"]:
        cfg.add(config.Scope.applicationOverride, "system", "install.id", args.installation_id)

    logger.info("Race id [%s]", args.race_id)
    logger.info("OS [%s]", str(platform.uname()))
    logger.info("Python [%s]", str(sys.implementation))
    logger.info("Rally version [%s]", version.version())
    logger.debug("Command line arguments: %s", args)
    # Configure networking
    net.init()
    if not args.offline:
        probing_url = cfg.opts("system", "probing.url", default_value="https://github.com", mandatory=False)
        if not net.has_internet_connection(probing_url):
            console.warn("No Internet connection detected. Automatic download of track data sets etc. is disabled.",
                         logger=logger)
            cfg.add(config.Scope.applicationOverride, "system", "offline.mode", True)
        else:
            logger.info("Detected a working Internet connection.")

    success = dispatch_sub_command(cfg, sub_command)

    end = time.time()
    if success:
        console.println("")
        console.info("SUCCESS (took %d seconds)" % (end - start), overline="-", underline="-")
    else:
        console.println("")
        console.info("FAILURE (took %d seconds)" % (end - start), overline="-", underline="-")
        sys.exit(64)


if __name__ == "__main__":
    main()<|MERGE_RESOLUTION|>--- conflicted
+++ resolved
@@ -540,11 +540,7 @@
             default=False)
 
     for p in [parser, config_parser, list_parser, race_parser, compare_parser, download_parser, install_parser,
-<<<<<<< HEAD
-              start_parser, stop_parser, info_parser, async_race_parser]:
-=======
-              start_parser, stop_parser, info_parser, generate_parser]:
->>>>>>> 15b9d23e
+              start_parser, stop_parser, info_parser, generate_parser, async_race_parser]:
         # This option is needed to support a separate configuration for the integration tests on the same machine
         p.add_argument(
             "--configuration-name",
