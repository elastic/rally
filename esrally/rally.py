--- conflicted
+++ resolved
@@ -5,12 +5,7 @@
 import os
 import sys
 import time
-<<<<<<< HEAD
 import uuid
-import faulthandler
-import signal
-=======
->>>>>>> fabefdd6
 
 from esrally import version, actor, config, paths, racecontrol, reporter, metrics, track, chart_generator, exceptions, time as rtime
 from esrally import PROGRAM_NAME, DOC_LINK, BANNER, SKULL, check_python_version
