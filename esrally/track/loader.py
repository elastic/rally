--- conflicted
+++ resolved
@@ -626,14 +626,10 @@
                            template_internal_vars=default_internal_template_vars(glob_helper=lambda f: relative_glob(base_path, f)))
 
 
-<<<<<<< HEAD
 def filter_tasks(t, filters, exclude=False):
-=======
-def filter_included_tasks(t, filters):
     if not filters:
         return t
 
->>>>>>> 93b1f522
     logger = logging.getLogger(__name__)
 
     def filter_out_match(task, filters, exclude):
@@ -644,31 +640,6 @@
                 return exclude
         return not exclude
 
-<<<<<<< HEAD
-    if not filters:
-        return t
-    else:
-        # always include administrative tasks
-        complete_filters = [track.AdminTaskFilter()] + filters
-
-        for challenge in t.challenges:
-            # don't modify the schedule while iterating over it
-            tasks_to_remove = []
-            for task in challenge.schedule:
-                if filter_out_match(task, complete_filters, exclude):
-                    tasks_to_remove.append(task)
-                else:
-                    leafs_to_remove = []
-                    for leaf_task in task:
-                        if filter_out_match(leaf_task, complete_filters, exclude):
-                            leafs_to_remove.append(leaf_task)
-                    for leaf_task in leafs_to_remove:
-                        logger.info("Removing sub-task [%s] from challenge [%s] due to task filter.", leaf_task, challenge)
-                        task.remove_task(leaf_task)
-            for task in tasks_to_remove:
-                logger.info("Removing task [%s] from challenge [%s] due to task filter.", task, challenge)
-                challenge.remove_task(task)
-=======
     # always include administrative tasks
     complete_filters = [track.AdminTaskFilter()] + filters
 
@@ -676,12 +647,12 @@
         # don't modify the schedule while iterating over it
         tasks_to_remove = []
         for task in challenge.schedule:
-            if not match(task, complete_filters):
+            if filter_out_match(task, complete_filters, exclude):
                 tasks_to_remove.append(task)
             else:
                 leafs_to_remove = []
                 for leaf_task in task:
-                    if not match(leaf_task, complete_filters):
+                    if filter_out_match(leaf_task, complete_filters, exclude):
                         leafs_to_remove.append(leaf_task)
                 for leaf_task in leafs_to_remove:
                     logger.info("Removing sub-task [%s] from challenge [%s] due to task filter.", leaf_task, challenge)
@@ -689,7 +660,6 @@
         for task in tasks_to_remove:
             logger.info("Removing task [%s] from challenge [%s] due to task filter.", task, challenge)
             challenge.remove_task(task)
->>>>>>> 93b1f522
 
     return t
 
