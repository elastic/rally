--- conflicted
+++ resolved
@@ -1210,11 +1210,8 @@
             composable_templates=composable_templates,
             component_templates=component_templates,
             corpora=corpora,
-<<<<<<< HEAD
             dependencies=dependencies,
-=======
             root=self.base_path,
->>>>>>> d9694689
         )
 
     def _error(self, msg):
