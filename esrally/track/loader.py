# Licensed to Elasticsearch B.V. under one or more contributor
# license agreements. See the NOTICE file distributed with
# this work for additional information regarding copyright
# ownership. Elasticsearch B.V. licenses this file to you under
# the Apache License, Version 2.0 (the "License"); you may
# not use this file except in compliance with the License.
# You may obtain a copy of the License at
#
#	http://www.apache.org/licenses/LICENSE-2.0
#
# Unless required by applicable law or agreed to in writing,
# software distributed under the License is distributed on an
# "AS IS" BASIS, WITHOUT WARRANTIES OR CONDITIONS OF ANY
# KIND, either express or implied.  See the License for the
# specific language governing permissions and limitations
# under the License.

import glob
import json
import logging
import os
import re
import tempfile
import urllib.error

import jinja2
import jinja2.exceptions
import jsonschema
import tabulate
from jinja2 import meta

from esrally import exceptions, time, PROGRAM_NAME, config
from esrally.track import params, track
from esrally.utils import io, convert, net, console, modules, opts, repo


class TrackSyntaxError(exceptions.InvalidSyntax):
    """
    Raised whenever a syntax problem is encountered when loading the track specification.
    """


def tracks(cfg):
    """

    Lists all known tracks. Note that users can specify a distribution version so if different tracks are available for
    different versions, this will be reflected in the output.

    :param cfg: The config object.
    :return: A list of tracks that are available for the provided distribution version or else for the master version.
    """
    repo = track_repo(cfg)
    reader = TrackFileReader(cfg)
    return [reader.read(track_name,
                        repo.track_file(track_name),
                        repo.track_dir(track_name))
            for track_name in repo.track_names]


def list_tracks(cfg):
    available_tracks = tracks(cfg)
    only_auto_generated_challenges = all(t.default_challenge.auto_generated for t in available_tracks)

    data = []
    for t in available_tracks:
        line = [t.name, t.description, convert.number_to_human_string(t.number_of_documents),
                convert.bytes_to_human_string(t.compressed_size_in_bytes),
                convert.bytes_to_human_string(t.uncompressed_size_in_bytes)]
        if not only_auto_generated_challenges:
            line.append(t.default_challenge)
            line.append(",".join(map(str, t.challenges)))
        data.append(line)

    headers = ["Name", "Description", "Documents", "Compressed Size", "Uncompressed Size"]
    if not only_auto_generated_challenges:
        headers.append("Default Challenge")
        headers.append("All Challenges")

    console.println("Available tracks:\n")
    console.println(tabulate.tabulate(tabular_data=data, headers=headers))


def track_info(cfg):
    def format_task(t, indent="", num="", suffix=""):
        msg = "{}{}{}".format(indent, num, str(t))
        if t.clients > 1:
            msg += " ({} clients)".format(t.clients)
        msg += suffix
        return msg

    def challenge_info(c):
        if not c.auto_generated:
            msg = "Challenge [{}]".format(c.name)
            if c.default:
                msg += " (run by default)"
            console.println(msg, underline="=", overline="=")
            if c.description:
                console.println("\n{}".format(c.description))

        console.println("\nSchedule:", underline="-")
        console.println("")
        for num, task in enumerate(c.schedule, start=1):
            if task.nested:
                console.println(format_task(task, suffix=":", num="{}. ".format(num)))
                for leaf_num, leaf_task in enumerate(task, start=1):
                    console.println(format_task(leaf_task, indent="\t", num="{}.{} ".format(num, leaf_num)))
            else:
                console.println(format_task(task, num="{}. ".format(num)))

    t = load_track(cfg)
    console.println("Showing details for track [{}]:\n".format(t.name))
    console.println("* Description: {}".format(t.description))
    if t.number_of_documents:
        console.println("* Documents: {}".format(convert.number_to_human_string(t.number_of_documents)))
        console.println("* Compressed Size: {}".format(convert.bytes_to_human_string(t.compressed_size_in_bytes)))
        console.println("* Uncompressed Size: {}".format(convert.bytes_to_human_string(t.uncompressed_size_in_bytes)))
    console.println("")

    challenge_name = cfg.opts("track", "challenge.name", mandatory=False)
    if challenge_name:
        challenge = t.find_challenge(challenge_name)
        challenge_info(challenge)
    else:
        for challenge in t.challenges:
            challenge_info(challenge)
            console.println("")


def load_track(cfg):
    """

    Loads a track

    :param cfg: The config object. It contains the name of the track to load.
    :return: The loaded track.
    """
    track_name = None
    try:
        repo = track_repo(cfg)
        track_name = repo.track_name
        track_dir = repo.track_dir(track_name)
        reader = TrackFileReader(cfg)
        filtered_tasks = []
        exclude = False
        if cfg.opts("track", "include.tasks"):
            filtered_tasks = cfg.opts("track", "include.tasks")
        else:
            filtered_tasks = cfg.opts("track", "exclude.tasks")
            exclude = True

        current_track = reader.read(track_name, repo.track_file(track_name), track_dir)
        current_track = filter_tasks(current_track, filters_from_filtered_tasks(filtered_tasks), exclude)
        plugin_reader = TrackPluginReader(track_dir)
        current_track.has_plugins = plugin_reader.can_load()

        if cfg.opts("track", "test.mode.enabled"):
            return post_process_for_test_mode(current_track)
        else:
            return current_track
    except FileNotFoundError:
        logging.getLogger(__name__).exception("Cannot load track [%s]", track_name)
        raise exceptions.SystemSetupError("Cannot load track %s. List the available tracks with %s list tracks." %
                                          (track_name, PROGRAM_NAME))
    except BaseException:
        logging.getLogger(__name__).exception("Cannot load track [%s]", track_name)
        raise


def load_track_plugins(cfg, register_runner, register_scheduler):
    repo = track_repo(cfg, fetch=False, update=False)
    track_name = repo.track_name
    track_plugin_path = repo.track_dir(track_name)

    plugin_reader = TrackPluginReader(track_plugin_path, register_runner, register_scheduler)

    if plugin_reader.can_load():
        plugin_reader.load()


def set_absolute_data_path(cfg, t):
    """
    Sets an absolute data path on all document files in this track. Internally we store only relative paths in the track as long as possible
    as the data root directory may be different on each host. In the end we need to have an absolute path though when we want to read the
    file on the target host.

    :param cfg: The config object.
    :param t: The track to modify.
    """

    def first_existing(root_dirs, f):
        for root_dir in root_dirs:
            p = os.path.join(root_dir, f)
            if os.path.exists(p):
                return p
        return None

    for corpus in t.corpora:
        data_root = data_dir(cfg, t.name, corpus.name)
        for document_set in corpus.documents:
            # At this point we can assume that the file is available locally. Check which path exists and set it.
            if document_set.document_archive:
                document_set.document_archive = first_existing(data_root, document_set.document_archive)
            if document_set.document_file:
                document_set.document_file = first_existing(data_root, document_set.document_file)


def is_simple_track_mode(cfg):
    return cfg.exists("track", "track.path")


def track_path(cfg):
    repo = track_repo(cfg)
    track_name = repo.track_name
    track_dir = repo.track_dir(track_name)
    return track_dir


def track_repo(cfg, fetch=True, update=True):
    if is_simple_track_mode(cfg):
        track_path = cfg.opts("track", "track.path")
        return SimpleTrackRepository(track_path)
    else:
        return GitTrackRepository(cfg, fetch, update)


def data_dir(cfg, track_name, corpus_name):
    """
    Determines potential data directories for the provided track and corpus name.

    :param cfg: The config object.
    :param track_name: Name of the current track.
    :param corpus_name: Name of the current corpus.
    :return: A list containing either one or two elements. Each element contains a path to a directory which may contain document files.
    """
    corpus_dir = os.path.join(cfg.opts("benchmarks", "local.dataset.cache"), corpus_name)
    if is_simple_track_mode(cfg):
        track_path = cfg.opts("track", "track.path")
        r = SimpleTrackRepository(track_path)
        # data should always be stored in the track's directory. If the user uses the same directory on all machines this will even work
        # in the distributed case. However, the user is responsible to ensure that this is actually the case.
        return [r.track_dir(track_name), corpus_dir]
    else:
        return [corpus_dir]


class GitTrackRepository:
    def __init__(self, cfg, fetch, update, repo_class=repo.RallyRepository):
        # current track name (if any)
        self.track_name = cfg.opts("track", "track.name", mandatory=False)
        distribution_version = cfg.opts("mechanic", "distribution.version", mandatory=False)
        repo_name = cfg.opts("track", "repository.name")
        repo_revision = cfg.opts("track", "repository.revision", mandatory=False)
        offline = cfg.opts("system", "offline.mode")
        remote_url = cfg.opts("tracks", "%s.url" % repo_name, mandatory=False)
        root = cfg.opts("node", "root.dir")
        track_repositories = cfg.opts("benchmarks", "track.repository.dir")
        tracks_dir = os.path.join(root, track_repositories)

        self.repo = repo_class(remote_url, tracks_dir, repo_name, "tracks", offline, fetch)
        if update:
            if repo_revision:
                self.repo.checkout(repo_revision)
            else:
                self.repo.update(distribution_version)
                cfg.add(config.Scope.applicationOverride, "track", "repository.revision", self.repo.revision)

    @property
    def track_names(self):
        return filter(lambda p: os.path.exists(self.track_file(p)), next(os.walk(self.repo.repo_dir))[1])

    def track_dir(self, track_name):
        return os.path.join(self.repo.repo_dir, track_name)

    def track_file(self, track_name):
        return os.path.join(self.track_dir(track_name), "track.json")


class SimpleTrackRepository:
    def __init__(self, track_path):
        if not os.path.exists(track_path):
            raise exceptions.SystemSetupError("Track path %s does not exist" % track_path)

        if os.path.isdir(track_path):
            self.track_name = io.basename(track_path)
            self._track_dir = track_path
            self._track_file = os.path.join(track_path, "track.json")
            if not os.path.exists(self._track_file):
                raise exceptions.SystemSetupError("Could not find track.json in %s" % track_path)
        elif os.path.isfile(track_path):
            if io.has_extension(track_path, ".json"):
                self._track_dir = io.dirname(track_path)
                self._track_file = track_path
                self.track_name = io.splitext(io.basename(track_path))[0]
            else:
                raise exceptions.SystemSetupError("%s has to be a JSON file" % track_path)
        else:
            raise exceptions.SystemSetupError("%s is neither a file nor a directory" % track_path)

    @property
    def track_names(self):
        return [self.track_name]

    def track_dir(self, track_name):
        assert track_name == self.track_name, "Expect provided track name [%s] to match [%s]" % (track_name, self.track_name)
        return self._track_dir

    def track_file(self, track_name):
        assert track_name == self.track_name
        return self._track_file


def operation_parameters(t, task):
    op = task.operation
    if op.param_source:
        return params.param_source_for_name(op.param_source, t, op.params)
    else:
        return params.param_source_for_operation(op.type, t, op.params, task.name)


def used_corpora(t, cfg):
    corpora = {}
    if t.corpora:
        challenge = t.find_challenge_or_default(cfg.opts("track", "challenge.name"))
        for task in challenge.schedule:
            for sub_task in task:
                param_source = operation_parameters(t, sub_task)
                if hasattr(param_source, "corpora"):
                    for c in param_source.corpora:
                        # We might have the same corpus *but* they contain different doc sets. Therefore also need to union over doc sets.
                        corpora[c.name] = corpora.get(c.name, c).union(c)
    return corpora.values()


def prepare_track(t, cfg):
    """
    Ensures that all track data are available for running the benchmark.

    :param t: A track that is about to be run.
    :param cfg: The config object.
    """
    logger = logging.getLogger(__name__)
    offline = cfg.opts("system", "offline.mode")
    test_mode = cfg.opts("track", "test.mode.enabled")
    for corpus in used_corpora(t, cfg):
        data_root = data_dir(cfg, t.name, corpus.name)
        logger.info("Resolved data root directory for document corpus [%s] in track [%s] to %s.", corpus.name, t.name, data_root)
        prep = DocumentSetPreparator(t.name, offline, test_mode)

        for document_set in corpus.documents:
            if document_set.is_bulk:
                if len(data_root) == 1:
                    prep.prepare_document_set(document_set, data_root[0])
                # attempt to prepare everything in the current directory and fallback to the corpus directory
                elif not prep.prepare_bundled_document_set(document_set, data_root[0]):
                    prep.prepare_document_set(document_set, data_root[1])


class DocumentSetPreparator:
    def __init__(self, track_name, offline, test_mode):
        self.track_name = track_name
        self.offline = offline
        self.test_mode = test_mode
        self.logger = logging.getLogger(__name__)

    def is_locally_available(self, file_name):
        return os.path.isfile(file_name)

    def has_expected_size(self, file_name, expected_size):
        return expected_size is None or os.path.getsize(file_name) == expected_size

    def decompress(self, archive_path, documents_path, uncompressed_size):
        if uncompressed_size:
            console.info("Decompressing track data from [%s] to [%s] (resulting size: %.2f GB) ... " %
                         (archive_path, documents_path, convert.bytes_to_gb(uncompressed_size)),
                         end='', flush=True, logger=self.logger)
        else:
            console.info("Decompressing track data from [%s] to [%s] ... " % (archive_path, documents_path), end='',
                         flush=True, logger=self.logger)

        io.decompress(archive_path, io.dirname(archive_path))
        console.println("[OK]")
        if not os.path.isfile(documents_path):
            raise exceptions.DataError("Decompressing [%s] did not create [%s]. Please check with the track author if the compressed "
                                       "archive has been created correctly." % (archive_path, documents_path))

        extracted_bytes = os.path.getsize(documents_path)
        if uncompressed_size is not None and extracted_bytes != uncompressed_size:
            raise exceptions.DataError("[%s] is corrupt. Extracted [%d] bytes but [%d] bytes are expected." %
                                       (documents_path, extracted_bytes, uncompressed_size))

    def download(self, base_url, target_path, size_in_bytes, detail_on_missing_root_url):
        file_name = os.path.basename(target_path)

        if not base_url:
            raise exceptions.DataError("%s and it cannot be downloaded because no base URL is provided."
                                       % detail_on_missing_root_url)
        if self.offline:
            raise exceptions.SystemSetupError("Cannot find %s. Please disable offline mode and retry again." % target_path)

        data_url = "%s/%s" % (base_url, file_name)
        try:
            io.ensure_dir(os.path.dirname(target_path))
            if size_in_bytes:
                size_in_mb = round(convert.bytes_to_mb(size_in_bytes))
                self.logger.info("Downloading data from [%s] (%s MB) to [%s].", data_url, size_in_mb, target_path)
            else:
                self.logger.info("Downloading data from [%s] to [%s].", data_url, target_path)

            # we want to have a bit more accurate download progress as these files are typically very large
            progress = net.Progress("[INFO] Downloading data for track %s" % self.track_name, accuracy=1)
            net.download(data_url, target_path, size_in_bytes, progress_indicator=progress)
            progress.finish()
            self.logger.info("Downloaded data from [%s] to [%s].", data_url, target_path)
        except urllib.error.HTTPError as e:
            if e.code == 404 and self.test_mode:
                raise exceptions.DataError("Track [%s] does not support test mode. Please ask the track author to add it or "
                                           "disable test mode and retry." % self.track_name)
            else:
                msg = "Could not download [%s] to [%s]" % (data_url, target_path)
                if e.reason:
                    msg += " (HTTP status: %s, reason: %s)" % (str(e.code), e.reason)
                else:
                    msg += " (HTTP status: %s)" % str(e.code)
                raise exceptions.DataError(msg)
        except urllib.error.URLError:
            self.logger.exception("Could not download [%s] to [%s].", data_url, target_path)
            raise exceptions.DataError("Could not download [%s] to [%s]." % (data_url, target_path))

        if not os.path.isfile(target_path):
            raise exceptions.SystemSetupError(
                "Cannot download from %s to %s. Please verify that data are available at %s and "
                "check your Internet connection." % (data_url, target_path, data_url))

        actual_size = os.path.getsize(target_path)
        if size_in_bytes is not None and actual_size != size_in_bytes:
            raise exceptions.DataError("[%s] is corrupt. Downloaded [%d] bytes but [%d] bytes are expected." %
                                       (target_path, actual_size, size_in_bytes))

    def create_file_offset_table(self, document_file_path, expected_number_of_lines):
        # just rebuild the file every time for the time being. Later on, we might check the data file fingerprint to avoid it
        lines_read = io.prepare_file_offset_table(document_file_path)
        if lines_read and lines_read != expected_number_of_lines:
            io.remove_file_offset_table(document_file_path)
            raise exceptions.DataError("Data in [%s] for track [%s] are invalid. Expected [%d] lines but got [%d]."
                                       % (document_file_path, track, expected_number_of_lines, lines_read))

    def prepare_document_set(self, document_set, data_root):
        """
        Prepares a document set locally.

        Precondition: The document set contains either a compressed or an uncompressed document file reference.
        Postcondition: Either following files will be present locally:

            * The compressed document file (if specified originally in the corpus)
            * The uncompressed document file
            * A file offset table based on the document file

            Or this method will raise an appropriate Exception (download error, inappropriate specification of files, ...).

        :param document_set: A document set.
        :param data_root: The data root directory for this document set.
        """
        doc_path = os.path.join(data_root, document_set.document_file)
        archive_path = os.path.join(data_root, document_set.document_archive) if document_set.has_compressed_corpus() else None
        while True:
            if self.is_locally_available(doc_path) and \
                    self.has_expected_size(doc_path, document_set.uncompressed_size_in_bytes):
                break
            if document_set.has_compressed_corpus() and \
                    self.is_locally_available(archive_path) and \
                    self.has_expected_size(archive_path, document_set.compressed_size_in_bytes):
                self.decompress(archive_path, doc_path, document_set.uncompressed_size_in_bytes)
            else:
                if document_set.has_compressed_corpus():
                    target_path = archive_path
                    expected_size = document_set.compressed_size_in_bytes
                elif document_set.has_uncompressed_corpus():
                    target_path = doc_path
                    expected_size = document_set.uncompressed_size_in_bytes
                else:
                    # this should not happen in practice as the JSON schema should take care of this
                    raise exceptions.RallyAssertionError("Track %s specifies documents but no corpus" % self.track_name)
                # provide a specific error message in case there is no download URL
                if self.is_locally_available(target_path):
                    # convert expected_size eagerly to a string as it might be None (but in that case we'll never see that error message)
                    msg = "%s is present but does not have the expected size of %s bytes" % (target_path, str(expected_size))
                else:
                    msg = "%s is missing" % target_path

                self.download(document_set.base_url, target_path, expected_size, msg)

        self.create_file_offset_table(doc_path, document_set.number_of_lines)

    def prepare_bundled_document_set(self, document_set, data_root):
        """
        Prepares a document set that comes "bundled" with the track, i.e. the data files are in the same directory as the track.
        This is a "lightweight" version of #prepare_document_set() which assumes that at least one file is already present in the
        current directory. It will attempt to find the appropriate files, decompress if necessary and create a file offset table.

        Precondition: The document set contains either a compressed or an uncompressed document file reference.
        Postcondition: If this method returns ``True``, the following files will be present locally:

            * The compressed document file (if specified originally in the corpus)
            * The uncompressed document file
            * A file offset table based on the document file

        If this method returns ``False`` either the document size is wrong or any files have not been found.

        :param document_set: A document set.
        :param data_root: The data root directory for this document set (should be the same as the track file).
        :return: See postcondition.
        """
        doc_path = os.path.join(data_root, document_set.document_file)
        archive_path = os.path.join(data_root, document_set.document_archive) if document_set.has_compressed_corpus() else None

        while True:
            if self.is_locally_available(doc_path):
                if self.has_expected_size(doc_path, document_set.uncompressed_size_in_bytes):
                    self.create_file_offset_table(doc_path, document_set.number_of_lines)
                    return True
                else:
                    raise exceptions.DataError("%s is present but does not have the expected size of %s bytes." %
                                               (doc_path, str(document_set.uncompressed_size_in_bytes)))

            if document_set.has_compressed_corpus() and self.is_locally_available(archive_path):
                if self.has_expected_size(archive_path, document_set.compressed_size_in_bytes):
                    self.decompress(archive_path, doc_path, document_set.uncompressed_size_in_bytes)
                else:
                    # treat this is an error because if the file is present but the size does not match, something is really fishy.
                    # It is likely that the user is currently creating a new track and did not specify the file size correctly.
                    raise exceptions.DataError("%s is present but does not have the expected size of %s bytes." %
                                               (archive_path, str(document_set.compressed_size_in_bytes)))
            else:
                return False


class TemplateSource:
    """
    Prepares the fully assembled track file from file or string.
    Doesn't render using jinja2, but embeds track fragments referenced with
    rally.collect(parts=...
    """

    collect_parts_re = re.compile(r"{{\ +?rally\.collect\(parts=\"(.+?(?=\"))\"\)\ +?}}")

    def __init__(self, base_path, template_file_name, source=io.FileSource, fileglobber=glob.glob):
        self.base_path = base_path
        self.template_file_name = template_file_name
        self.source = source
        self.fileglobber = fileglobber
        self.assembled_source = None
        self.logger = logging.getLogger(__name__)

    def load_template_from_file(self):
        loader = jinja2.FileSystemLoader(self.base_path)
        try:
            base_track = loader.get_source(jinja2.Environment(), self.template_file_name)
        except jinja2.TemplateNotFound:
            self.logger.exception("Could not load track from [%s].", self.template_file_name)
            raise TrackSyntaxError("Could not load track from '{}'".format(self.template_file_name))
        self.assembled_source = self.replace_includes(self.base_path, base_track[0])

    def load_template_from_string(self, template_source):
        self.assembled_source = self.replace_includes(self.base_path, template_source)

    def replace_includes(self, base_path, track_fragment):
        match = TemplateSource.collect_parts_re.findall(track_fragment)
        if match:
            # Construct replacement dict for matched captures
            repl = {}
            for glob_pattern in match:
                full_glob_path = os.path.join(base_path, glob_pattern)
                sub_source = self.read_glob_files(full_glob_path)
                repl[glob_pattern] = self.replace_includes(base_path=io.dirname(full_glob_path), track_fragment=sub_source)

            def replstring(matchobj):
                # matchobj.groups() is a tuple and first element contains the matched group id
                return repl[matchobj.groups()[0]]

            return TemplateSource.collect_parts_re.sub(replstring, track_fragment)
        return track_fragment

    def read_glob_files(self, pattern):
        source = []
        files = self.fileglobber(pattern)
        for fname in files:
            with self.source(fname, mode="rt", encoding="utf-8") as fp:
                source.append(fp.read())
        return ",\n".join(source)


def default_internal_template_vars(glob_helper=lambda f: [], clock=time.Clock):
    """
    Dict of internal global variables used by our jinja2 renderers
    """

    return {
        "globals": {
            "now": clock.now(),
            "glob": glob_helper
        },
        "filters": {
            "days_ago": time.days_ago
        }
    }


def render_template(template_source, template_vars=None, template_internal_vars=None, loader=None):
    macros = [
        """
        {% macro collect(parts) -%}
            {% set comma = joiner() %}
            {% for part in glob(parts) %}
                {{ comma() }}
                {% include part %}
            {% endfor %}
        {%- endmacro %}
        """,
        """
        {% macro exists_set_param(setting_name, value, default_value=None, comma=True) -%}
            {% if value is defined or default_value is not none %}
                {% if comma %} , {% endif %}
                {% if default_value is not none %}
                  "{{ setting_name }}": {{ value | default(default_value) | tojson }}
                {% else %}
                  "{{ setting_name }}": {{ value | tojson }}
                {% endif %}
              {% endif %}
        {%- endmacro %}
        """
    ]

    # place helpers dict loader first to prevent users from overriding our macros.
    env = jinja2.Environment(
        loader=jinja2.ChoiceLoader([
            jinja2.DictLoader({"rally.helpers": "".join(macros)}),
            jinja2.BaseLoader(),
            loader
        ])
    )

    if template_vars:
        for k, v in template_vars.items():
            env.globals[k] = v
    # ensure that user variables never override our internal variables
    if template_internal_vars:
        for macro_type in template_internal_vars:
            for env_global_key, env_global_value in template_internal_vars[macro_type].items():
                getattr(env, macro_type)[env_global_key] = env_global_value

    template = env.from_string(template_source)
    return template.render()


def register_all_params_in_track(assembled_source, complete_track_params=None):
    j2env = jinja2.Environment()

    # we don't need the following j2 filters/macros but we define them anyway to prevent parsing failures
    internal_template_vars = default_internal_template_vars()
    for macro_type in internal_template_vars:
        for env_global_key, env_global_value in internal_template_vars[macro_type].items():
            getattr(j2env, macro_type)[env_global_key] = env_global_value

    ast = j2env.parse(assembled_source)
    j2_variables = meta.find_undeclared_variables(ast)
    if complete_track_params:
        complete_track_params.populate_track_defined_params(j2_variables)


def render_template_from_file(template_file_name, template_vars, complete_track_params=None):
    def relative_glob(start, f):
        result = glob.glob(os.path.join(start, f))
        if result:
            return [os.path.relpath(p, start) for p in result]
        else:
            return []

    base_path = io.dirname(template_file_name)
    template_source = TemplateSource(base_path, io.basename(template_file_name))
    template_source.load_template_from_file()
    register_all_params_in_track(template_source.assembled_source, complete_track_params)

    return render_template(loader=jinja2.FileSystemLoader(base_path),
                           template_source=template_source.assembled_source,
                           template_vars=template_vars,
                           template_internal_vars=default_internal_template_vars(glob_helper=lambda f: relative_glob(base_path, f)))


def filter_tasks(t, filters, exclude=False):
    if not filters:
        return t

    logger = logging.getLogger(__name__)

    def filter_out_match(task, filters, exclude):
        for f in filters:
            if task.matches(f):
                if hasattr(task, 'tasks') and exclude:
                    return False
                return exclude
        return not exclude

    # always include administrative tasks
    complete_filters = [track.AdminTaskFilter()] + filters

    for challenge in t.challenges:
        # don't modify the schedule while iterating over it
        tasks_to_remove = []
        for task in challenge.schedule:
            if filter_out_match(task, complete_filters, exclude):
                tasks_to_remove.append(task)
            else:
                leafs_to_remove = []
                for leaf_task in task:
                    if filter_out_match(leaf_task, complete_filters, exclude):
                        leafs_to_remove.append(leaf_task)
                for leaf_task in leafs_to_remove:
                    logger.info("Removing sub-task [%s] from challenge [%s] due to task filter.", leaf_task, challenge)
                    task.remove_task(leaf_task)
        for task in tasks_to_remove:
            logger.info("Removing task [%s] from challenge [%s] due to task filter.", task, challenge)
            challenge.remove_task(task)

    return t


def filters_from_filtered_tasks(filtered_tasks):
    filters = []
    if filtered_tasks:
        for t in filtered_tasks:
            spec = t.split(":")
            if len(spec) == 1:
                filters.append(track.TaskNameFilter(spec[0]))
            elif len(spec) == 2:
                if spec[0] == "type":
                    filters.append(track.TaskOpTypeFilter(spec[1]))
                else:
                    raise exceptions.SystemSetupError(
                        "Invalid format for filtered tasks: [%s]. Expected [type] but got [%s]." % (t, spec[0]))
            else:
                raise exceptions.SystemSetupError("Invalid format for filtered tasks: [%s]" % t)
    return filters


def post_process_for_test_mode(t):
    logger = logging.getLogger(__name__)
    logger.info("Preparing track [%s] for test mode.", str(t))
    for corpus in t.corpora:
        if logger.isEnabledFor(logging.DEBUG):
            logger.debug("Reducing corpus size to 1000 documents for [%s]", corpus.name)
        for document_set in corpus.documents:
            # TODO #341: Should we allow this for snapshots too?
            if document_set.is_bulk:
                document_set.number_of_documents = 1000

                if document_set.has_compressed_corpus():
                    path, ext = io.splitext(document_set.document_archive)
                    path_2, ext_2 = io.splitext(path)

                    document_set.document_archive = "%s-1k%s%s" % (path_2, ext_2, ext)
                    document_set.document_file = "%s-1k%s" % (path_2, ext_2)
                elif document_set.has_uncompressed_corpus():
                    path, ext = io.splitext(document_set.document_file)
                    document_set.document_file = "%s-1k%s" % (path, ext)
                else:
                    raise exceptions.RallyAssertionError("Document corpus [%s] has neither compressed nor uncompressed corpus." %
                                                         corpus.name)

                # we don't want to check sizes
                document_set.compressed_size_in_bytes = None
                document_set.uncompressed_size_in_bytes = None

    for challenge in t.challenges:
        for task in challenge.schedule:
            # we need iterate over leaf tasks and await iterating over possible intermediate 'parallel' elements
            for leaf_task in task:
                # iteration-based schedules are divided among all clients and we should provide at least one iteration for each client.
                if leaf_task.warmup_iterations is not None and leaf_task.warmup_iterations > leaf_task.clients:
                    count = leaf_task.clients
                    if logger.isEnabledFor(logging.DEBUG):
                        logger.debug("Resetting warmup iterations to %d for [%s]", count, str(leaf_task))
                    leaf_task.warmup_iterations = count
                if leaf_task.iterations is not None and leaf_task.iterations > leaf_task.clients:
                    count = leaf_task.clients
                    if logger.isEnabledFor(logging.DEBUG):
                        logger.debug("Resetting measurement iterations to %d for [%s]", count, str(leaf_task))
                    leaf_task.iterations = count
                if leaf_task.warmup_time_period is not None and leaf_task.warmup_time_period > 0:
                    leaf_task.warmup_time_period = 0
                    if logger.isEnabledFor(logging.DEBUG):
                        logger.debug("Resetting warmup time period for [%s] to [%d] seconds.", str(leaf_task), leaf_task.warmup_time_period)
                if leaf_task.time_period is not None and leaf_task.time_period > 10:
                    leaf_task.time_period = 10
                    if logger.isEnabledFor(logging.DEBUG):
                        logger.debug("Resetting measurement time period for [%s] to [%d] seconds.", str(leaf_task), leaf_task.time_period)

                leaf_task.params.pop("target-throughput", None)
                leaf_task.params.pop("target-interval", None)

    return t


class CompleteTrackParams:
    def __init__(self, user_specified_track_params=None):
        self.track_defined_params = set()
        self.user_specified_track_params = user_specified_track_params if user_specified_track_params else {}

    def populate_track_defined_params(self, list_of_track_params=None):
        self.track_defined_params.update(set(list_of_track_params))

    @property
    def sorted_track_defined_params(self):
        return sorted(self.track_defined_params)

    def unused_user_defined_track_params(self):
        set_user_params = set(list(self.user_specified_track_params.keys()))
        set_user_params.difference_update(self.track_defined_params)

        return list(set_user_params)


class TrackFileReader:
    MINIMUM_SUPPORTED_TRACK_VERSION = 2
    MAXIMUM_SUPPORTED_TRACK_VERSION = 2
    """
    Creates a track from a track file.
    """

    def __init__(self, cfg):
        track_schema_file = os.path.join(cfg.opts("node", "rally.root"), "resources", "track-schema.json")
        with open(track_schema_file, mode="rt", encoding="utf-8") as f:
            self.track_schema = json.loads(f.read())
        self.track_params = cfg.opts("track", "params")
        self.complete_track_params = CompleteTrackParams(user_specified_track_params=self.track_params)
        self.read_track = TrackSpecificationReader(
            track_params=self.track_params,
            complete_track_params=self.complete_track_params)
        self.logger = logging.getLogger(__name__)

    def read(self, track_name, track_spec_file, mapping_dir):
        """
        Reads a track file, verifies it against the JSON schema and if valid, creates a track.

        :param track_name: The name of the track.
        :param track_spec_file: The complete path to the track specification file.
        :param mapping_dir: The directory where the mapping files for this track are stored locally.
        :return: A corresponding track instance if the track file is valid.
        """

        self.logger.info("Reading track specification file [%s].", track_spec_file)
        # render the track to a temporary file instead of dumping it into the logs. It is easier to check for error messages
        # involving lines numbers and it also does not bloat Rally's log file so much.
        tmp = tempfile.NamedTemporaryFile(delete=False, suffix=".json")
        try:
            rendered = render_template_from_file(track_spec_file, self.track_params, complete_track_params=self.complete_track_params)
            with open(tmp.name, "wt", encoding="utf-8") as f:
                f.write(rendered)
            self.logger.info("Final rendered track for '%s' has been written to '%s'.", track_spec_file, tmp.name)
            track_spec = json.loads(rendered)
        except jinja2.exceptions.TemplateNotFound:
            self.logger.exception("Could not load [%s]", track_spec_file)
            raise exceptions.SystemSetupError("Track {} does not exist".format(track_name))
        except json.JSONDecodeError as e:
            self.logger.exception("Could not load [%s].", track_spec_file)
            msg = "Could not load '{}': {}.".format(track_spec_file, str(e))
            if e.doc and e.lineno > 0 and e.colno > 0:
                line_idx = e.lineno - 1
                lines = e.doc.split("\n")
                ctx_line_count = 3
                ctx_start = max(0, line_idx - ctx_line_count)
                ctx_end = min(line_idx + ctx_line_count, len(lines))
                erroneous_lines = lines[ctx_start:ctx_end]
                erroneous_lines.insert(line_idx - ctx_start + 1, "-" * (e.colno - 1) + "^ Error is here")
                msg += " Lines containing the error:\n\n{}\n\n".format("\n".join(erroneous_lines))
            msg += "The complete track has been written to '{}' for diagnosis.".format(tmp.name)
            raise TrackSyntaxError(msg)
        except Exception as e:
            self.logger.exception("Could not load [%s].", track_spec_file)
            msg = "Could not load '{}'. The complete track has been written to '{}' for diagnosis.".format(track_spec_file, tmp.name)
            # Convert to string early on to avoid serialization errors with Jinja exceptions.
            raise TrackSyntaxError(msg, str(e))
        # check the track version before even attempting to validate the JSON format to avoid bogus errors.
        raw_version = track_spec.get("version", TrackFileReader.MAXIMUM_SUPPORTED_TRACK_VERSION)
        try:
            track_version = int(raw_version)
        except ValueError:
            raise exceptions.InvalidSyntax("version identifier for track %s must be numeric but was [%s]" % (track_name, str(raw_version)))
        if TrackFileReader.MINIMUM_SUPPORTED_TRACK_VERSION > track_version:
            raise exceptions.RallyError("Track {} is on version {} but needs to be updated at least to version {} to work with the "
                                        "current version of Rally.".format(track_name, track_version,
                                                                           TrackFileReader.MINIMUM_SUPPORTED_TRACK_VERSION))
        if TrackFileReader.MAXIMUM_SUPPORTED_TRACK_VERSION < track_version:
            raise exceptions.RallyError("Track {} requires a newer version of Rally. Please upgrade Rally (supported track version: {}, "
                                        "required track version: {}).".format(track_name, TrackFileReader.MAXIMUM_SUPPORTED_TRACK_VERSION,
                                                                              track_version))
        try:
            jsonschema.validate(track_spec, self.track_schema)
        except jsonschema.exceptions.ValidationError as ve:
            raise TrackSyntaxError(
                "Track '{}' is invalid.\n\nError details: {}\nInstance: {}\nPath: {}\nSchema path: {}".format(
                    track_name, ve.message, json.dumps(ve.instance, indent=4, sort_keys=True), ve.absolute_path, ve.absolute_schema_path))

        current_track = self.read_track(track_name, track_spec, mapping_dir)

        unused_user_defined_track_params = self.complete_track_params.unused_user_defined_track_params()
        if len(unused_user_defined_track_params) > 0:
            err_msg = (
                "Some of your track parameter(s) {} are not used by this track; perhaps you intend to use {} instead.\n\n"
                "All track parameters you provided are:\n"
                "{}\n\n"
                "All parameters exposed by this track:\n"
                "{}".format(
                    ",".join(opts.double_quoted_list_of(sorted(unused_user_defined_track_params))),
                    ",".join(opts.double_quoted_list_of(sorted(opts.make_list_of_close_matches(
                        unused_user_defined_track_params,
                        self.complete_track_params.track_defined_params
                    )))),
                    "\n".join(opts.bulleted_list_of(sorted(list(self.track_params.keys())))),
                    "\n".join(opts.bulleted_list_of(self.complete_track_params.sorted_track_defined_params))))

            self.logger.critical(err_msg)
            # also dump the message on the console
            console.println(err_msg)
            raise exceptions.TrackConfigError(
                "Unused track parameters {}.".format(sorted(unused_user_defined_track_params))
            )
        return current_track


class TrackPluginReader:
    """
    Loads track plugins
    """

    def __init__(self, track_plugin_path, runner_registry=None, scheduler_registry=None):
        self.runner_registry = runner_registry
        self.scheduler_registry = scheduler_registry
        self.loader = modules.ComponentLoader(root_path=track_plugin_path, component_entry_point="track")

    def can_load(self):
        return self.loader.can_load()

    def load(self):
        root_module = self.loader.load()
        try:
            # every module needs to have a register() method
            root_module.register(self)
        except BaseException:
            msg = "Could not register track plugin at [%s]" % self.loader.root_path
            logging.getLogger(__name__).exception(msg)
            raise exceptions.SystemSetupError(msg)

    def register_param_source(self, name, param_source):
        params.register_param_source_for_name(name, param_source)

    def register_runner(self, name, runner, **kwargs):
        self.runner_registry(name, runner, **kwargs)

    def register_scheduler(self, name, scheduler):
        self.scheduler_registry(name, scheduler)

    @property
    def meta_data(self):
        from esrally import version

        return {
            "rally_version": version.release_version(),
            "async_runner": True
        }


class TrackSpecificationReader:
    """
    Creates a track instances based on its parsed JSON description.
    """

    def __init__(self, track_params=None, complete_track_params=None, source=io.FileSource):
        self.name = None
        self.track_params = track_params if track_params else {}
        self.complete_track_params = complete_track_params
        self.source = source
        self.logger = logging.getLogger(__name__)

    def __call__(self, track_name, track_specification, mapping_dir):
        self.name = track_name
        description = self._r(track_specification, "description", mandatory=False, default_value="")

        meta_data = self._r(track_specification, "meta", mandatory=False)
        indices = [self._create_index(idx, mapping_dir)
                   for idx in self._r(track_specification, "indices", mandatory=False, default_value=[])]
        data_streams = [self._create_data_stream(idx)
                        for idx in self._r(track_specification, "data-streams", mandatory=False, default_value=[])]
        if len(indices) > 0 and len(data_streams) > 0:
            # we guard against this early and support either or
            raise TrackSyntaxError("indices and data-streams cannot both be specified")
        templates = [self._create_index_template(tpl, mapping_dir)
                     for tpl in self._r(track_specification, "templates", mandatory=False, default_value=[])]
        corpora = self._create_corpora(self._r(track_specification, "corpora", mandatory=False, default_value=[]),
                                       indices, data_streams)
        challenges = self._create_challenges(track_specification)
        # at this point, *all* track params must have been referenced in the templates
        return track.Track(name=self.name, meta_data=meta_data, description=description, challenges=challenges,
                           indices=indices, data_streams=data_streams, templates=templates, corpora=corpora)

    def _error(self, msg):
        raise TrackSyntaxError("Track '%s' is invalid. %s" % (self.name, msg))

    def _r(self, root, path, error_ctx=None, mandatory=True, default_value=None):
        if isinstance(path, str):
            path = [path]

        structure = root
        try:
            for k in path:
                structure = structure[k]
            return structure
        except KeyError:
            if mandatory:
                if error_ctx:
                    self._error("Mandatory element '%s' is missing in '%s'." % (".".join(path), error_ctx))
                else:
                    self._error("Mandatory element '%s' is missing." % ".".join(path))
            else:
                return default_value

    def _create_index(self, index_spec, mapping_dir):
        index_name = self._r(index_spec, "name")
        body_file = self._r(index_spec, "body", mandatory=False)
        if body_file:
            idx_body_tmpl_src = TemplateSource(mapping_dir, body_file, self.source)
            with self.source(os.path.join(mapping_dir, body_file), "rt") as f:
                idx_body_tmpl_src.load_template_from_string(f.read())
                body = self._load_template(
                    idx_body_tmpl_src.assembled_source,
                    "definition for index {} in {}".format(index_name, body_file))
        else:
            body = None

        return track.Index(name=index_name, body=body, types=self._r(index_spec, "types", mandatory=False, default_value=[]))

    def _create_data_stream(self, data_stream_spec):
        return track.DataStream(name=self._r(data_stream_spec, "name"))

    def _create_index_template(self, tpl_spec, mapping_dir):
        name = self._r(tpl_spec, "name")
        template_file = self._r(tpl_spec, "template")
        index_pattern = self._r(tpl_spec, "index-pattern")
        delete_matching_indices = self._r(tpl_spec, "delete-matching-indices", mandatory=False, default_value=True)
        template_file = os.path.join(mapping_dir, template_file)
        idx_tmpl_src = TemplateSource(mapping_dir, template_file, self.source)
        with self.source(template_file, "rt") as f:
            idx_tmpl_src.load_template_from_string(f.read())
            template_content = self._load_template(
                idx_tmpl_src.assembled_source,
                "definition for index template {} in {}".format(name, template_file))
        return track.IndexTemplate(name, index_pattern, template_content, delete_matching_indices)

    def _load_template(self, contents, description):
        self.logger.info("Loading template [%s].", description)
        register_all_params_in_track(contents, self.complete_track_params)
        try:
            rendered = render_template(template_source=contents,
                                       template_vars=self.track_params)
            return json.loads(rendered)
        except Exception as e:
            self.logger.exception("Could not load file template for %s.", description)
            raise TrackSyntaxError("Could not load file template for '%s'" % description, str(e))

    def _create_corpora(self, corpora_specs, indices, data_streams):
        if len(indices) > 0 and len(data_streams) > 0:
            raise TrackSyntaxError("indices and data-streams cannot both be specified")
        document_corpora = []
        known_corpora_names = set()
        for corpus_spec in corpora_specs:
            name = self._r(corpus_spec, "name")

            if name in known_corpora_names:
                self._error("Duplicate document corpus name [%s]." % name)
            known_corpora_names.add(name)

            meta_data = self._r(corpus_spec, "meta", error_ctx=name, mandatory=False)
            corpus = track.DocumentCorpus(name=name, meta_data=meta_data)
            # defaults on corpus level
            default_base_url = self._r(corpus_spec, "base-url", mandatory=False, default_value=None)
            default_source_format = self._r(corpus_spec, "source-format", mandatory=False,
                                            default_value=track.Documents.SOURCE_FORMAT_BULK)
            default_action_and_meta_data = self._r(corpus_spec, "includes-action-and-meta-data", mandatory=False,
                                                   default_value=False)
            corpus_target_idx = None
            corpus_target_ds = None
            corpus_target_type = None

            if len(indices) == 1:
                corpus_target_idx = self._r(corpus_spec, "target-index", mandatory=False, default_value=indices[0].name)
            elif len(indices) > 0:
                corpus_target_idx = self._r(corpus_spec, "target-index", mandatory=False)

            if len(data_streams) == 1:
                corpus_target_ds = self._r(corpus_spec, "target-data-stream", mandatory=False,
                                           default_value=data_streams[0].name)
            elif len(data_streams) > 0:
                corpus_target_ds = self._r(corpus_spec, "target-data-stream", mandatory=False)

            if len(indices) == 1 and len(indices[0].types) == 1:
                corpus_target_type = self._r(corpus_spec, "target-type", mandatory=False,
                                             default_value=indices[0].types[0])
            elif len(indices) > 0:
                corpus_target_type = self._r(corpus_spec, "target-type", mandatory=False)

            for doc_spec in self._r(corpus_spec, "documents"):
                base_url = self._r(doc_spec, "base-url", mandatory=False, default_value=default_base_url)
                source_format = self._r(doc_spec, "source-format", mandatory=False, default_value=default_source_format)

                if source_format == track.Documents.SOURCE_FORMAT_BULK:
                    docs = self._r(doc_spec, "source-file")
                    if io.is_archive(docs):
                        document_archive = docs
                        document_file = io.splitext(docs)[0]
                    else:
                        document_archive = None
                        document_file = docs
                    num_docs = self._r(doc_spec, "document-count")
                    compressed_bytes = self._r(doc_spec, "compressed-bytes", mandatory=False)
                    uncompressed_bytes = self._r(doc_spec, "uncompressed-bytes", mandatory=False)
                    doc_meta_data = self._r(doc_spec, "meta", error_ctx=name, mandatory=False)

                    includes_action_and_meta_data = self._r(doc_spec, "includes-action-and-meta-data", mandatory=False,
                                                            default_value=default_action_and_meta_data)
                    if includes_action_and_meta_data:
                        target_idx = None
                        target_type = None
                        target_ds = None
                    else:
                        target_type = self._r(doc_spec, "target-type", mandatory=False,
                                              default_value=corpus_target_type, error_ctx=docs)

                        # require to be specified if we're using data streams and we have no default
                        target_ds = self._r(doc_spec, "target-data-stream",
                                            mandatory=len(data_streams) > 0 and corpus_target_ds is None,
                                            default_value=corpus_target_ds,
                                            error_ctx=docs)
                        if target_ds and len(indices) > 0:
                            # if indices are in use we error
                            raise TrackSyntaxError("target-data-stream cannot be used when using indices")
                        elif target_ds and target_type:
                            raise TrackSyntaxError("target-type cannot be used when using data-streams")

                        # need an index if we're using indices and no meta-data are present and we don't have a default
                        target_idx = self._r(doc_spec, "target-index",
                                             mandatory=len(indices) > 0 and corpus_target_idx is None,
                                             default_value=corpus_target_idx,
                                             error_ctx=docs)
                        # either target_idx or target_ds
                        if target_idx and len(data_streams) > 0:
                            # if data streams are in use we error
                            raise TrackSyntaxError("target-index cannot be used when using data-streams")

                        # we need one or the other
                        if target_idx is None and target_ds is None:
                            raise TrackSyntaxError(f"a {'target-index' if len(indices) > 0 else 'target-data-stream'} "
                                                   f"is required for {docs}" )

                    docs = track.Documents(source_format=source_format,
                                           document_file=document_file,
                                           document_archive=document_archive,
                                           base_url=base_url,
                                           includes_action_and_meta_data=includes_action_and_meta_data,
                                           number_of_documents=num_docs,
                                           compressed_size_in_bytes=compressed_bytes,
                                           uncompressed_size_in_bytes=uncompressed_bytes,
                                           target_index=target_idx, target_type=target_type,
<<<<<<< HEAD
                                           meta_data=doc_meta_data)
=======
                                           target_data_stream=target_ds)
>>>>>>> f1f5d071
                    corpus.documents.append(docs)
                else:
                    self._error("Unknown source-format [%s] in document corpus [%s]." % (source_format, name))
            document_corpora.append(corpus)
        return document_corpora

    def _create_challenges(self, track_spec):
        ops = self.parse_operations(self._r(track_spec, "operations", mandatory=False, default_value=[]))
        challenges = []
        known_challenge_names = set()
        default_challenge = None
        challenge_specs, auto_generated = self._get_challenge_specs(track_spec)
        number_of_challenges = len(challenge_specs)
        for challenge_spec in challenge_specs:
            name = self._r(challenge_spec, "name", error_ctx="challenges")
            description = self._r(challenge_spec, "description", error_ctx=name, mandatory=False)
            user_info = self._r(challenge_spec, "user-info", error_ctx=name, mandatory=False)
            meta_data = self._r(challenge_spec, "meta", error_ctx=name, mandatory=False)
            # if we only have one challenge it is treated as default challenge, no matter what the user has specified
            default = number_of_challenges == 1 or self._r(challenge_spec, "default", error_ctx=name, mandatory=False)
            cluster_settings = self._r(challenge_spec, "cluster-settings", error_ctx=name, mandatory=False)
            if cluster_settings:
                console.warn("Track [{}] uses the deprecated property [cluster-settings]. Please replace it with an "
                             "explicit call to the cluster settings API.".format(self.name), logger=self.logger)

            if default and default_challenge is not None:
                self._error("Both '%s' and '%s' are defined as default challenges. Please define only one of them as default."
                            % (default_challenge.name, name))
            if name in known_challenge_names:
                self._error("Duplicate challenge with name '%s'." % name)
            known_challenge_names.add(name)

            schedule = []

            for op in self._r(challenge_spec, "schedule", error_ctx=name):
                if "parallel" in op:
                    task = self.parse_parallel(op["parallel"], ops, name)
                else:
                    task = self.parse_task(op, ops, name)
                schedule.append(task)

            # verify we don't have any duplicate task names (which can be confusing / misleading in reporting).
            known_task_names = set()
            for task in schedule:
                for sub_task in task:
                    if sub_task.name in known_task_names:
                        self._error("Challenge '%s' contains multiple tasks with the name '%s'. Please use the task's name property to "
                                    "assign a unique name for each task." % (name, sub_task.name))
                    else:
                        known_task_names.add(sub_task.name)

            challenge = track.Challenge(name=name,
                                        meta_data=meta_data,
                                        description=description,
                                        user_info=user_info,
                                        cluster_settings=cluster_settings,
                                        default=default,
                                        auto_generated=auto_generated,
                                        schedule=schedule)
            if default:
                default_challenge = challenge

            challenges.append(challenge)

        if challenges and default_challenge is None:
            self._error("No default challenge specified. Please edit the track and add \"default\": true to one of the challenges %s."
                        % ", ".join([c.name for c in challenges]))
        return challenges

    def _get_challenge_specs(self, track_spec):
        schedule = self._r(track_spec, "schedule", mandatory=False)
        challenge = self._r(track_spec, "challenge", mandatory=False)
        challenges = self._r(track_spec, "challenges", mandatory=False)

        count_defined = len(list(filter(lambda e: e is not None, [schedule, challenge, challenges])))

        if count_defined == 0:
            self._error("You must define 'challenge', 'challenges' or 'schedule' but none is specified.")
        elif count_defined > 1:
            self._error("Multiple out of 'challenge', 'challenges' or 'schedule' are defined but only one of them is allowed.")
        elif challenge is not None:
            return [challenge], False
        elif challenges is not None:
            return challenges, False
        elif schedule is not None:
            return [{
                "name": "default",
                "schedule": schedule
            }], True
        else:
            raise AssertionError("Unexpected: schedule=[{}], challenge=[{}], challenges=[{}]".format(schedule, challenge, challenges))

    def parse_parallel(self, ops_spec, ops, challenge_name):
        # use same default values as #parseTask() in case the 'parallel' element did not specify anything
        default_warmup_iterations = self._r(ops_spec, "warmup-iterations", error_ctx="parallel", mandatory=False)
        default_iterations = self._r(ops_spec, "iterations", error_ctx="parallel", mandatory=False)
        default_warmup_time_period = self._r(ops_spec, "warmup-time-period", error_ctx="parallel", mandatory=False)
        default_time_period = self._r(ops_spec, "time-period", error_ctx="parallel", mandatory=False)
        clients = self._r(ops_spec, "clients", error_ctx="parallel", mandatory=False)
        completed_by = self._r(ops_spec, "completed-by", error_ctx="parallel", mandatory=False)

        # now descent to each operation
        tasks = []
        for task in self._r(ops_spec, "tasks", error_ctx="parallel"):
            tasks.append(self.parse_task(task, ops, challenge_name, default_warmup_iterations, default_iterations,
                                         default_warmup_time_period, default_time_period, completed_by))
        if completed_by:
            completion_task = None
            for task in tasks:
                if task.completes_parent and not completion_task:
                    completion_task = task
                elif task.completes_parent:
                    self._error("'parallel' element for challenge '%s' contains multiple tasks with the name '%s' which are marked with "
                                "'completed-by' but only task is allowed to match." % (challenge_name, completed_by))
            if not completion_task:
                self._error("'parallel' element for challenge '%s' is marked with 'completed-by' with task name '%s' but no task with "
                            "this name exists." % (challenge_name, completed_by))
        return track.Parallel(tasks, clients)

    def parse_task(self, task_spec, ops, challenge_name, default_warmup_iterations=None, default_iterations=None,
                   default_warmup_time_period=None, default_time_period=None, completed_by_name=None):

        op_spec = task_spec["operation"]
        if isinstance(op_spec, str) and op_spec in ops:
            op = ops[op_spec]
        else:
            # may as well an inline operation
            op = self.parse_operation(op_spec, error_ctx="inline operation in challenge %s" % challenge_name)

        schedule = self._r(task_spec, "schedule", error_ctx=op.name, mandatory=False, default_value="deterministic")
        task_name = self._r(task_spec, "name", error_ctx=op.name, mandatory=False, default_value=op.name)
        task = track.Task(name=task_name,
                          operation=op,
                          meta_data=self._r(task_spec, "meta", error_ctx=op.name, mandatory=False),
                          warmup_iterations=self._r(task_spec, "warmup-iterations", error_ctx=op.name, mandatory=False,
                                                    default_value=default_warmup_iterations),
                          iterations=self._r(task_spec, "iterations", error_ctx=op.name, mandatory=False, default_value=default_iterations),
                          warmup_time_period=self._r(task_spec, "warmup-time-period", error_ctx=op.name,
                                                     mandatory=False,
                                                     default_value=default_warmup_time_period),
                          time_period=self._r(task_spec, "time-period", error_ctx=op.name, mandatory=False,
                                              default_value=default_time_period),
                          clients=self._r(task_spec, "clients", error_ctx=op.name, mandatory=False, default_value=1),
                          completes_parent=(task_name == completed_by_name),
                          schedule=schedule,
                          # this is to provide scheduler-specific parameters for custom schedulers.
                          params=task_spec)
        if task.warmup_iterations is not None and task.time_period is not None:
            self._error("Operation '%s' in challenge '%s' defines '%d' warmup iterations and a time period of '%d' seconds. Please do not "
                        "mix time periods and iterations." % (op.name, challenge_name, task.warmup_iterations, task.time_period))
        elif task.warmup_time_period is not None and task.iterations is not None:
            self._error("Operation '%s' in challenge '%s' defines a warmup time period of '%d' seconds and '%d' iterations. Please do not "
                        "mix time periods and iterations." % (op.name, challenge_name, task.warmup_time_period, task.iterations))

        return task

    def parse_operations(self, ops_specs):
        # key = name, value = operation
        ops = {}
        for op_spec in ops_specs:
            op = self.parse_operation(op_spec)
            if op.name in ops:
                self._error("Duplicate operation with name '%s'." % op.name)
            else:
                ops[op.name] = op
        return ops

    def parse_operation(self, op_spec, error_ctx="operations"):
        # just a name, let's assume it is a simple operation like force-merge and create a full operation
        if isinstance(op_spec, str):
            op_name = op_spec
            meta_data = None
            op_type_name = op_spec
            param_source = None
            # Cannot have parameters here
            params = {}
        else:
            meta_data = self._r(op_spec, "meta", error_ctx=error_ctx, mandatory=False)
            # Rally's core operations will still use enums then but we'll allow users to define arbitrary operations
            op_type_name = self._r(op_spec, "operation-type", error_ctx=error_ctx)
            # fallback to use the operation type as the operation name
            op_name = self._r(op_spec, "name", error_ctx=error_ctx, mandatory=False, default_value=op_type_name)
            param_source = self._r(op_spec, "param-source", error_ctx=error_ctx, mandatory=False)
            # just pass-through all parameters by default
            params = op_spec

        try:
            op = track.OperationType.from_hyphenated_string(op_type_name)
            if "include-in-reporting" not in params:
                params["include-in-reporting"] = not op.admin_op
            op_type = op.name
            self.logger.debug("Using built-in operation type [%s] for operation [%s].", op_type, op_name)
        except KeyError:
            self.logger.info("Using user-provided operation type [%s] for operation [%s].", op_type_name, op_name)
            op_type = op_type_name

        try:
            return track.Operation(name=op_name, meta_data=meta_data, operation_type=op_type, params=params, param_source=param_source)
        except exceptions.InvalidSyntax as e:
            raise TrackSyntaxError("Invalid operation [%s]: %s" % (op_name, str(e)))<|MERGE_RESOLUTION|>--- conflicted
+++ resolved
@@ -1169,11 +1169,7 @@
                                            compressed_size_in_bytes=compressed_bytes,
                                            uncompressed_size_in_bytes=uncompressed_bytes,
                                            target_index=target_idx, target_type=target_type,
-<<<<<<< HEAD
-                                           meta_data=doc_meta_data)
-=======
-                                           target_data_stream=target_ds)
->>>>>>> f1f5d071
+                                           target_data_stream=target_ds, meta_data=doc_meta_data)
                     corpus.documents.append(docs)
                 else:
                     self._error("Unknown source-format [%s] in document corpus [%s]." % (source_format, name))
