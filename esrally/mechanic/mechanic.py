# Licensed to Elasticsearch B.V. under one or more contributor
# license agreements. See the NOTICE file distributed with
# this work for additional information regarding copyright
# ownership. Elasticsearch B.V. licenses this file to you under
# the Apache License, Version 2.0 (the "License"); you may
# not use this file except in compliance with the License.
# You may obtain a copy of the License at
#
#	http://www.apache.org/licenses/LICENSE-2.0
#
# Unless required by applicable law or agreed to in writing,
# software distributed under the License is distributed on an
# "AS IS" BASIS, WITHOUT WARRANTIES OR CONDITIONS OF ANY
# KIND, either express or implied.  See the License for the
# specific language governing permissions and limitations
# under the License.
import json
<<<<<<< HEAD
import os
import sys
=======
import logging
>>>>>>> b0c7b937
from collections import defaultdict

import thespian.actors

from esrally import actor, client, paths, config, metrics, exceptions
from esrally.mechanic import supplier, provisioner, launcher, team, cluster
from esrally.mechanic import telemetry
from esrally.mechanic.provisioner import NodeConfiguration
from esrally.mechanic.team import Car
from esrally.utils import net, console, opts

METRIC_FLUSH_INTERVAL_SECONDS = 30


def download(cfg):
    challenge_root_path = paths.race_root(cfg)
    car, plugins = load_team(cfg, external=False)

    s = supplier.create(cfg, sources=False, distribution=True, build=False,
                        challenge_root_path=challenge_root_path, car=car, plugins=plugins)
    binaries = s()
    console.println(json.dumps(binaries, indent=2), force=True)


def provision(cfg):
    challenge_root_path = paths.race_root(cfg)
    car, plugins = load_team(cfg, False)

    s = supplier.create(cfg, sources=False, distribution=True, build=False,
                        challenge_root_path=challenge_root_path, car=car, plugins=plugins)

    all_node_ips = cfg.opts("provisioning", "node.ips", mandatory=True)
    cluster_settings = {}
    node_id = cfg.opts("provisioning", "node.id", mandatory=True)

    if cfg.opts("provisioning", "docker", default_value=False, mandatory=False):
        p = provisioner.docker_provisioner(cfg=cfg, car=car, cluster_settings=cluster_settings,
                                           target_root=challenge_root_path, node_id=node_id)
    else:
        p = provisioner.local_provisioner(cfg=cfg, car=car, plugins=plugins,
                                          cluster_settings=cluster_settings, all_node_ips=all_node_ips,
                                          target_root=challenge_root_path, node_id=node_id)
    node_config = p.prepare(binaries=s())

    trial_id = cfg.opts("system", "trial.id")
    filename = os.path.join(paths.race_root(cfg, trial_id), "nodeconfig.json")
    _write_node_cfg(filename, node_config)

    console.println(trial_id, force=True)


def _write_node_cfg(filename, node_config):
    cfg_json = json.dumps(node_config, default=lambda o: o.__dict__,
                          sort_keys=True, indent=4)
    with open(filename, "w") as f:
        f.write(cfg_json)


def _load_node_cfg(cfg):
    filename = os.path.join(paths.race_root(cfg), "nodeconfig.json")
    with open(filename, "r") as f:
        node_cfg = json.load(f)
        car = Car(names=node_cfg['car']['names'],
                  root_path=node_cfg['car']['root_path'],
                  config_paths=node_cfg['car']['config_paths'],
                  variables=node_cfg['car']['variables'])

        return NodeConfiguration(car=car,
                                 ip=node_cfg['ip'],
                                 node_name=node_cfg['node_name'],
                                 node_root_path=node_cfg['node_root_path'],
                                 binary_path=node_cfg['binary_path'],
                                 log_path=node_cfg['log_path'],
                                 data_paths=node_cfg['data_paths'])


def _is_docker_node(node_cfg):
    return node_cfg.binary_path.endswith("docker-compose.yml")


def start(cfg):
    node_cfg = _load_node_cfg(cfg)
    docker = _is_docker_node(node_cfg)
    metrics_store = metrics.metrics_store(cfg, read_only=False, lap=0)

    if docker:
        launch = launcher.DockerLauncher(cfg, metrics_store=metrics_store)
    else:
        launch = launcher.ProcessLauncher(cfg,
                                          metrics_store=metrics_store,
                                          races_root_dir=paths.races_root(cfg))
    node = launch.start(node_configurations=[node_cfg])[0]
    if docker:
        container_id = launcher.get_container_id(node_cfg.binary_path)
        console.println(container_id, force=True)
    else:
        console.println(node.pid, force=True)


def _get_pid(binary_path):
    pidfilename = os.path.join(binary_path, "pid")
    try:
        with open(pidfilename, "r") as f:
            return int(f.read())
    except FileNotFoundError:
        return None


def _load_node(node_cfg):
    node_name = node_cfg.node_name
    binary_path = node_cfg.binary_path
    if not _is_docker_node(node_cfg):
        pid = _get_pid(binary_path)
    else:
        pid = None
    t = telemetry.Telemetry(devices=[])

    return cluster.Node(pid=pid,
                        node_name=node_name,
                        host_name=None,
                        telemetry=t)


def stop(cfg):
    node_cfg = _load_node_cfg(cfg)
    node = _load_node(node_cfg)
    metrics_store = metrics.metrics_store(cfg, read_only=False, lap=0)

    if _is_docker_node(node_cfg):
        launch = launcher.DockerLauncher(cfg, metrics_store=metrics_store)
        launch.binary_paths[node.node_name] = node_cfg.binary_path
    else:
        launch = launcher.ProcessLauncher(cfg,
                                          metrics_store=metrics_store,
                                          races_root_dir=paths.races_root(cfg))
    launch.stop(nodes=[node])


##############################
# Public Messages
##############################

class ClusterMetaInfo:
    def __init__(self, nodes, revision, distribution_version, distribution_flavor):
        self.nodes = nodes
        self.revision = revision
        self.distribution_version = distribution_version
        self.distribution_flavor = distribution_flavor

    def as_dict(self):
        return {
            "nodes": [n.as_dict() for n in self.nodes],
            "node-count": len(self.nodes),
            "revision": self.revision,
            "distribution-version": self.distribution_version,
            "distribution-flavor": self.distribution_flavor
        }


class NodeMetaInfo:
    def __init__(self, n):
        self.host_name = n.host_name
        self.node_name = n.node_name
        self.ip = n.ip
        self.os = n.os
        self.jvm = n.jvm
        self.cpu = n.cpu
        self.memory = n.memory
        self.fs = n.fs
        self.plugins = n.plugins

    def as_dict(self):
        return self.__dict__


class StartEngine:
    def __init__(self, cfg, open_metrics_context, cluster_settings, sources, build, distribution, external, docker,
                 ip=None, port=None,
                 node_id=None):
        self.cfg = cfg
        self.open_metrics_context = open_metrics_context
        self.cluster_settings = cluster_settings
        self.sources = sources
        self.build = build
        self.distribution = distribution
        self.external = external
        self.docker = docker
        self.ip = ip
        self.port = port
        self.node_id = node_id

    def for_nodes(self, all_node_ips=None, ip=None, port=None, node_ids=None):
        """

        Creates a StartNodes instance for a concrete IP, port and their associated node_ids.

        :param all_node_ips: The IPs of all nodes in the cluster (including the current one).
        :param ip: The IP to set.
        :param port: The port number to set.
        :param node_ids: A list of node id to set.
        :return: A corresponding ``StartNodes`` message with the specified IP, port number and node ids.
        """
        return StartNodes(self.cfg, self.open_metrics_context, self.cluster_settings, self.sources, self.build,
                          self.distribution,
                          self.external, self.docker, all_node_ips, ip, port, node_ids)


class EngineStarted:
    def __init__(self, cluster_meta_info, system_meta_info):
        self.cluster_meta_info = cluster_meta_info
        self.system_meta_info = system_meta_info


class StopEngine:
    pass


class EngineStopped:
    def __init__(self, system_metrics):
        self.system_metrics = system_metrics


class OnBenchmarkStart:
    def __init__(self, lap):
        self.lap = lap


class BenchmarkStarted:
    pass


class OnBenchmarkStop:
    pass


class BenchmarkStopped:
    def __init__(self, system_metrics):
        self.system_metrics = system_metrics


class ResetRelativeTime:
    def __init__(self, reset_in_seconds):
        self.reset_in_seconds = reset_in_seconds


##############################
# Mechanic internal messages
##############################

class StartNodes:
    def __init__(self, cfg, open_metrics_context, cluster_settings, sources, build, distribution, external, docker,
                 all_node_ips, ip, port, node_ids):
        self.cfg = cfg
        self.open_metrics_context = open_metrics_context
        self.cluster_settings = cluster_settings
        self.sources = sources
        self.build = build
        self.distribution = distribution
        self.external = external
        self.docker = docker
        self.all_node_ips = all_node_ips
        self.ip = ip
        self.port = port
        self.node_ids = node_ids


class NodesStarted:
    def __init__(self, node_meta_infos, system_meta_info):
        """
        Creates a new NodeStarted message.

        :param node_meta_infos: A list of ``NodeMetaInfo`` instances.
        :param system_meta_info:
        """
        self.node_meta_infos = node_meta_infos
        self.system_meta_info = system_meta_info


class StopNodes:
    pass


class NodesStopped:
    def __init__(self, system_metrics):
        self.system_metrics = system_metrics


class ApplyMetricsMetaInfo:
    def __init__(self, meta_info):
        self.meta_info = meta_info


class MetricsMetaInfoApplied:
    pass


def cluster_distribution_version(cfg, client_factory=client.EsClientFactory):
    """
    Attempt to get the cluster's distribution version even before it is actually started (which makes only sense for externally
    provisioned clusters).

    :param cfg: The current config object.
    :param client_factory: Factory class that creates the Elasticsearch client.
    :return: The distribution version.
    """
    hosts = cfg.opts("client", "hosts").default
    client_options = cfg.opts("client", "options").default
    es = client_factory(hosts, client_options).create()
    # noinspection PyBroadException
    try:
        return es.info()["version"]["number"]
    except BaseException:
        logging.getLogger(__name__).exception("Could not retrieve cluster distribution version")
        return None


def to_ip_port(hosts):
    ip_port_pairs = []
    for host in hosts:
        host = host.copy()
        host_or_ip = host.pop("host")
        port = host.pop("port", 9200)
        if host:
            raise exceptions.SystemSetupError("When specifying nodes to be managed by Rally you can only supply "
                                              "hostname:port pairs (e.g. 'localhost:9200'), any additional options cannot "
                                              "be supported.")
        ip = net.resolve(host_or_ip)
        ip_port_pairs.append((ip, port))
    return ip_port_pairs


def extract_all_node_ips(ip_port_pairs):
    all_node_ips = set()
    for ip, port in ip_port_pairs:
        all_node_ips.add(ip)
    return all_node_ips


def nodes_by_host(ip_port_pairs):
    nodes = {}
    node_id = 0
    for ip_port in ip_port_pairs:
        if ip_port not in nodes:
            nodes[ip_port] = []
        nodes[ip_port].append(node_id)
        node_id += 1
    return nodes


class MechanicActor(actor.RallyActor):
    WAKEUP_RESET_RELATIVE_TIME = "relative_time"

    WAKEUP_FLUSH_METRICS = "flush_metrics"

    """
    This actor coordinates all associated mechanics on remote hosts (which do the actual work).
    """

    def __init__(self):
        super().__init__()
        self.cfg = None
        self.metrics_store = None
        self.race_control = None
        self.cluster_launcher = None
        self.cluster = None
        self.car = None

    def receiveUnrecognizedMessage(self, msg, sender):
        self.logger.info("MechanicActor#receiveMessage unrecognized(msg = [%s] sender = [%s])", str(type(msg)),
                         str(sender))

    def receiveMsg_ChildActorExited(self, msg, sender):
        if self.is_current_status_expected(["cluster_stopping", "cluster_stopped"]):
            self.logger.info("Child actor exited while engine is stopping or stopped: [%s]", msg)
            return
        failmsg = "Child actor exited with [%s] while in status [%s]." % (msg, self.status)
        self.logger.error(failmsg)
        self.send(self.race_control, actor.BenchmarkFailure(failmsg))

    def receiveMsg_PoisonMessage(self, msg, sender):
        self.logger.info("MechanicActor#receiveMessage poison(msg = [%s] sender = [%s])", str(msg.poisonMessage),
                         str(sender))
        # something went wrong with a child actor (or another actor with which we have communicated)
        if isinstance(msg.poisonMessage, StartEngine):
            failmsg = "Could not start benchmark candidate. Are Rally daemons on all targeted machines running?"
        else:
            failmsg = msg.details
        self.logger.error(failmsg)
        self.send(self.race_control, actor.BenchmarkFailure(failmsg))

    @actor.no_retry("mechanic")
    def receiveMsg_StartEngine(self, msg, sender):
        self.logger.info("Received signal from race control to start engine.")
        self.race_control = sender
        self.cfg = msg.cfg
        cls = metrics.metrics_store_class(self.cfg)
        self.metrics_store = cls(self.cfg)
        self.metrics_store.open(ctx=msg.open_metrics_context)
        self.car, _ = load_team(self.cfg, msg.external)

        # In our startup procedure we first create all mechanics. Only if this succeeds we'll continue.
        hosts = self.cfg.opts("client", "hosts").default
        if len(hosts) == 0:
            raise exceptions.LaunchError("No target hosts are configured.")

        if msg.external:
            self.logger.info("Cluster will not be provisioned by Rally.")
            if msg.cluster_settings:
                pretty_settings = json.dumps(msg.cluster_settings, indent=2)
                warning = "Ensure that these settings are defined in elasticsearch.yml:\n\n{}\n\nIf they are absent, running this track " \
                          "will fail or lead to unexpected results.".format(pretty_settings)
                console.warn(warning, logger=self.logger)
            # just create one actor for this special case and run it on the coordinator node (i.e. here)
            m = self.createActor(NodeMechanicActor,
                                 targetActorRequirements={"coordinator": True})
            self.children.append(m)
            self.send(m, msg.for_nodes(ip=hosts))
        else:
            console.info("Preparing for race ...", flush=True)
            self.logger.info("Cluster consisting of %s will be provisioned by Rally.", hosts)
            msg.hosts = hosts
            # Initialize the children array to have the right size to
            # ensure waiting for all responses
            self.children = [None] * len(nodes_by_host(to_ip_port(hosts)))
            self.send(self.createActor(Dispatcher), msg)
        self.status = "starting"
        self.received_responses = []

    @actor.no_retry("mechanic")
    def receiveMsg_NodesStarted(self, msg, sender):
        self.metrics_store.merge_meta_info(msg.system_meta_info)

        # Initially the addresses of the children are not
        # known and there is just a None placeholder in the
        # array.  As addresses become known, fill them in.
        if sender not in self.children:
            # Length-limited FIFO characteristics:
            self.children.insert(0, sender)
            self.children.pop()

        self.transition_when_all_children_responded(sender, msg, "starting", "nodes_started", self.on_all_nodes_started)

    @actor.no_retry("mechanic")
    def receiveMsg_MetricsMetaInfoApplied(self, msg, sender):
        self.transition_when_all_children_responded(sender, msg, "apply_meta_info", "cluster_started",
                                                    self.on_cluster_started)

    @actor.no_retry("mechanic")
    def receiveMsg_OnBenchmarkStart(self, msg, sender):
        self.metrics_store.lap = msg.lap
        # in the first lap, we are in state "cluster_started", after that in "benchmark_stopped"
        self.send_to_children_and_transition(sender, msg, ["cluster_started", "benchmark_stopped"],
                                             "benchmark_starting")

    @actor.no_retry("mechanic")
    def receiveMsg_BenchmarkStarted(self, msg, sender):
        self.transition_when_all_children_responded(
            sender, msg, "benchmark_starting", "benchmark_started", self.on_benchmark_started)

    @actor.no_retry("mechanic")
    def receiveMsg_ResetRelativeTime(self, msg, sender):
        if msg.reset_in_seconds > 0:
            self.wakeupAfter(msg.reset_in_seconds, payload=MechanicActor.WAKEUP_RESET_RELATIVE_TIME)
        else:
            self.reset_relative_time()

    def receiveMsg_WakeupMessage(self, msg, sender):
        if msg.payload == MechanicActor.WAKEUP_RESET_RELATIVE_TIME:
            self.reset_relative_time()
        elif msg.payload == MechanicActor.WAKEUP_FLUSH_METRICS:
            self.logger.debug("Flushing cluster-wide system metrics store.")
            self.metrics_store.flush(refresh=False)
            self.wakeupAfter(METRIC_FLUSH_INTERVAL_SECONDS, payload=MechanicActor.WAKEUP_FLUSH_METRICS)
        else:
            raise exceptions.RallyAssertionError("Unknown wakeup reason [{}]".format(msg.payload))

    def receiveMsg_BenchmarkFailure(self, msg, sender):
        self.send(self.race_control, msg)

    @actor.no_retry("mechanic")
    def receiveMsg_OnBenchmarkStop(self, msg, sender):
        self.send_to_children_and_transition(sender, msg, "benchmark_started", "benchmark_stopping")

    @actor.no_retry("mechanic")
    def receiveMsg_BenchmarkStopped(self, msg, sender):
        self.metrics_store.bulk_add(msg.system_metrics)
        self.transition_when_all_children_responded(
            sender, msg, "benchmark_stopping", "benchmark_stopped", self.on_benchmark_stopped)

    @actor.no_retry("mechanic")
    def receiveMsg_StopEngine(self, msg, sender):
        if self.cluster.preserve:
            console.info("Keeping benchmark candidate including index at (may need several GB).")
        # detach from cluster and gather all system metrics
        self.cluster_launcher.stop(self.cluster)
        # we might have experienced a launch error or the user has cancelled the benchmark. Hence we need to allow to stop the
        # cluster from various states and we don't check here for a specific one.
        self.send_to_children_and_transition(sender, StopNodes(), [], "cluster_stopping")

    @actor.no_retry("mechanic")
    def receiveMsg_NodesStopped(self, msg, sender):
        self.metrics_store.bulk_add(msg.system_metrics)
        self.transition_when_all_children_responded(sender, msg, "cluster_stopping", "cluster_stopped",
                                                    self.on_all_nodes_stopped)

    def on_all_nodes_started(self):
        self.cluster_launcher = launcher.ClusterLauncher(self.cfg, self.metrics_store)
        # Workaround because we could raise a LaunchError here and thespian will attempt to retry a failed message.
        # In that case, we will get a followup RallyAssertionError because on the second attempt, Rally will check
        # the status which is now "nodes_started" but we expected the status to be "nodes_starting" previously.
        try:
            self.cluster = self.cluster_launcher.start()
        except BaseException as e:
            self.send(self.race_control, actor.BenchmarkFailure("Could not launch cluster", e))
        else:
            # push down all meta data again
            self.send_to_children_and_transition(self.myAddress,
                                                 ApplyMetricsMetaInfo(self.metrics_store.meta_info), "nodes_started",
                                                 "apply_meta_info")

    def on_cluster_started(self):
        # We don't need to store the original node meta info when the node started up (NodeStarted message) because we actually gather it
        # in ``on_all_nodes_started`` via the ``ClusterLauncher``.
        self.send(self.race_control,
                  EngineStarted(ClusterMetaInfo([NodeMetaInfo(n) for n in self.cluster.nodes],
                                                self.cluster.source_revision,
                                                self.cluster.distribution_version,
                                                self.cluster.distribution_flavor),
                                self.metrics_store.meta_info))
        self.wakeupAfter(METRIC_FLUSH_INTERVAL_SECONDS, payload=MechanicActor.WAKEUP_FLUSH_METRICS)

    def on_benchmark_started(self):
        self.cluster.on_benchmark_start()
        self.send(self.race_control, BenchmarkStarted())

    def reset_relative_time(self):
        self.logger.info("Resetting relative time of cluster system metrics store.")
        self.metrics_store.reset_relative_time()
        for m in self.children:
            self.send(m, ResetRelativeTime(0))

    def on_benchmark_stopped(self):
        self.cluster.on_benchmark_stop()
        self.metrics_store.flush(refresh=False)
        self.send(self.race_control, BenchmarkStopped(self.metrics_store.to_externalizable(clear=True)))

    def on_all_nodes_stopped(self):
        self.metrics_store.flush(refresh=False)
        self.send(self.race_control, EngineStopped(self.metrics_store.to_externalizable()))
        # clear all state as the mechanic might get reused later
        for m in self.children:
            self.send(m, thespian.actors.ActorExitRequest())
        self.children = []
        # do not self-terminate, let the parent actor handle this


@thespian.actors.requireCapability('coordinator')
class Dispatcher(actor.RallyActor):
    def __init__(self):
        super().__init__()
        self.start_sender = None
        self.pending = None
        self.remotes = None

    """This Actor receives a copy of the startmsg (with the computed hosts
       attached) and creates a NodeMechanicActor on each targeted
       remote host.  It uses Thespian SystemRegistration to get
       notification of when remote nodes are available.  As a special
       case, if an IP address is localhost, the NodeMechanicActor is
       immediately created locally.  Once All NodeMechanicActors are
       started, it will send them all their startup message, with a
       reply-to back to the actor that made the request of the
       Dispatcher.
    """

    @actor.no_retry("mechanic dispatcher")
    def receiveMsg_StartEngine(self, startmsg, sender):
        self.start_sender = sender
        self.pending = []
        self.remotes = defaultdict(list)
        all_ips_and_ports = to_ip_port(startmsg.hosts)
        all_node_ips = extract_all_node_ips(all_ips_and_ports)

        for (ip, port), node in nodes_by_host(all_ips_and_ports).items():
            submsg = startmsg.for_nodes(all_node_ips, ip, port, node)
            submsg.reply_to = sender
            if '127.0.0.1' == ip:
                m = self.createActor(NodeMechanicActor,
                                     targetActorRequirements={"coordinator": True})
                self.pending.append((m, submsg))
            else:
                self.remotes[ip].append(submsg)

        if self.remotes:
            # Now register with the ActorSystem to be told about all
            # remote nodes (via the ActorSystemConventionUpdate below).
            self.notifyOnSystemRegistrationChanges(True)
        else:
            self.send_all_pending()

        # Could also initiate a wakeup message to fail this if not all
        # remotes come online within the expected amount of time... TBD

    def receiveMsg_ActorSystemConventionUpdate(self, convmsg, sender):
        if not convmsg.remoteAdded:
            self.logger.warning("Remote Rally node [%s] exited during NodeMechanicActor startup process.",
                                convmsg.remoteAdminAddress)
            self.start_sender(actor.BenchmarkFailure(
                "Remote Rally node [%s] has been shutdown prematurely." % convmsg.remoteAdminAddress))
        else:
            remote_ip = convmsg.remoteCapabilities.get('ip', None)
            self.logger.info("Remote Rally node [%s] has started.", remote_ip)

            for eachmsg in self.remotes[remote_ip]:
                self.pending.append((self.createActor(NodeMechanicActor,
                                                      targetActorRequirements={"ip": remote_ip}),
                                     eachmsg))
            if remote_ip in self.remotes:
                del self.remotes[remote_ip]
            if not self.remotes:
                # Notifications are no longer needed
                self.notifyOnSystemRegistrationChanges(False)
                self.send_all_pending()

    def send_all_pending(self):
        # Invoked when all remotes have checked in and self.pending is
        # the list of remote NodeMechanic actors and messages to send.
        for each in self.pending:
            self.send(*each)
        self.pending = []

    def receiveMsg_BenchmarkFailure(self, msg, sender):
        self.send(self.start_sender, msg)

    def receiveMsg_PoisonMessage(self, msg, sender):
        self.send(self.start_sender, actor.BenchmarkFailure(msg.details))

    def receiveUnrecognizedMessage(self, msg, sender):
        self.logger.info("mechanic.Dispatcher#receiveMessage unrecognized(msg = [%s] sender = [%s])", str(type(msg)),
                         str(sender))


class NodeMechanicActor(actor.RallyActor):
    """
    One instance of this actor is run on each target host and coordinates the actual work of starting / stopping all nodes that should run
    on this host.
    """

    def __init__(self):
        super().__init__()
        self.config = None
        self.metrics_store = None
        self.mechanic = None
        self.running = False
        self.host = None

    def receiveMsg_StartNodes(self, msg, sender):
        try:
            self.host = msg.ip
            if msg.external:
                self.logger.info("Connecting to externally provisioned nodes on [%s].", msg.ip)
            else:
                self.logger.info("Starting node(s) %s on [%s].", msg.node_ids, msg.ip)

            # Load node-specific configuration
            self.config = config.auto_load_local_config(msg.cfg, additional_sections=[
                # only copy the relevant bits
                "track", "mechanic", "client",
                # allow metrics store to extract race meta-data
                "race",
                "source"
            ])
            # set root path (normally done by the main entry point)
            self.config.add(config.Scope.application, "node", "rally.root", paths.rally_root())
            if not msg.external:
                self.config.add(config.Scope.benchmark, "provisioning", "node.ip", msg.ip)
                # we need to override the port with the value that the user has specified instead of using the default value (39200)
                self.config.add(config.Scope.benchmark, "provisioning", "node.http.port", msg.port)
                self.config.add(config.Scope.benchmark, "provisioning", "node.ids", msg.node_ids)

            cls = metrics.metrics_store_class(self.config)
            self.metrics_store = cls(self.config)
            self.metrics_store.open(ctx=msg.open_metrics_context)
            # avoid follow-up errors in case we receive an unexpected ActorExitRequest due to an early failure in a parent actor.
            self.metrics_store.lap = 0

            self.mechanic = create(self.config, self.metrics_store, msg.all_node_ips, msg.cluster_settings, msg.sources,
                                   msg.build,
                                   msg.distribution, msg.external, msg.docker)
            nodes = self.mechanic.start_engine()
            self.running = True
            self.send(getattr(msg, "reply_to", sender),
                      NodesStarted([NodeMetaInfo(node) for node in nodes], self.metrics_store.meta_info))
        except Exception:
            self.logger.exception("Cannot process message [%s]", msg)
            # avoid "can't pickle traceback objects"
            import traceback
            ex_type, ex_value, ex_traceback = sys.exc_info()
            self.send(getattr(msg, "reply_to", sender), actor.BenchmarkFailure(ex_value, traceback.format_exc()))

    def receiveMsg_ApplyMetricsMetaInfo(self, msg, sender):
        self.metrics_store.merge_meta_info(msg.meta_info)
        self.send(sender, MetricsMetaInfoApplied())

    def receiveMsg_PoisonMessage(self, msg, sender):
        if sender != self.myAddress:
            self.send(sender, actor.BenchmarkFailure(msg.details))

    def receiveMsg_BenchmarkFailure(self, msg, sender):
        self.send(getattr(msg, "reply_to", sender), msg)

    def receiveUnrecognizedMessage(self, msg, sender):
        # at the moment, we implement all message handling blocking. This is not ideal but simple to get started with. Besides, the caller
        # needs to block anyway. The only reason we implement mechanic as an actor is to distribute them.
        # noinspection PyBroadException
        try:
            self.logger.debug("NodeMechanicActor#receiveMessage(msg = [%s] sender = [%s])", str(type(msg)), str(sender))
            if isinstance(msg, ResetRelativeTime):
                self.logger.info("Resetting relative time of system metrics store on host [%s].", self.host)
                self.metrics_store.reset_relative_time()
            elif isinstance(msg, OnBenchmarkStart):
                self.metrics_store.lap = msg.lap
                self.mechanic.on_benchmark_start()
                self.wakeupAfter(METRIC_FLUSH_INTERVAL_SECONDS)
                self.send(sender, BenchmarkStarted())
            elif isinstance(msg, thespian.actors.WakeupMessage):
                if self.running:
                    self.logger.debug("Flushing system metrics store on host [%s].", self.host)
                    self.metrics_store.flush(refresh=False)
                    self.wakeupAfter(METRIC_FLUSH_INTERVAL_SECONDS)
            elif isinstance(msg, OnBenchmarkStop):
                self.mechanic.on_benchmark_stop()
                self.metrics_store.flush(refresh=False)
                # clear metrics store data to not send duplicate system metrics data
                self.send(sender, BenchmarkStopped(self.metrics_store.to_externalizable(clear=True)))
            elif isinstance(msg, StopNodes):
                self.logger.info("Stopping nodes %s.", self.mechanic.nodes)
                self.mechanic.stop_engine()
                self.send(sender, NodesStopped(self.metrics_store.to_externalizable()))
                # clear all state as the mechanic might get reused later
                self.metrics_store.close()
                self.running = False
                self.config = None
                self.mechanic = None
                self.metrics_store = None
            elif isinstance(msg, thespian.actors.ActorExitRequest):
                if self.running:
                    self.logger.info("Stopping nodes %s (due to ActorExitRequest)", self.mechanic.nodes)
                    self.mechanic.stop_engine()
                    self.running = False
        except BaseException as e:
            self.running = False
            self.logger.exception("Cannot process message [%s]", msg)
            self.send(getattr(msg, "reply_to", sender), actor.BenchmarkFailure("Error on host %s" % str(self.host), e))


#####################################################
# Internal API (only used by the actor and for tests)
#####################################################

def load_team(cfg, external):
    # externally provisioned clusters do not support cars / plugins
    if external:
        car = None
        plugins = []
    else:
        team_path = team.team_path(cfg)
        car = team.load_car(team_path, cfg.opts("mechanic", "car.names"), cfg.opts("mechanic", "car.params"))
        plugins = team.load_plugins(team_path, cfg.opts("mechanic", "car.plugins"),
                                    cfg.opts("mechanic", "plugin.params"))
    return car, plugins


def create(cfg, metrics_store, all_node_ips, cluster_settings=None, sources=False, build=False, distribution=False,
           external=False,
           docker=False):
    races_root = paths.races_root(cfg)
    challenge_root_path = paths.race_root(cfg)
    node_ids = cfg.opts("provisioning", "node.ids", mandatory=False)
    car, plugins = load_team(cfg, external)

    if sources or distribution:
        s = supplier.create(cfg, sources, distribution, build, challenge_root_path, car, plugins)
        p = []
        for node_id in node_ids:
            p.append(provisioner.local_provisioner(cfg, car, plugins, cluster_settings, all_node_ips, challenge_root_path, node_id))
        l = launcher.ProcessLauncher(cfg, metrics_store, races_root)
    elif external:
        if len(plugins) > 0:
            raise exceptions.SystemSetupError(
                "You cannot specify any plugins for externally provisioned clusters. Please remove "
                "\"--elasticsearch-plugins\" and try again.")

        s = lambda: None
        p = [provisioner.no_op_provisioner()]
        l = launcher.ExternalLauncher(cfg, metrics_store)
    elif docker:
        if len(plugins) > 0:
            raise exceptions.SystemSetupError("You cannot specify any plugins for Docker clusters. Please remove "
                                              "\"--elasticsearch-plugins\" and try again.")
        s = lambda: None
        p = []
        for node_id in node_ids:
            p.append(provisioner.docker_provisioner(cfg, car, cluster_settings, challenge_root_path, node_id))
        l = launcher.DockerLauncher(cfg, metrics_store)
    else:
        # It is a programmer error (and not a user error) if this function is called with wrong parameters
        raise RuntimeError("One of sources, distribution, docker or external must be True")

    return Mechanic(s, p, l)


class Mechanic:
    """
    Mechanic is responsible for preparing the benchmark candidate (i.e. all benchmark candidate related activities before and after
    running the benchmark).
    """

    def __init__(self, supply, provisioners, l):
        self.supply = supply
        self.provisioners = provisioners
        self.launcher = l
        self.nodes = []

    def start_engine(self):
        binaries = self.supply()
        node_configs = []
        for p in self.provisioners:
            node_configs.append(p.prepare(binaries))
        self.nodes = self.launcher.start(node_configs)
        return self.nodes

    def on_benchmark_start(self):
        for node in self.nodes:
            node.on_benchmark_start()

    def on_benchmark_stop(self):
        for node in self.nodes:
            node.on_benchmark_stop()

    def stop_engine(self):
        self.launcher.stop(self.nodes)
        self.nodes = []
        for p in self.provisioners:
            p.cleanup()<|MERGE_RESOLUTION|>--- conflicted
+++ resolved
@@ -15,12 +15,9 @@
 # specific language governing permissions and limitations
 # under the License.
 import json
-<<<<<<< HEAD
 import os
 import sys
-=======
 import logging
->>>>>>> b0c7b937
 from collections import defaultdict
 
 import thespian.actors
