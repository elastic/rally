--- conflicted
+++ resolved
@@ -209,8 +209,8 @@
             raise exceptions.LaunchError("Cannot launch Elasticsearch as root. Please run Rally as a non-root user.")
         os.chdir(binary_path)
         cmd = [io.escape_path(os.path.join(".", "bin", "elasticsearch"))]
-<<<<<<< HEAD
-        cmd.extend(["-d", "-p", "pid"])
+        pid_path = io.escape_path(os.path.join(".", "pid"))
+        cmd.extend(["-d", "-p", pid_path])
         try:
             ProcessLauncher._run_subprocess(command_line=" ".join(cmd), env=env)
         except subprocess.CalledProcessError as e:
@@ -226,15 +226,6 @@
                 e.stderr,
             )
             raise exceptions.LaunchError("Daemon startup failed with exit code [%s]. See logs for more information." % e.returncode, e)
-=======
-        pid_path = io.escape_path(os.path.join(".", "pid"))
-        cmd.extend(["-d", "-p", pid_path])
-        ret = ProcessLauncher._run_subprocess(command_line=" ".join(cmd), env=env)
-        if ret != 0:
-            msg = "Daemon startup failed with exit code [{}]".format(ret)
-            logging.error(msg)
-            raise exceptions.LaunchError(msg)
->>>>>>> 82c698e5
 
         return wait_for_pidfile(pid_path)
 
