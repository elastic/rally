--- conflicted
+++ resolved
@@ -15,88 +15,25 @@
 # specific language governing permissions and limitations
 # under the License.
 from __future__ import annotations
-<<<<<<< HEAD
-
-from collections.abc import Callable
-from typing import TypeVar, overload
-
-FROM_KB = 1024.0
-FROM_MB = 1024 * 1024
-FROM_GB = 1024 * 1024 * 1024
-TO_KB = 1.0 / FROM_KB
-TO_MB = 1.0 / FROM_MB
-TO_GB = 1.0 / FROM_GB
-
-
-@overload
-def bytes_to_kb(b: None) -> None:
-    pass
-
-
-@overload
-def bytes_to_kb(b: int | float) -> float:
-    pass
-=======
->>>>>>> edca38b0
 
 import enum
 import math
 from collections.abc import Callable
 from typing import TypeVar
 
-<<<<<<< HEAD
-def bytes_to_kb(b):
-    if b is None:
-        return None
-    return b * TO_KB
-
-
-@overload
-def bytes_to_mb(b: None) -> None:
-    pass
-
-
-@overload
-def bytes_to_mb(b: int | float) -> float:
-    pass
-=======
->>>>>>> edca38b0
 
 class Size(int):
 
-<<<<<<< HEAD
-def bytes_to_mb(b):
-    if b is None:
-        return None
-    return b * TO_MB
-
-
-@overload
-def bytes_to_gb(b: None) -> None:
-    pass
-
-
-@overload
-def bytes_to_gb(b: int | float) -> float:
-    pass
-=======
     class Unit(enum.IntEnum):
         B = 1
         KB = 1024 * B
         MB = 1024 * KB
         GB = 1024 * MB
         TB = 1024 * GB
->>>>>>> edca38b0
 
         def __str__(self) -> str:
             return self.name.upper()
 
-<<<<<<< HEAD
-def bytes_to_gb(b):
-    if b is None:
-        return None
-    return b * TO_GB
-=======
     @property
     def unit(self) -> Unit:
         it = iter(Size.Unit)
@@ -107,15 +44,10 @@
                 return last
             last = unit
         return last
->>>>>>> edca38b0
 
     def to_unit(self, unit: Unit) -> float:
         return float(self / unit)
 
-<<<<<<< HEAD
-def bytes_to_human_string(b: float | int | None) -> str:
-    if b is None:
-=======
     def kb(self) -> float:
         return self.to_unit(Size.Unit.KB)
 
@@ -144,27 +76,10 @@
 
 def bytes_to_human_string(x: int | float | None) -> str | None:
     if x is None:
->>>>>>> edca38b0
         return "N/A"
     return str(size(x))
 
 
-<<<<<<< HEAD
-    value, unit = _bytes_to_human(b)
-    if unit == "bytes":
-        return f"{value} bytes"
-    return f"{value:.1f} {unit}"
-
-
-@overload
-def bytes_to_human_value(b: None) -> None:
-    pass
-
-
-@overload
-def bytes_to_human_value(b: int | float) -> float:
-    pass
-=======
 def bytes_to_human_value(x: int | float | None) -> float | None:
     if x is None:
         return None
@@ -177,7 +92,6 @@
         return "N/A"
     return str(size(x).unit)
 
->>>>>>> edca38b0
 
 def bytes_to_kb(x: int | float | None) -> float | None:
     if x is None:
@@ -252,96 +166,26 @@
     def to_unit(self, unit: Unit) -> float:
         return float(self / unit)
 
-<<<<<<< HEAD
-def bytes_to_human_unit(b: float | int | None) -> str:
-    return _bytes_to_human(b)[1]
-=======
     def ns(self) -> float:
         return self.to_unit(Duration.Unit.NS)
->>>>>>> edca38b0
 
     def us(self):
         return self.to_unit(Duration.Unit.US)
 
-<<<<<<< HEAD
-@overload
-def bytes_to_unit(unit: str, b: None) -> None:
-    pass
-
-
-@overload
-def bytes_to_unit(unit: str, b: int) -> int | float:
-    pass
-
-
-@overload
-def bytes_to_unit(unit: str, b: float) -> float:
-    pass
-
-
-def bytes_to_unit(unit, b):
-    if unit == "N/A":
-        return b
-    elif unit == "GB":
-        return bytes_to_gb(b)
-    elif unit == "MB":
-        return bytes_to_mb(b)
-    elif unit == "kB":
-        return bytes_to_kb(b)
-    else:
-        return b
-=======
     def ms(self):
         return self.to_unit(Duration.Unit.MS)
->>>>>>> edca38b0
 
     def s(self):
         return self.to_unit(Duration.Unit.S)
 
-<<<<<<< HEAD
-@overload
-def _bytes_to_human(b: None) -> tuple[None, str]:
-    pass
-
-
-@overload
-def _bytes_to_human(b: int) -> tuple[float | int, str]:
-    pass
-
-
-@overload
-def _bytes_to_human(b: float) -> tuple[float, str]:
-    pass
-
-
-def _bytes_to_human(b):
-    if b is None:
-        return b, "N/A"
-    gb = bytes_to_gb(b)
-    if gb > 1.0 or gb < -1.0:
-        return gb, "GB"
-    mb = bytes_to_mb(b)
-    if mb > 1.0 or mb < -1.0:
-        return mb, "MB"
-    kb = bytes_to_kb(b)
-    if kb > 1.0 or kb < -1.0:
-        return kb, "kB"
-    return b, "bytes"
-=======
     def m(self):
         return self.to_unit(Duration.Unit.M)
->>>>>>> edca38b0
 
     def h(self):
         return self.to_unit(Duration.Unit.H)
 
-<<<<<<< HEAD
-def number_to_human_string(number: int | float) -> str:
-    return f"{number:,}"
-=======
     def d(self):
         return self.to_unit(Duration.Unit.D)
->>>>>>> edca38b0
 
     def __str__(self):
         unit = self.unit
@@ -354,46 +198,6 @@
             else:
                 return f"{int(x)}{unit}"
 
-<<<<<<< HEAD
-@overload
-def mb_to_bytes(mb: None) -> None:
-    pass
-
-
-@overload
-def mb_to_bytes(mb: float | int) -> int:
-    pass
-
-
-def mb_to_bytes(mb):
-    if mb is None:
-        return None
-    return int(mb * FROM_MB)
-
-
-@overload
-def gb_to_bytes(gb: None) -> None:
-    pass
-
-
-@overload
-def gb_to_bytes(gb: int) -> int:
-    pass
-
-
-@overload
-def gb_to_bytes(gb: float) -> float:
-    pass
-
-
-def gb_to_bytes(gb):
-    if gb is None:
-        return None
-    return gb * FROM_GB
-
-
-T = TypeVar("T", float, int, None)
-=======
         s = int(self.to_unit(Duration.Unit.S))
         m, s = divmod(s, 60)
         h, m = divmod(m, 60)
@@ -422,71 +226,31 @@
     if x is None:
         return None
     return duration(x, Duration.Unit.S).ms()
->>>>>>> edca38b0
-
-TO_MS = 1000
-TO_M = 1.0 / 60
-FROM_MS = 0.001
-
-<<<<<<< HEAD
-
-def seconds_to_ms(s: T) -> T:
-    if s is None:
-        return None
-    return s * TO_MS
-
-
-def seconds_to_hour_minute_seconds(s: T) -> tuple[T, T, T]:
-    if not s:
-        return s, s, s
-=======
+
+
 def seconds_to_hour_minute_seconds(x: int | float | None) -> tuple[int | None, int | None, int | float | None]:
     if x is None:
         return None, None, None
     m, s = divmod(x, 60)
     h, m = divmod(int(m), 60)
     return h, m, s
->>>>>>> edca38b0
-
-    hours = s // 3600
-    minutes = (s - 3600 * hours) // 60
-    seconds = s - 3600 * hours - 60 * minutes
-    return hours, minutes, seconds
-
-
-<<<<<<< HEAD
-def ms_to_seconds(ms: T) -> float | None:
-    if ms is None:
-        return None
-    return ms * FROM_MS
-
-
-def ms_to_minutes(ms: T) -> float | None:
-    if ms is None:
-        return None
-    return ms * FROM_MS * TO_M
+
+
+def ms_to_seconds(x: int | float | None) -> float | None:
+    if x is None:
+        return None
+    return duration(x, Duration.Unit.MS).s()
+
+
+def ms_to_minutes(x: int | float | None) -> float | None:
+    if x is None:
+        return None
+    return duration(x, Duration.Unit.MS).m()
 
 
 N = TypeVar("N", float, int)
 
 
-=======
-def ms_to_seconds(x: int | float | None) -> float | None:
-    if x is None:
-        return None
-    return duration(x, Duration.Unit.MS).s()
-
-
-def ms_to_minutes(x: int | float | None) -> float | None:
-    if x is None:
-        return None
-    return duration(x, Duration.Unit.MS).m()
-
-
-N = TypeVar("N", float, int)
-
-
->>>>>>> edca38b0
 def factor(n: N) -> Callable[[N], N]:
     return lambda v: v * n
 
