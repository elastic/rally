# Licensed to Elasticsearch B.V. under one or more contributor
# license agreements. See the NOTICE file distributed with
# this work for additional information regarding copyright
# ownership. Elasticsearch B.V. licenses this file to you under
# the Apache License, Version 2.0 (the "License"); you may
# not use this file except in compliance with the License.
# You may obtain a copy of the License at
#
# 	http://www.apache.org/licenses/LICENSE-2.0
#
# Unless required by applicable law or agreed to in writing,
# software distributed under the License is distributed on an
# "AS IS" BASIS, WITHOUT WARRANTIES OR CONDITIONS OF ANY
# KIND, either express or implied.  See the License for the
# specific language governing permissions and limitations
# under the License.
from __future__ import annotations

import sys
import threading
import time
from collections.abc import Callable


class ContinuousTimer(threading.Thread):
    """It calls a function every a specified number of seconds:

        t = ContinuousTimer(30.0, f, args=None, kwargs=None)
        t.start()
        t.cancel()     # stop the timer's action if it's still waiting

    This implementation is inspired by threading.Timer but with following differences:
        - the thread is daemonic by default, so it will not block the process to terminate.
        - the function is called periodically until the timer is cancelled.
    """

    def __init__(self, interval: float, function: Callable[[], None], name: str | None = None, daemon: bool = True):
        super().__init__(name=name, daemon=daemon)
        self._interval = interval
        self._function = function
        self._finished = threading.Event()

    def cancel(self):
        """Stop the timer if it hasn't finished yet."""
        self._finished.set()

    def run(self):
        """It executes the function every interval seconds until the timer is cancelled."""
        self._finished.wait(self._interval)
        while not self._finished.is_set():
            self._function()
            self._finished.wait(self._interval)

    def wait(self, timeout: float | None) -> bool:
        return self._finished.wait(timeout=timeout)


class TimedEvent:
    """It re-implement threading.Event objects with a couple of additional functionalities.

    TimedEvent manages a flag that can be set to true with the set() method and reset
    to false with the clear() method. The wait() method blocks until the flag is
    true. The flag is initially false.

    On top of the threading.Event functionalities:
        - the set() method returns True in case the flag was False at the time it has been called;
        - its time() method returns the value of monotonic.time() at the time set has been called first.
    """

    # After threading.Event class (with time() method)

    def __init__(self):
        self._cond = threading.Condition(threading.Lock())
        self._flag = False
        self._time: float | None = None

    def __bool__(self) -> bool:
        """Return true if and only if the internal flag is true."""
        return self._flag

    def set(self) -> bool:
        """It sets the internal flag to true.

        All threads waiting for it to become true are awakened. Threads
        that call wait() once the flag is true will not block at all.
        :return It returns True in case the flag was False.
        """
        with self._cond:
            if self._flag:
                return False
            self._flag = True
            self._time = time.monotonic()
            self._cond.notify_all()
            return True

    def clear(self):
        """Reset the internal flag to false.

        Subsequently, threads calling wait() will block until set() is called to
        set the internal flag to true again.
        """
        with self._cond:
            self._time = None
            self._flag = False

    def wait(self, timeout: float | None = None) -> bool:
        """Block until the internal flag is true.

        If the internal flag is true on entry, return immediately. Otherwise,
        block until another thread calls set() to set the flag to true, or until
        the optional timeout occurs.

        When the timeout argument is present and not None, it should be a
        floating point number specifying a timeout for the operation in seconds
        (or fractions thereof).

        This method returns the internal flag on exit, so it will always return
        True except if a timeout is given and the operation times out.

        """
        with self._cond:
            signaled = self._flag
            if not signaled:
                signaled = self._cond.wait(timeout)
            return signaled

    @property
    def time(self) -> float | None:
        """It gets the result of time.monotonic() at the moment the event has been set.
        :return: the monotonic time float value if set, or None otherwise.
        """
        return self._time


class WaitGroupLimitError(Exception):
    """Raised when a wait group reach max workers limit."""


class WaitGroup(TimedEvent):
    """It implements a go-lang style wait group on top of a timed event.

    After N-times the done method is called, the event will be set. This can be used for waiting for waiting for
    multiple works to terminate.

    Example of use:
        wg = WaitGroup()
        for i in range(10):
            wg.add(1)
            def work():
                # do something
                wg.done()
            executor.submit(work)

        wg.wait()
    """

    MAX_COUNT = sys.maxsize

    def __init__(self, count: int = 0, max_count: int = MAX_COUNT):
        super().__init__()
<<<<<<< HEAD
        self._count = count
        self._max_count = max(1, max_count)
=======
        self.max_count = max_count
        if count != 0:
            self.add(count)
>>>>>>> a5db692b

    def clear(self):
        self._count = 0
        super().clear()

    @property
    def count(self) -> int:
        return self._count

    @property
    def max_count(self) -> int:
        return self._max_count

    @max_count.setter
    def max_count(self, value: int) -> None:
        self._max_count = max(1, value)

    def add(self, value: int) -> bool:
<<<<<<< HEAD
        with self._cond:
            new_value = max(0, self._count + value)
=======
        """It increments `count` of `value` times. `value` can be negative to reduce the `count`.
        :raises: ValueError if `count` + `value` is negative.
        :raises: WaitGroupLimitError in case the sum `count` + `value` is greater than `max_count`.
        """
        if value == 0:
            raise ValueError("increment value can't be zero")
        with self._cond:
            new_value = self._count + value
            if new_value < 0:
                raise ValueError("count can't be negative")
>>>>>>> a5db692b
            if new_value > self._max_count:
                raise WaitGroupLimitError(f"count limit reach: {new_value} > {self._max_count}")
            self._count = new_value
        return new_value == 0 and self.set()

    def done(self) -> bool:
        return self.add(-1)<|MERGE_RESOLUTION|>--- conflicted
+++ resolved
@@ -23,7 +23,7 @@
 
 
 class ContinuousTimer(threading.Thread):
-    """It calls a function every a specified number of seconds:
+    """It calls a function every specified number of seconds:
 
         t = ContinuousTimer(30.0, f, args=None, kwargs=None)
         t.start()
@@ -64,7 +64,7 @@
 
     On top of the threading.Event functionalities:
         - the set() method returns True in case the flag was False at the time it has been called;
-        - its time() method returns the value of monotonic.time() at the time set has been called first.
+        - its time property returns the value of time.monotonic_ns() at the time set has been called first.
     """
 
     # After threading.Event class (with time() method)
@@ -89,7 +89,7 @@
             if self._flag:
                 return False
             self._flag = True
-            self._time = time.monotonic()
+            self._time = time.monotonic_ns()
             self._cond.notify_all()
             return True
 
@@ -126,14 +126,18 @@
 
     @property
     def time(self) -> float | None:
-        """It gets the result of time.monotonic() at the moment the event has been set.
-        :return: the monotonic time float value if set, or None otherwise.
+        """It gets the result of time.monotonic_ns() at the moment the event has been set.
+        :return: the monotonic_ns time float value if set, or None otherwise.
         """
         return self._time
 
 
 class WaitGroupLimitError(Exception):
     """Raised when a wait group reach max workers limit."""
+
+    def __init__(self, msg: str, max_count: int):
+        super().__init__(msg)
+        self.max_count = max_count
 
 
 class WaitGroup(TimedEvent):
@@ -155,17 +159,13 @@
     """
 
     MAX_COUNT = sys.maxsize
+    _count = 0
 
     def __init__(self, count: int = 0, max_count: int = MAX_COUNT):
         super().__init__()
-<<<<<<< HEAD
-        self._count = count
-        self._max_count = max(1, max_count)
-=======
         self.max_count = max_count
         if count != 0:
             self.add(count)
->>>>>>> a5db692b
 
     def clear(self):
         self._count = 0
@@ -181,13 +181,11 @@
 
     @max_count.setter
     def max_count(self, value: int) -> None:
-        self._max_count = max(1, value)
+        if value < 1:
+            raise ValueError("max_count must be greater than or equal to 1")
+        self._max_count = value
 
     def add(self, value: int) -> bool:
-<<<<<<< HEAD
-        with self._cond:
-            new_value = max(0, self._count + value)
-=======
         """It increments `count` of `value` times. `value` can be negative to reduce the `count`.
         :raises: ValueError if `count` + `value` is negative.
         :raises: WaitGroupLimitError in case the sum `count` + `value` is greater than `max_count`.
@@ -198,11 +196,11 @@
             new_value = self._count + value
             if new_value < 0:
                 raise ValueError("count can't be negative")
->>>>>>> a5db692b
             if new_value > self._max_count:
-                raise WaitGroupLimitError(f"count limit reach: {new_value} > {self._max_count}")
+                raise WaitGroupLimitError(f"count limit reach: {new_value} > {self._max_count}", self._max_count)
             self._count = new_value
         return new_value == 0 and self.set()
 
     def done(self) -> bool:
+        """It subtracts 1 from `count`."""
         return self.add(-1)