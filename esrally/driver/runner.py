--- conflicted
+++ resolved
@@ -731,7 +731,6 @@
     * `use-search-after`: If ``True``, use the search_after mechanism in the Search API.  If ``False`` but ``pages`` is
                           defined, use the Scroll API to paginate.
 
-<<<<<<< HEAD
 
     Returned meta data
 
@@ -748,23 +747,14 @@
     For paginated queries we also return:
 
     * ``pages``: Total number of pages that have been retrieved.
-=======
-    * `pages`: Number of pages to retrieve at most for this scroll. If a scroll query does yield less results than the specified number of
-               pages we will terminate earlier.
-    * `results-per-page`: Number of results to retrieve per page.
->>>>>>> 5679af3a
     """
     async def __call__(self, es, params):
         request_params, headers = self._transport_request_params(params)
-<<<<<<< HEAD
-=======
         # Mandatory to ensure it is always provided. This is especially important when this runner is used in a
         # composite context where there is no actual parameter source and the entire request structure must be provided
         # by the composite's parameter source.
         index = mandatory(params, "index", self)
->>>>>>> 5679af3a
         body = mandatory(params, "body", self)
-        index = params.get("index", "_all")
         size = params.get("results-per-page")
         if size:
             body["size"] = size
@@ -915,86 +905,6 @@
                 "timed_out": timed_out,
                 "took": took
             }
-<<<<<<< HEAD
-=======
-        else:
-            return {
-                "weight": 1,
-                "unit": "ops",
-                "success": True
-            }
-
-    async def scroll_query(self, es, params):
-        request_params, headers = self._transport_request_params(params)
-        hits = 0
-        hits_relation = None
-        retrieved_pages = 0
-        timed_out = False
-        took = 0
-        # explicitly convert to int to provoke an error otherwise
-        total_pages = sys.maxsize if params["pages"] == "all" else int(params["pages"])
-        size = params.get("results-per-page")
-        encoding_header = self._query_headers(params)
-        if encoding_header is not None:
-            headers.update(encoding_header)
-        scroll_id = None
-        cache = params.get("cache")
-        if cache is not None:
-            request_params["request_cache"] = str(cache).lower()
-        if not bool(headers):
-            # counter-intuitive but preserves prior behavior
-            headers = None
-        # disable eager response parsing - responses might be huge thus skewing results
-        es.return_raw_response()
-
-        try:
-            for page in range(total_pages):
-                if page == 0:
-                    # Mandatory to ensure it is always provided. This is especially important when this runner is used
-                    # in a composite context where there is no actual parameter source and the entire request structure
-                    # must be provided by the composite's parameter source.
-                    index = mandatory(params, "index", self)
-                    body = mandatory(params, "body", self)
-                    sort = "_doc"
-                    scroll = "10s"
-                    doc_type = params.get("type")
-                    params = request_params.copy()
-                    params["sort"] = sort
-                    params["scroll"] = scroll
-                    params["size"] = size
-                    r = await self._raw_search(es, doc_type, index, body, params, headers=headers)
-
-                    props = parse(r,
-                                  ["_scroll_id", "hits.total", "hits.total.value", "hits.total.relation", "timed_out", "took"],
-                                  ["hits.hits"])
-                    scroll_id = props.get("_scroll_id")
-                    hits = props.get("hits.total.value", props.get("hits.total", 0))
-                    hits_relation = props.get("hits.total.relation", "eq")
-                    timed_out = props.get("timed_out", False)
-                    took = props.get("took", 0)
-                    all_results_collected = (size is not None and hits < size) or hits == 0
-                else:
-                    r = await es.transport.perform_request("GET", "/_search/scroll",
-                                                           body={"scroll_id": scroll_id, "scroll": "10s"},
-                                                           params=request_params,
-                                                           headers=headers)
-                    props = parse(r, ["hits.total", "hits.total.value", "hits.total.relation", "timed_out", "took"], ["hits.hits"])
-                    timed_out = timed_out or props.get("timed_out", False)
-                    took += props.get("took", 0)
-                    # is the list of hits empty?
-                    all_results_collected = props.get("hits.hits", False)
-                retrieved_pages += 1
-                if all_results_collected:
-                    break
-        finally:
-            if scroll_id:
-                # noinspection PyBroadException
-                try:
-                    await es.clear_scroll(body={"scroll_id": [scroll_id]})
-                except BaseException:
-                    self.logger.exception("Could not clear scroll [%s]. This will lead to excessive resource usage in "
-                                          "Elasticsearch and will skew your benchmark results.", scroll_id)
->>>>>>> 5679af3a
 
         if params.get("use-search-after"):
             return await search_after_query(es, params)
@@ -2237,7 +2147,6 @@
             "search",
             "raw-request",
             "sleep",
-            "search",
             "submit-async-search",
             "get-async-search",
             "delete-async-search"
