--- conflicted
+++ resolved
@@ -69,44 +69,26 @@
     logger = logging.getLogger(__name__)
     if hasattr(runner, "multi_cluster") and runner.multi_cluster:
         if "__enter__" in dir(runner) and "__exit__" in dir(runner):
-<<<<<<< HEAD
-            logger.info("Registering runner object [%s] for [%s].", str(runner), str(operation_type))
-            __RUNNERS[operation_type] = _multi_cluster_runner(runner, str(runner), context_manager_enabled=True)
-        else:
-            logger.info("Registering context-manager capable runner object [%s] for [%s].", str(runner), str(operation_type))
-            __RUNNERS[operation_type] = _multi_cluster_runner(runner, str(runner))
-    # we'd rather use callable() but this will erroneously also classify a class as callable...
-    elif isinstance(runner, types.FunctionType):
-        logger.info("Registering runner function [%s] for [%s].", str(runner), str(operation_type))
-        __RUNNERS[operation_type] = _single_cluster_runner(runner, runner.__name__)
-    elif "__enter__" in dir(runner) and "__exit__" in dir(runner):
-        logger.info("Registering context-manager capable runner object [%s] for [%s].", str(runner), str(operation_type))
-        __RUNNERS[operation_type] = _single_cluster_runner(runner, str(runner), context_manager_enabled=True)
-    else:
-        logger.info("Registering runner object [%s] for [%s].", str(runner), str(operation_type))
-        __RUNNERS[operation_type] = _single_cluster_runner(runner, str(runner))
-=======
             if logger.isEnabledFor(logging.DEBUG):
                 logger.debug("Registering runner object [%s] for [%s].", str(runner), str(operation_type))
-            __RUNNERS[operation_type] = MultiClusterDelegatingRunner(runner, str(runner), context_manager_enabled=True)
+            __RUNNERS[operation_type] = _multi_cluster_runner(runner, str(runner), context_manager_enabled=True)
         else:
             if logger.isEnabledFor(logging.DEBUG):
                 logger.debug("Registering context-manager capable runner object [%s] for [%s].", str(runner), str(operation_type))
-            __RUNNERS[operation_type] = MultiClusterDelegatingRunner(runner, str(runner))
+            __RUNNERS[operation_type] = _multi_cluster_runner(runner, str(runner))
     # we'd rather use callable() but this will erroneously also classify a class as callable...
     elif isinstance(runner, types.FunctionType):
         if logger.isEnabledFor(logging.DEBUG):
             logger.debug("Registering runner function [%s] for [%s].", str(runner), str(operation_type))
-        __RUNNERS[operation_type] = SingleClusterDelegatingRunner(runner, runner.__name__)
+        __RUNNERS[operation_type] = _single_cluster_runner(runner, runner.__name__)
     elif "__enter__" in dir(runner) and "__exit__" in dir(runner):
         if logger.isEnabledFor(logging.DEBUG):
             logger.debug("Registering context-manager capable runner object [%s] for [%s].", str(runner), str(operation_type))
-        __RUNNERS[operation_type] = SingleClusterDelegatingRunner(runner, str(runner), context_manager_enabled=True)
+        __RUNNERS[operation_type] = _single_cluster_runner(runner, str(runner), context_manager_enabled=True)
     else:
         if logger.isEnabledFor(logging.DEBUG):
             logger.debug("Registering runner object [%s] for [%s].", str(runner), str(operation_type))
-        __RUNNERS[operation_type] = SingleClusterDelegatingRunner(runner, str(runner))
->>>>>>> a2999286
+        __RUNNERS[operation_type] = _single_cluster_runner(runner, str(runner))
 
 
 # Only intended for unit-testing!
