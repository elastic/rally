--- conflicted
+++ resolved
@@ -1135,11 +1135,7 @@
             components.append(doc_type)
         components.append("_search")
         path = "/".join(components)
-<<<<<<< HEAD
-        return await es.perform_request(method="GET", path=f"/{path}", params=params, body=body, headers=headers)
-=======
         return await es.perform_request(method="GET", path="/" + path, params=params, body=body, headers=headers)
->>>>>>> 70393ab1
 
     def _query_headers(self, params):
         # reduces overhead due to decompression of very large responses
@@ -1379,15 +1375,10 @@
                 if not only_if_exists:
                     await es.indices.delete(index=index_name, params=request_params)
                     ops += 1
-                elif only_if_exists:
-                    # here we use .get() and check for 404 instead of exists due to a bug in some versions
-                    # of elasticsearch-py/elastic-transport with HEAD calls.
-                    # can change back once using elasticsearch-py >= 8.0.0 and elastic-transport >= 8.1.0
-                    get_response = await es.indices.get(index=index_name, ignore=[404])
-                    if not get_response.get("status") == 404:
-                        self.logger.info("Index [%s] already exists. Deleting it.", index_name)
-                        await es.indices.delete(index=index_name, params=request_params)
-                        ops += 1
+                elif only_if_exists and await es.indices.exists(index=index_name):
+                    self.logger.info("Index [%s] already exists. Deleting it.", index_name)
+                    await es.indices.delete(index=index_name, params=request_params)
+                    ops += 1
         finally:
             await set_destructive_requires_name(es, prior_destructive_setting)
         return {
@@ -1415,23 +1406,11 @@
         for data_stream in data_streams:
             if not only_if_exists:
                 await es.indices.delete_data_stream(name=data_stream, ignore=[404], params=request_params)
-<<<<<<< HEAD
                 ops += 1
             elif only_if_exists and await es.indices.exists(index=data_stream):
                 self.logger.info("Data stream [%s] already exists. Deleting it.", data_stream)
                 await es.indices.delete_data_stream(name=data_stream, params=request_params)
-=======
->>>>>>> 70393ab1
                 ops += 1
-            elif only_if_exists:
-                # here we use .get() and check for 404 instead of exists due to a bug in some versions
-                # of elasticsearch-py/elastic-transport with HEAD calls.
-                # can change back once using elasticsearch-py >= 8.0.0 and elastic-transport >= 8.1.0
-                get_response = await es.indices.get(index=data_stream, ignore=[404])
-                if not get_response.get("status") == 404:
-                    self.logger.info("Data stream [%s] already exists. Deleting it.", data_stream)
-                    await es.indices.delete_data_stream(name=data_stream, params=request_params)
-                    ops += 1
 
         return {
             "weight": ops,
@@ -1480,22 +1459,10 @@
             if not only_if_exists:
                 await es.cluster.delete_component_template(name=template_name, params=request_params, ignore=[404])
                 ops_count += 1
-<<<<<<< HEAD
             elif only_if_exists and await es.cluster.exists_component_template(name=template_name):
                 self.logger.info("Component Index template [%s] already exists. Deleting it.", template_name)
                 await es.cluster.delete_component_template(name=template_name, params=request_params)
                 ops_count += 1
-=======
-            elif only_if_exists:
-                # here we use .get() and check for 404 instead of exists_component_template due to a bug in some versions
-                # of elasticsearch-py/elastic-transport with HEAD calls.
-                # can change back once using elasticsearch-py >= 8.0.0 and elastic-transport >= 8.1.0
-                component_template_exists = await es.cluster.get_component_template(name=template_name, ignore=[404])
-                if not component_template_exists.get("status") == 404:
-                    self.logger.info("Component Index template [%s] already exists. Deleting it.", template_name)
-                    await es.cluster.delete_component_template(name=template_name, params=request_params)
-                    ops_count += 1
->>>>>>> 70393ab1
         return {
             "weight": ops_count,
             "unit": "ops",
@@ -1542,22 +1509,10 @@
             if not only_if_exists:
                 await es.indices.delete_index_template(name=template_name, params=request_params, ignore=[404])
                 ops_count += 1
-<<<<<<< HEAD
             elif only_if_exists and await es.indices.exists_index_template(name=template_name):
                 self.logger.info("Composable Index template [%s] already exists. Deleting it.", template_name)
                 await es.indices.delete_index_template(name=template_name, params=request_params)
                 ops_count += 1
-=======
-            elif only_if_exists:
-                # here we use .get() and check for 404 instead of exists_index_template due to a bug in some versions
-                # of elasticsearch-py/elastic-transport with HEAD calls.
-                # can change back once using elasticsearch-py >= 8.0.0 and elastic-transport >= 8.1.0
-                index_template_exists = await es.indices.get_index_template(name=template_name, ignore=[404])
-                if not index_template_exists.get("status") == 404:
-                    self.logger.info("Composable Index template [%s] already exists. Deleting it.", template_name)
-                    await es.indices.delete_index_template(name=template_name, params=request_params)
-                    ops_count += 1
->>>>>>> 70393ab1
             # ensure that we do not provide an empty index pattern by accident
             if delete_matching_indices and index_pattern:
                 await es.indices.delete(index=index_pattern)
@@ -1609,14 +1564,7 @@
             if not only_if_exists:
                 await es.indices.delete_template(name=template_name, params=request_params)
                 ops_count += 1
-<<<<<<< HEAD
             elif only_if_exists and await es.indices.exists_template(name=template_name):
-=======
-            # here we use .get_template() and check for empty instead of exists_template due to a bug in some versions
-            # of elasticsearch-py/elastic-transport with HEAD calls.
-            # can change back once using elasticsearch-py >= 8.0.0 and elastic-transport >= 8.1.0
-            elif only_if_exists and await es.indices.get_template(name=template_name, ignore=[404]):
->>>>>>> 70393ab1
                 self.logger.info("Index template [%s] already exists. Deleting it.", template_name)
                 await es.indices.delete_template(name=template_name, params=request_params)
                 ops_count += 1
@@ -1730,26 +1678,14 @@
         body = mandatory(params, "body", self)
         try:
             await es.ml.put_datafeed(datafeed_id=datafeed_id, body=body)
-<<<<<<< HEAD
         except elasticsearch.BadRequestError:
-            # fallback to old path
+            # TODO: when we drop support for Elasticsearch 6.8, all Datafeed classes
+            # will be able to stop using this _xpack path
             await es.perform_request(
                 method="PUT",
                 path=f"/_xpack/ml/datafeeds/{datafeed_id}",
                 body=body,
             )
-=======
-        except elasticsearch.TransportError as e:
-            # fallback to old path
-            if e.status_code == 400:
-                await es.perform_request(
-                    method="PUT",
-                    path=f"/_xpack/ml/datafeeds/{datafeed_id}",
-                    body=body,
-                )
-            else:
-                raise e
->>>>>>> 70393ab1
 
     def __repr__(self, *args, **kwargs):
         return "create-ml-datafeed"
@@ -1769,25 +1705,12 @@
         try:
             # we don't want to fail if a datafeed does not exist, thus we ignore 404s.
             await es.ml.delete_datafeed(datafeed_id=datafeed_id, force=force, ignore=[404])
-<<<<<<< HEAD
         except elasticsearch.BadRequestError:
             await es.perform_request(
                 method="DELETE",
                 path=f"/_xpack/ml/datafeeds/{datafeed_id}",
                 params={"force": escape(force), "ignore": 404},
             )
-=======
-        except elasticsearch.TransportError as e:
-            # fallback to old path (ES < 7)
-            if e.status_code == 400:
-                await es.perform_request(
-                    method="DELETE",
-                    path=f"/_xpack/ml/datafeeds/{datafeed_id}",
-                    params={"force": escape(force), "ignore": 404},
-                )
-            else:
-                raise e
->>>>>>> 70393ab1
 
     def __repr__(self, *args, **kwargs):
         return "delete-ml-datafeed"
@@ -1809,25 +1732,12 @@
         timeout = params.get("timeout")
         try:
             await es.ml.start_datafeed(datafeed_id=datafeed_id, body=body, start=start, end=end, timeout=timeout)
-<<<<<<< HEAD
         except elasticsearch.BadRequestError:
             await es.perform_request(
                 method="POST",
                 path=f"/_xpack/ml/datafeeds/{datafeed_id}/_start",
                 body=body,
             )
-=======
-        except elasticsearch.TransportError as e:
-            # fallback to old path (ES < 7)
-            if e.status_code == 400:
-                await es.perform_request(
-                    method="POST",
-                    path=f"/_xpack/ml/datafeeds/{datafeed_id}/_start",
-                    body=body,
-                )
-            else:
-                raise e
->>>>>>> 70393ab1
 
     def __repr__(self, *args, **kwargs):
         return "start-ml-datafeed"
@@ -1847,7 +1757,6 @@
         timeout = params.get("timeout")
         try:
             await es.ml.stop_datafeed(datafeed_id=datafeed_id, force=force, timeout=timeout)
-<<<<<<< HEAD
         except elasticsearch.BadRequestError:
             # fallback to old path (ES < 7)
             request_params = {
@@ -1855,24 +1764,11 @@
             }
             if timeout:
                 request_params["timeout"] = escape(timeout)
-            await es.perform_request(method="POST", path=f"/_xpack/ml/datafeeds/{datafeed_id}/_stop", params=request_params)
-=======
-        except elasticsearch.TransportError as e:
-            # fallback to old path (ES < 7)
-            if e.status_code == 400:
-                request_params = {
-                    "force": escape(force),
-                }
-                if timeout:
-                    request_params["timeout"] = escape(timeout)
-                await es.perform_request(
-                    method="POST",
-                    path=f"/_xpack/ml/datafeeds/{datafeed_id}/_stop",
-                    params=request_params,
-                )
-            else:
-                raise e
->>>>>>> 70393ab1
+            await es.perform_request(
+                method="POST",
+                path=f"/_xpack/ml/datafeeds/{datafeed_id}/_stop",
+                params=request_params,
+            )
 
     def __repr__(self, *args, **kwargs):
         return "stop-ml-datafeed"
@@ -1891,7 +1787,6 @@
         body = mandatory(params, "body", self)
         try:
             await es.ml.put_job(job_id=job_id, body=body)
-<<<<<<< HEAD
         except elasticsearch.BadRequestError:
             # fallback to old path (ES < 7)
             await es.perform_request(
@@ -1899,18 +1794,6 @@
                 path=f"/_xpack/ml/anomaly_detectors/{job_id}",
                 body=body,
             )
-=======
-        except elasticsearch.TransportError as e:
-            # fallback to old path (ES < 7)
-            if e.status_code == 400:
-                await es.perform_request(
-                    method="PUT",
-                    path=f"/_xpack/ml/anomaly_detectors/{job_id}",
-                    body=body,
-                )
-            else:
-                raise e
->>>>>>> 70393ab1
 
     def __repr__(self, *args, **kwargs):
         return "create-ml-job"
@@ -1930,7 +1813,6 @@
         # we don't want to fail if a job does not exist, thus we ignore 404s.
         try:
             await es.ml.delete_job(job_id=job_id, force=force, ignore=[404])
-<<<<<<< HEAD
         except elasticsearch.BadRequestError:
             # fallback to old path (ES < 7)
             await es.perform_request(
@@ -1938,18 +1820,6 @@
                 path=f"/_xpack/ml/anomaly_detectors/{job_id}",
                 params={"force": escape(force), "ignore": 404},
             )
-=======
-        except elasticsearch.TransportError as e:
-            # fallback to old path (ES < 7)
-            if e.status_code == 400:
-                await es.perform_request(
-                    method="DELETE",
-                    path=f"/_xpack/ml/anomaly_detectors/{job_id}",
-                    params={"force": escape(force), "ignore": 404},
-                )
-            else:
-                raise e
->>>>>>> 70393ab1
 
     def __repr__(self, *args, **kwargs):
         return "delete-ml-job"
@@ -1967,24 +1837,12 @@
         job_id = mandatory(params, "job-id", self)
         try:
             await es.ml.open_job(job_id=job_id)
-<<<<<<< HEAD
         except elasticsearch.BadRequestError:
             # fallback to old path (ES < 7)
             await es.perform_request(
                 method="POST",
                 path=f"/_xpack/ml/anomaly_detectors/{job_id}/_open",
             )
-=======
-        except elasticsearch.TransportError as e:
-            # fallback to old path (ES < 7)
-            if e.status_code == 400:
-                await es.perform_request(
-                    method="POST",
-                    path=f"/_xpack/ml/anomaly_detectors/{job_id}/_open",
-                )
-            else:
-                raise e
->>>>>>> 70393ab1
 
     def __repr__(self, *args, **kwargs):
         return "open-ml-job"
@@ -2004,11 +1862,7 @@
         timeout = params.get("timeout")
         try:
             await es.ml.close_job(job_id=job_id, force=force, timeout=timeout)
-<<<<<<< HEAD
         except elasticsearch.BadRequestError:
-=======
-        except elasticsearch.TransportError as e:
->>>>>>> 70393ab1
             # fallback to old path (ES < 7)
             request_params = {
                 "force": escape(force),
@@ -2016,21 +1870,11 @@
             if timeout:
                 request_params["timeout"] = escape(timeout)
 
-<<<<<<< HEAD
             await es.perform_request(
                 method="POST",
                 path=f"/_xpack/ml/anomaly_detectors/{job_id}/_close",
                 params=request_params,
             )
-=======
-                await es.perform_request(
-                    method="POST",
-                    path=f"/_xpack/ml/anomaly_detectors/{job_id}/_close",
-                    params=request_params,
-                )
-            else:
-                raise e
->>>>>>> 70393ab1
 
     def __repr__(self, *args, **kwargs):
         return "close-ml-job"
