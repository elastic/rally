--- conflicted
+++ resolved
@@ -1596,26 +1596,13 @@
         request_params = params.get("request-params", {})
         ops_count = 0
 
-<<<<<<< HEAD
-        for template_name, delete_matching_indices, index_pattern in template_names:
-            if not only_if_exists:
-                await es.indices.delete_template(name=template_name, ignore=[404], params=request_params)
-                ops_count += 1
-            elif only_if_exists and await es.indices.exists_template(name=template_name):
-                self.logger.info("Index template [%s] already exists. Deleting it.", template_name)
-                await es.indices.delete_template(name=template_name, params=request_params)
-                ops_count += 1
-            # ensure that we do not provide an empty index pattern by accident
-            if delete_matching_indices and index_pattern:
-                await es.indices.delete(index=index_pattern)
-=======
         prior_destructive_setting = None
         current_destructive_setting = None
 
         try:
             for template_name, delete_matching_indices, index_pattern in template_names:
                 if not only_if_exists:
-                    await es.indices.delete_template(name=template_name, params=request_params)
+                    await es.indices.delete_template(name=template_name, ignore=[404], params=request_params)
                     ops_count += 1
                 elif only_if_exists and await es.indices.exists_template(name=template_name):
                     self.logger.info("Index template [%s] already exists. Deleting it.", template_name)
@@ -1634,7 +1621,6 @@
         finally:
             if current_destructive_setting is not None:
                 await set_destructive_requires_name(es, prior_destructive_setting)
->>>>>>> 9cd9e5fa
                 ops_count += 1
 
         return {
