--- conflicted
+++ resolved
@@ -775,32 +775,9 @@
     * `pages`: Number of pages to retrieve at most for this scroll. If a scroll query does yield less results than the specified number of
                pages we will terminate earlier.
     * `results-per-page`: Number of results to retrieve per page.
-<<<<<<< HEAD
     * `request-id`: a user specified string identifying the query. This will be included in rally metrics to allow query
                 execution to be tracked.
-
-    Returned meta data
-
-    The following meta data are always returned:
-
-    * ``weight``: operation-agnostic representation of the "weight" of an operation (used internally by Rally for throughput calculation).
-                  Always 1 for normal queries and the number of retrieved pages for scroll queries.
-    * ``unit``: The unit in which to interpret ``weight``. Always "ops".
-    * ``hits``: Total number of hits for this operation.
-    * ``hits_relation``: whether ``hits`` is accurate (``eq``) or a lower bound of the actual hit count (``gte``).
-    * ``timed_out``: Whether the search has timed out. For scroll queries, this flag is ``True`` if the flag was ``True`` for any of the
-                     queries issued.
-
-    For scroll queries we also return:
-
-    * ``pages``: Total number of pages that have been retrieved.
-
-    If specified, we also return:
-
-    * `request_id``: The user specified id identifying the query.
-
-=======
->>>>>>> d9c2d59d
+    
     """
 
     async def __call__(self, es, params):
