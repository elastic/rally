--- conflicted
+++ resolved
@@ -34,12 +34,8 @@
 
 import ijson
 
-<<<<<<< HEAD
 from esrally import exceptions, track, types
-=======
-from esrally import exceptions, track
 from esrally.utils import convert
->>>>>>> 21ae64a8
 from esrally.utils.versions import Version
 
 # Mapping from operation type to specific runner
