--- conflicted
+++ resolved
@@ -1716,35 +1716,16 @@
         self.logger.error("Uncaught exception in event loop: %s", context)
 
     async def run(self):
-<<<<<<< HEAD
-        def es_clients(all_hosts, all_client_options, distribution_version):
-=======
-        def es_clients(client_id, all_hosts, all_client_options):
->>>>>>> 70393ab1
+        def es_clients(client_id, all_hosts, all_client_options, distribution_version):
             es = {}
             context = self.client_contexts.get(client_id)
             api_key = context.api_key
             for cluster_name, cluster_hosts in all_hosts.items():
-<<<<<<< HEAD
                 es[cluster_name] = client.EsClientFactory(
                     cluster_hosts, all_client_options[cluster_name], distribution_version=distribution_version
-                ).create_async()
+                ).create_async(api_key=api_key)
             return es
 
-        # Properly size the internal connection pool to match the number of expected clients but allow the user
-        # to override it if needed.
-        client_count = len(self.task_allocations)
-        es = es_clients(
-            self.cfg.opts("client", "hosts").all_hosts,
-            self.cfg.opts("client", "options").with_max_connections(client_count),
-            self.cfg.opts("mechanic", "distribution.version", mandatory=False),
-        )
-
-=======
-                es[cluster_name] = client.EsClientFactory(cluster_hosts, all_client_options[cluster_name]).create_async(api_key=api_key)
-            return es
-
->>>>>>> 70393ab1
         self.logger.info("Task assertions enabled: %s", str(self.assertions_enabled))
         runner.enable_assertions(self.assertions_enabled)
 
@@ -1758,7 +1739,12 @@
                 param_source = track.operation_parameters(self.track, task)
                 params_per_task[task] = param_source
             schedule = schedule_for(task_allocation, params_per_task[task])
-            es = es_clients(client_id, self.cfg.opts("client", "hosts").all_hosts, self.cfg.opts("client", "options"))
+            es = es_clients(
+                client_id,
+                self.cfg.opts("client", "hosts").all_hosts,
+                self.cfg.opts("client", "options"),
+                self.cfg.opts("mechanic", "distribution.version", mandatory=False),
+            )
             clients.append(es)
             async_executor = AsyncExecutor(
                 client_id, task, schedule, es, self.sampler, self.cancel, self.complete, task.error_behavior(self.abort_on_error)
