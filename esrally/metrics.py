# Licensed to Elasticsearch B.V. under one or more contributor
# license agreements. See the NOTICE file distributed with
# this work for additional information regarding copyright
# ownership. Elasticsearch B.V. licenses this file to you under
# the Apache License, Version 2.0 (the "License"); you may
# not use this file except in compliance with the License.
# You may obtain a copy of the License at
#
# 	http://www.apache.org/licenses/LICENSE-2.0
#
# Unless required by applicable law or agreed to in writing,
# software distributed under the License is distributed on an
# "AS IS" BASIS, WITHOUT WARRANTIES OR CONDITIONS OF ANY
# KIND, either express or implied.  See the License for the
# specific language governing permissions and limitations
# under the License.

import collections
import datetime
import glob
import json
import logging
import math
import os
import pickle
import random
import statistics
import sys
import time
import uuid
import zlib
from enum import Enum, IntEnum
from http.client import responses

import tabulate
from elasticsearch import ApiError, TransportError

from esrally import client, config, exceptions, paths, time, version
from esrally.utils import console, convert, io, versions


class EsClient:
    """
    Provides a stripped-down client interface that is easier to exchange for testing
    """

    def __init__(self, client, cluster_version=None):
        self._client = client
        self.logger = logging.getLogger(__name__)
        self._cluster_version = cluster_version

    # TODO #1335: Use version-specific support for metrics stores after 7.8.0.
    def probe_version(self):
        info = self.guarded(self._client.info)
        try:
            self._cluster_version = versions.components(info["version"]["number"])
        except BaseException:
            msg = "Could not determine version of metrics cluster"
            self.logger.exception(msg)
            raise exceptions.RallyError(msg)

    def put_template(self, name, template):
        tmpl = json.loads(template)
        return self.guarded(self._client.indices.put_template, name=name, **tmpl)

    def template_exists(self, name):
        return self.guarded(self._client.indices.exists_template, name=name)

    def delete_template(self, name):
        self.guarded(self._client.indices.delete_template, name=name)

    def delete_by_query(self, index, body):
        return self.guarded(self._client.delete_by_query, index=index, body=body)

    def delete(self, index, id):
        return self.guarded(self._client.delete, index=index, id=id, ignore=404)

    def get_index(self, name):
        return self.guarded(self._client.indices.get, name=name)

    def create_index(self, index, body=None):
        return self.guarded(self._client.indices.create, index=index, body=body, ignore=400)

    def exists(self, index):
        return self.guarded(self._client.indices.exists, index=index)

    def refresh(self, index):
        return self.guarded(self._client.indices.refresh, index=index)

    def bulk_index(self, index, items):
        # pylint: disable=import-outside-toplevel
        import elasticsearch.helpers

        self.guarded(elasticsearch.helpers.bulk, self._client, items, index=index, chunk_size=5000)

    def index(self, index, item, id=None):
        doc = {"_source": item}
        if id:
            doc["_id"] = id
        self.bulk_index(index, [doc])

    def search(self, index, body):
        return self.guarded(self._client.search, index=index, body=body)

    def guarded(self, target, *args, **kwargs):
        # pylint: disable=import-outside-toplevel
        import elasticsearch

        max_execution_count = 11
        execution_count = 0

        while execution_count < max_execution_count:
            time_to_sleep = 2**execution_count + random.random()
            execution_count += 1

            try:
                return target(*args, **kwargs)
            except elasticsearch.exceptions.AuthenticationException:
                # we know that it is just one host (see EsClientFactory)
                node = self._client.transport.hosts[0]
                msg = (
                    "The configured user could not authenticate against your Elasticsearch metrics store running on host [%s] at "
                    "port [%s] (wrong password?). Please fix the configuration in [%s]."
                    % (node["host"], node["port"], config.ConfigFile().location)
                )
                self.logger.exception(msg)
                raise exceptions.SystemSetupError(msg)
            except elasticsearch.exceptions.AuthorizationException:
                node = self._client.transport.hosts[0]
                msg = (
                    "The configured user does not have enough privileges to run the operation [%s] against your Elasticsearch metrics "
                    "store running on host [%s] at port [%s]. Please adjust your x-pack configuration or specify a user with enough "
                    "privileges in the configuration in [%s]." % (target.__name__, node["host"], node["port"], config.ConfigFile().location)
                )
                self.logger.exception(msg)
                raise exceptions.SystemSetupError(msg)
            except elasticsearch.exceptions.ConnectionTimeout:
                if execution_count < max_execution_count:
                    self.logger.debug("Connection timeout in attempt [%d/%d].", execution_count, max_execution_count)
                    time.sleep(time_to_sleep)
                else:
                    operation = target.__name__
                    self.logger.exception("Connection timeout while running [%s] (retried %d times).", operation, max_execution_count)
                    node = self._client.transport.hosts[0]
                    msg = (
                        "A connection timeout occurred while running the operation [%s] against your Elasticsearch metrics store on "
                        "host [%s] at port [%s]." % (operation, node["host"], node["port"])
                    )
                    raise exceptions.RallyError(msg)
            except elasticsearch.exceptions.ConnectionError:
                node = self._client.transport.hosts[0]
                msg = (
                    "Could not connect to your Elasticsearch metrics store. Please check that it is running on host [%s] at port [%s]"
                    " or fix the configuration in [%s]." % (node["host"], node["port"], config.ConfigFile().location)
                )
                self.logger.exception(msg)
                raise exceptions.SystemSetupError(msg)
<<<<<<< HEAD
            # TODO: Refactor error handling to better account for TransportError/ApiError subtleties
            except TransportError as e:
                if e.message in (502, 503, 504, 429) and execution_count < max_execution_count:
=======
            except elasticsearch.TransportError as e:
                if e.status_code == 404 and e.error == "index_not_found_exception":
                    node = self._client.transport.hosts[0]
                    msg = (
                        "The operation [%s] against your Elasticsearch metrics store on "
                        "host [%s] at port [%s] failed because index [%s] does not exist."
                        % (target.__name__, node["host"], node["port"], kwargs.get("index"))
                    )
                    self.logger.exception(msg)
                    raise exceptions.RallyError(msg)
                if e.status_code in (502, 503, 504, 429) and execution_count < max_execution_count:
>>>>>>> b5fa9682
                    self.logger.debug(
                        "%s (code: %d) in attempt [%d/%d]. Sleeping for [%f] seconds.",
                        responses[e.message],
                        e.message,
                        execution_count,
                        max_execution_count,
                        time_to_sleep,
                    )
                    time.sleep(time_to_sleep)
                else:
                    node = self._client.transport.hosts[0]
                    msg = (
                        "A transport error occurred while running the operation [%s] against your Elasticsearch metrics store on "
                        "host [%s] at port [%s]." % (target.__name__, node["host"], node["port"])
                    )
                    self.logger.exception(msg)
                    raise exceptions.RallyError(msg)

            except ApiError:
                node = self._client.transport.hosts[0]
                msg = (
                    "An unknown error occurred while running the operation [%s] against your Elasticsearch metrics store on host [%s] "
                    "at port [%s]." % (target.__name__, node["host"], node["port"])
                )
                self.logger.exception(msg)
                # this does not necessarily mean it's a system setup problem...
                raise exceptions.RallyError(msg)


class EsClientFactory:
    """
    Abstracts how the Elasticsearch client is created. Intended for testing.
    """

    def __init__(self, cfg):
        self._config = cfg
        host = self._config.opts("reporting", "datastore.host")
        port = self._config.opts("reporting", "datastore.port")
        secure = convert.to_bool(self._config.opts("reporting", "datastore.secure"))
        user = self._config.opts("reporting", "datastore.user")
        password = self._config.opts("reporting", "datastore.password")
        verify = self._config.opts("reporting", "datastore.ssl.verification_mode", default_value="full", mandatory=False) != "none"
        ca_path = self._config.opts("reporting", "datastore.ssl.certificate_authorities", default_value=None, mandatory=False)
        self.probe_version = self._config.opts("reporting", "datastore.probe.cluster_version", default_value=True, mandatory=False)

        # Instead of duplicating code, we're just adapting the metrics store specific properties to match the regular client options.
        client_options = {
            "use_ssl": secure,
            "verify_certs": verify,
            "timeout": 120,
        }
        if ca_path:
            client_options["ca_certs"] = ca_path
        if user and password:
            client_options["basic_auth_user"] = user
            client_options["basic_auth_password"] = password

        factory = client.EsClientFactory(hosts=[{"host": host, "port": port}], client_options=client_options)
        self._client = factory.create()

    def create(self):
        c = EsClient(self._client)
        if self.probe_version:
            c.probe_version()
        return c


class IndexTemplateProvider:
    """
    Abstracts how the Rally index template is retrieved. Intended for testing.
    """

    def __init__(self, cfg):
        self._config = cfg
        self._number_of_shards = self._config.opts("reporting", "datastore.number_of_shards", default_value=None, mandatory=False)
        self._number_of_replicas = self._config.opts("reporting", "datastore.number_of_replicas", default_value=None, mandatory=False)
        self.script_dir = self._config.opts("node", "rally.root")

    def metrics_template(self):
        return self._read("metrics-template")

    def races_template(self):
        return self._read("races-template")

    def results_template(self):
        return self._read("results-template")

    def annotations_template(self):
        return self._read("annotation-template")

    def _read(self, template_name):
        with open("%s/resources/%s.json" % (self.script_dir, template_name), encoding="utf-8") as f:
            template = json.load(f)
            if self._number_of_shards is not None:
                if int(self._number_of_shards) < 1:
                    raise exceptions.SystemSetupError(
                        f"The setting: datastore.number_of_shards must be >= 1. Please "
                        f"check the configuration in {self._config.config_file.location}"
                    )
                template["settings"]["index"]["number_of_shards"] = int(self._number_of_shards)
            if self._number_of_replicas is not None:
                template["settings"]["index"]["number_of_replicas"] = int(self._number_of_replicas)
            return json.dumps(template)


class MetaInfoScope(Enum):
    """
    Defines the scope of a meta-information. Meta-information provides more context for a metric, for example the concrete version
    of Elasticsearch that has been benchmarked or environment information like CPU model or OS.
    """

    cluster = 1
    """
    Cluster level meta-information is valid for all nodes in the cluster (e.g. the benchmarked Elasticsearch version)
    """
    node = 3
    """
    Node level meta-information is valid for a single node (e.g. GC times)
    """


def calculate_results(store, race):
    calc = GlobalStatsCalculator(store, race.track, race.challenge)
    return calc()


def calculate_system_results(store, node_name):
    calc = SystemStatsCalculator(store, node_name)
    return calc()


def metrics_store(cfg, read_only=True, track=None, challenge=None, car=None, meta_info=None):
    """
    Creates a proper metrics store based on the current configuration.

    :param cfg: Config object.
    :param read_only: Whether to open the metrics store only for reading (Default: True).
    :return: A metrics store implementation.
    """
    cls = metrics_store_class(cfg)
    store = cls(cfg=cfg, meta_info=meta_info)
    logging.getLogger(__name__).info("Creating %s", str(store))

    race_id = cfg.opts("system", "race.id")
    race_timestamp = cfg.opts("system", "time.start")
    selected_car = cfg.opts("mechanic", "car.names") if car is None else car

    store.open(race_id, race_timestamp, track, challenge, selected_car, create=not read_only)
    return store


def metrics_store_class(cfg):
    if cfg.opts("reporting", "datastore.type") == "elasticsearch":
        return EsMetricsStore
    else:
        return InMemoryMetricsStore


class SampleType(IntEnum):
    Warmup = 0
    Normal = 1


class MetricsStore:
    """
    Abstract metrics store
    """

    def __init__(self, cfg, clock=time.Clock, meta_info=None):
        """
        Creates a new metrics store.

        :param cfg: The config object. Mandatory.
        :param clock: This parameter is optional and needed for testing.
        :param meta_info: This parameter is optional and intended for creating a metrics store with a previously serialized meta-info.
        """
        self._config = cfg
        self._race_id = None
        self._race_timestamp = None
        self._track = None
        self._track_params = cfg.opts("track", "params", default_value={}, mandatory=False)
        self._challenge = None
        self._car = None
        self._car_name = None
        self._environment_name = cfg.opts("system", "env.name")
        self.opened = False
        if meta_info is None:
            self._meta_info = {}
        else:
            self._meta_info = meta_info
        # ensure mandatory keys are always present
        if MetaInfoScope.cluster not in self._meta_info:
            self._meta_info[MetaInfoScope.cluster] = {}
        if MetaInfoScope.node not in self._meta_info:
            self._meta_info[MetaInfoScope.node] = {}
        self._clock = clock
        self._stop_watch = self._clock.stop_watch()
        self.logger = logging.getLogger(__name__)

    def open(self, race_id=None, race_timestamp=None, track_name=None, challenge_name=None, car_name=None, ctx=None, create=False):
        """
        Opens a metrics store for a specific race, track, challenge and car.

        :param race_id: The race id. This attribute is sufficient to uniquely identify a race.
        :param race_timestamp: The race timestamp as a datetime.
        :param track_name: Track name.
        :param challenge_name: Challenge name.
        :param car_name: Car name.
        :param ctx: An metrics store open context retrieved from another metrics store with ``#open_context``.
        :param create: True if an index should be created (if necessary). This is typically True, when attempting to write metrics and
        False when it is just opened for reading (as we can assume all necessary indices exist at this point).
        """
        if ctx:
            self._race_id = ctx["race-id"]
            self._race_timestamp = ctx["race-timestamp"]
            self._track = ctx["track"]
            self._challenge = ctx["challenge"]
            self._car = ctx["car"]
        else:
            self._race_id = race_id
            self._race_timestamp = time.to_iso8601(race_timestamp)
            self._track = track_name
            self._challenge = challenge_name
            self._car = car_name
        assert self._race_id is not None, "Attempting to open metrics store without a race id"
        assert self._race_timestamp is not None, "Attempting to open metrics store without a race timestamp"

        self._car_name = "+".join(self._car) if isinstance(self._car, list) else self._car

        self.logger.info(
            "Opening metrics store for race timestamp=[%s], track=[%s], challenge=[%s], car=[%s]",
            self._race_timestamp,
            self._track,
            self._challenge,
            self._car,
        )

        user_tags = self._config.opts("race", "user.tags", default_value={}, mandatory=False)
        for k, v in user_tags.items():
            # prefix user tag with "tag_" in order to avoid clashes with our internal meta data
            self.add_meta_info(MetaInfoScope.cluster, None, "tag_%s" % k, v)
        # Don't store it for each metrics record as it's probably sufficient on race level
        # self.add_meta_info(MetaInfoScope.cluster, None, "rally_version", version.version())
        self._stop_watch.start()
        self.opened = True

    def reset_relative_time(self):
        """
        Resets the internal relative-time counter to zero.
        """
        self._stop_watch.start()

    def flush(self, refresh=True):
        """
        Explicitly flushes buffered metrics to the metric store. It is not required to flush before closing the metrics store.
        """
        raise NotImplementedError("abstract method")

    def close(self):
        """
        Closes the metric store. Note that it is mandatory to close the metrics store when it is no longer needed as it only persists
        metrics on close (in order to avoid additional latency during the benchmark).
        """
        self.logger.info("Closing metrics store.")
        self.flush()
        self._clear_meta_info()
        self.opened = False

    def add_meta_info(self, scope, scope_key, key, value):
        """
        Adds new meta information to the metrics store. All metrics entries that are created after calling this method are guaranteed to
        contain the added meta info (provided is on the same level or a level below, e.g. a cluster level metric will not contain node
        level meta information but all cluster level meta information will be contained in a node level metrics record).

        :param scope: The scope of the meta information. See MetaInfoScope.
        :param scope_key: The key within the scope. For cluster level metrics None is expected, for node level metrics the node name.
        :param key: The key of the meta information.
        :param value: The value of the meta information.
        """
        if scope == MetaInfoScope.cluster:
            self._meta_info[MetaInfoScope.cluster][key] = value
        elif scope == MetaInfoScope.node:
            if scope_key not in self._meta_info[MetaInfoScope.node]:
                self._meta_info[MetaInfoScope.node][scope_key] = {}
            self._meta_info[MetaInfoScope.node][scope_key][key] = value
        else:
            raise exceptions.SystemSetupError("Unknown meta info scope [%s]" % scope)

    def _clear_meta_info(self):
        """
        Clears all internally stored meta-info. This is considered Rally internal API and not intended for normal client consumption.
        """
        self._meta_info = {MetaInfoScope.cluster: {}, MetaInfoScope.node: {}}

    @property
    def open_context(self):
        return {
            "race-id": self._race_id,
            "race-timestamp": self._race_timestamp,
            "track": self._track,
            "challenge": self._challenge,
            "car": self._car,
        }

    def put_value_cluster_level(
        self,
        name,
        value,
        unit=None,
        task=None,
        operation=None,
        operation_type=None,
        sample_type=SampleType.Normal,
        absolute_time=None,
        relative_time=None,
        meta_data=None,
    ):
        """
        Adds a new cluster level value metric.

        :param name: The name of the metric.
        :param value: The metric value. It is expected to be numeric.
        :param unit: The unit of this metric value (e.g. ms, docs/s). Optional. Defaults to None.
        :param task: The task name to which this value applies. Optional. Defaults to None.
        :param operation: The operation name to which this value applies. Optional. Defaults to None.
        :param operation_type: The operation type to which this value applies. Optional. Defaults to None.
        :param sample_type: Whether this is a warmup or a normal measurement sample. Defaults to SampleType.Normal.
        :param absolute_time: The absolute timestamp in seconds since epoch when this metric record is stored. Defaults to None. The metrics
               store will derive the timestamp automatically.
        :param relative_time: The relative timestamp in seconds since the start of the benchmark when this metric record is stored.
               Defaults to None. The metrics store will derive the timestamp automatically.
        :param meta_data: A dict, containing additional key-value pairs. Defaults to None.
        """
        self._put_metric(
            MetaInfoScope.cluster,
            None,
            name,
            value,
            unit,
            task,
            operation,
            operation_type,
            sample_type,
            absolute_time,
            relative_time,
            meta_data,
        )

    def put_value_node_level(
        self,
        node_name,
        name,
        value,
        unit=None,
        task=None,
        operation=None,
        operation_type=None,
        sample_type=SampleType.Normal,
        absolute_time=None,
        relative_time=None,
        meta_data=None,
    ):
        """
        Adds a new node level value metric.

        :param name: The name of the metric.
        :param node_name: The name of the cluster node for which this metric has been determined.
        :param value: The metric value. It is expected to be numeric.
        :param unit: The unit of this metric value (e.g. ms, docs/s). Optional. Defaults to None.
        :param task: The task name to which this value applies. Optional. Defaults to None.
        :param operation: The operation name to which this value applies. Optional. Defaults to None.
        :param operation_type: The operation type to which this value applies. Optional. Defaults to None.
        :param sample_type: Whether this is a warmup or a normal measurement sample. Defaults to SampleType.Normal.
        :param absolute_time: The absolute timestamp in seconds since epoch when this metric record is stored. Defaults to None. The metrics
               store will derive the timestamp automatically.
        :param relative_time: The relative timestamp in seconds since the start of the benchmark when this metric record is stored.
               Defaults to None. The metrics store will derive the timestamp automatically.
        :param meta_data: A dict, containing additional key-value pairs. Defaults to None.
        """
        self._put_metric(
            MetaInfoScope.node,
            node_name,
            name,
            value,
            unit,
            task,
            operation,
            operation_type,
            sample_type,
            absolute_time,
            relative_time,
            meta_data,
        )

    def _put_metric(
        self,
        level,
        level_key,
        name,
        value,
        unit,
        task,
        operation,
        operation_type,
        sample_type,
        absolute_time=None,
        relative_time=None,
        meta_data=None,
    ):
        if level == MetaInfoScope.cluster:
            meta = self._meta_info[MetaInfoScope.cluster].copy()
        elif level == MetaInfoScope.node:
            meta = self._meta_info[MetaInfoScope.cluster].copy()
            if level_key in self._meta_info[MetaInfoScope.node]:
                meta.update(self._meta_info[MetaInfoScope.node][level_key])
        else:
            raise exceptions.SystemSetupError("Unknown meta info level [%s] for metric [%s]" % (level, name))
        if meta_data:
            meta.update(meta_data)

        if absolute_time is None:
            absolute_time = self._clock.now()
        if relative_time is None:
            relative_time = self._stop_watch.split_time()

        doc = {
            "@timestamp": time.to_epoch_millis(absolute_time),
            "relative-time": convert.seconds_to_ms(relative_time),
            "race-id": self._race_id,
            "race-timestamp": self._race_timestamp,
            "environment": self._environment_name,
            "track": self._track,
            "challenge": self._challenge,
            "car": self._car_name,
            "name": name,
            "value": value,
            "unit": unit,
            "sample-type": sample_type.name.lower(),
            "meta": meta,
        }
        if task:
            doc["task"] = task
        if operation:
            doc["operation"] = operation
        if operation_type:
            doc["operation-type"] = operation_type
        if self._track_params:
            doc["track-params"] = self._track_params
        self._add(doc)

    def put_doc(self, doc, level=None, node_name=None, meta_data=None, absolute_time=None, relative_time=None):
        """
        Adds a new document to the metrics store. It will merge additional properties into the doc such as timestamps or track info.

        :param doc: The raw document as a ``dict``. Ownership is transferred to the metrics store (i.e. don't reuse that object).
        :param level: Whether these are cluster or node-level metrics. May be ``None`` if not applicable.
        :param node_name: The name of the node in case metrics are on node level.
        :param meta_data: A dict, containing additional key-value pairs. Defaults to None.
        :param absolute_time: The absolute timestamp in seconds since epoch when this metric record is stored. Defaults to None. The metrics
               store will derive the timestamp automatically.
        :param relative_time: The relative timestamp in seconds since the start of the benchmark when this metric record is stored.
               Defaults to None. The metrics store will derive the timestamp automatically.
        """
        if level == MetaInfoScope.cluster:
            meta = self._meta_info[MetaInfoScope.cluster].copy()
        elif level == MetaInfoScope.node:
            meta = self._meta_info[MetaInfoScope.cluster].copy()
            if node_name in self._meta_info[MetaInfoScope.node]:
                meta.update(self._meta_info[MetaInfoScope.node][node_name])
        elif level is None:
            meta = None
        else:
            raise exceptions.SystemSetupError("Unknown meta info level [{}]".format(level))

        if meta and meta_data:
            meta.update(meta_data)

        if absolute_time is None:
            absolute_time = self._clock.now()
        if relative_time is None:
            relative_time = self._stop_watch.split_time()

        doc.update(
            {
                "@timestamp": time.to_epoch_millis(absolute_time),
                "relative-time": convert.seconds_to_ms(relative_time),
                "race-id": self._race_id,
                "race-timestamp": self._race_timestamp,
                "environment": self._environment_name,
                "track": self._track,
                "challenge": self._challenge,
                "car": self._car_name,
            }
        )
        if meta:
            doc["meta"] = meta
        if self._track_params:
            doc["track-params"] = self._track_params

        self._add(doc)

    def bulk_add(self, memento):
        """
        Adds raw metrics store documents previously created with #to_externalizable()

        :param memento: The external representation as returned by #to_externalizable().
        """
        if memento:
            self.logger.debug("Restoring in-memory representation of metrics store.")
            for doc in pickle.loads(zlib.decompress(memento)):
                self._add(doc)

    def to_externalizable(self, clear=False):
        raise NotImplementedError("abstract method")

    def _add(self, doc):
        """
        Adds a new document to the metrics store

        :param doc: The new document.
        """
        raise NotImplementedError("abstract method")

    def get_one(
        self, name, sample_type=None, node_name=None, task=None, mapper=lambda doc: doc["value"], sort_key=None, sort_reverse=False
    ):
        """
        Gets one value for the given metric name (even if there should be more than one).

        :param name: The metric name to query.
        :param sample_type The sample type to query. Optional. By default, all samples are considered.
        :param node_name The name of the node where this metric was gathered. Optional.
        :param task The task name to query. Optional.
        :param sort_key The key to sort the docs before returning the first value. Optional.
        :param sort_reverse  The flag to reverse the sort. Optional.
        :return: The corresponding value for the given metric name or None if there is no value.
        """
        raise NotImplementedError("abstract method")

    @staticmethod
    def _first_or_none(values):
        return values[0] if values else None

    def get(self, name, task=None, operation_type=None, sample_type=None, node_name=None):
        """
        Gets all raw values for the given metric name.

        :param name: The metric name to query.
        :param task The task name to query. Optional.
        :param operation_type The operation type to query. Optional.
        :param sample_type The sample type to query. Optional. By default, all samples are considered.
        :param node_name The name of the node where this metric was gathered. Optional.
        :return: A list of all values for the given metric.
        """
        return self._get(name, task, operation_type, sample_type, node_name, lambda doc: doc["value"])

    def get_raw(self, name, task=None, operation_type=None, sample_type=None, node_name=None, mapper=lambda doc: doc):
        """
        Gets all raw records for the given metric name.

        :param name: The metric name to query.
        :param task The task name to query. Optional.
        :param operation_type The operation type to query. Optional.
        :param sample_type The sample type to query. Optional. By default, all samples are considered.
        :param node_name The name of the node where this metric was gathered. Optional.
        :param mapper A record mapper. By default, the complete record is returned.
        :return: A list of all raw records for the given metric.
        """
        return self._get(name, task, operation_type, sample_type, node_name, mapper)

    def get_unit(self, name, task=None, operation_type=None, node_name=None):
        """
        Gets the unit for the given metric name.

        :param name: The metric name to query.
        :param task The task name to query. Optional.
        :param operation_type The operation type to query. Optional.
        :param node_name The name of the node where this metric was gathered. Optional.
        :return: The corresponding unit for the given metric name or None if no metric record is available.
        """
        # does not make too much sense to ask for a sample type here
        return self._first_or_none(self._get(name, task, operation_type, None, node_name, lambda doc: doc["unit"]))

    def _get(self, name, task, operation_type, sample_type, node_name, mapper):
        raise NotImplementedError("abstract method")

    def get_error_rate(self, task, operation_type=None, sample_type=None):
        """
        Gets the error rate for a specific task.

        :param task The task name to query.
        :param operation_type The operation type to query. Optional.
        :param sample_type The sample type to query. Optional. By default, all samples are considered.
        :return: A float between 0.0 and 1.0 (inclusive) representing the error rate.
        """
        raise NotImplementedError("abstract method")

    def get_stats(self, name, task=None, operation_type=None, sample_type=None):
        """
        Gets standard statistics for the given metric.

        :param name: The metric name to query.
        :param task The task name to query. Optional.
        :param operation_type The operation type to query. Optional.
        :param sample_type The sample type to query. Optional. By default, all samples are considered.
        :return: A metric_stats structure.
        """
        raise NotImplementedError("abstract method")

    def get_percentiles(self, name, task=None, operation_type=None, sample_type=None, percentiles=None):
        """
        Retrieves percentile metrics for the given metric.

        :param name: The metric name to query.
        :param task The task name to query. Optional.
        :param operation_type The operation type to query. Optional.
        :param sample_type The sample type to query. Optional. By default, all samples are considered.
        :param percentiles: An optional list of percentiles to show. If None is provided, by default the 99th, 99.9th and 100th percentile
        are determined. Ensure that there are enough data points in the metrics store (e.g. it makes no sense to retrieve a 99.9999
        percentile when there are only 10 values).
        :return: An ordered dictionary of the determined percentile values in ascending order. Key is the percentile, value is the
        determined value at this percentile. If no percentiles could be determined None is returned.
        """
        raise NotImplementedError("abstract method")

    def get_median(self, name, task=None, operation_type=None, sample_type=None):
        """
        Retrieves median value of the given metric.

        :param name: The metric name to query.
        :param task The task name to query. Optional.
        :param operation_type The operation type to query. Optional.
        :param sample_type The sample type to query. Optional. By default, all samples are considered.
        :return: The median value.
        """
        median = "50.0"
        percentiles = self.get_percentiles(name, task, operation_type, sample_type, percentiles=[median])
        return percentiles[median] if percentiles else None

    def get_mean(self, name, task=None, operation_type=None, sample_type=None):
        """
        Retrieves mean of the given metric.

        :param name: The metric name to query.
        :param task The task name to query. Optional.
        :param operation_type The operation type to query. Optional.
        :param sample_type The sample type to query. Optional. By default, all samples are considered.
        :return: The mean.
        """
        stats = self.get_stats(name, task, operation_type, sample_type)
        return stats["avg"] if stats else None


class EsMetricsStore(MetricsStore):
    """
    A metrics store backed by Elasticsearch.
    """

    def __init__(
        self,
        cfg,
        client_factory_class=EsClientFactory,
        index_template_provider_class=IndexTemplateProvider,
        clock=time.Clock,
        meta_info=None,
    ):
        """
        Creates a new metrics store.

        :param cfg: The config object. Mandatory.
        :param client_factory_class: This parameter is optional and needed for testing.
        :param index_template_provider_class: This parameter is optional and needed for testing.
        :param clock: This parameter is optional and needed for testing.
        :param meta_info: This parameter is optional and intended for creating a metrics store with a previously serialized meta-info.
        """
        MetricsStore.__init__(self, cfg=cfg, clock=clock, meta_info=meta_info)
        self._index = None
        self._client = client_factory_class(cfg).create()
        self._index_template_provider = index_template_provider_class(cfg)
        self._docs = None

    def open(self, race_id=None, race_timestamp=None, track_name=None, challenge_name=None, car_name=None, ctx=None, create=False):
        self._docs = []
        MetricsStore.open(self, race_id, race_timestamp, track_name, challenge_name, car_name, ctx, create)
        self._index = self.index_name()
        # reduce a bit of noise in the metrics cluster log
        if create:
            # always update the mapping to the latest version
            self._client.put_template("rally-metrics", self._get_template())
            if not self._client.exists(index=self._index):
                self._client.create_index(index=self._index)
            else:
                self.logger.info("[%s] already exists.", self._index)
        else:
            # we still need to check for the correct index name - prefer the one with the suffix
            new_name = self._migrated_index_name(self._index)
            if self._client.exists(index=new_name):
                self._index = new_name

        # ensure we can search immediately after opening
        self._client.refresh(index=self._index)

    def index_name(self):
        ts = time.from_iso8601(self._race_timestamp)
        return "rally-metrics-%04d-%02d" % (ts.year, ts.month)

    def _migrated_index_name(self, original_name):
        return "{}.new".format(original_name)

    def _get_template(self):
        return self._index_template_provider.metrics_template()

    def flush(self, refresh=True):
        if self._docs:
            sw = time.StopWatch()
            sw.start()
            self._client.bulk_index(index=self._index, items=self._docs)
            sw.stop()
            self.logger.info(
                "Successfully added %d metrics documents for race timestamp=[%s], track=[%s], challenge=[%s], car=[%s] in [%f] seconds.",
                len(self._docs),
                self._race_timestamp,
                self._track,
                self._challenge,
                self._car,
                sw.total_time(),
            )
        self._docs = []
        # ensure we can search immediately after flushing
        if refresh:
            self._client.refresh(index=self._index)

    def _add(self, doc):
        self._docs.append(doc)

    def _get(self, name, task, operation_type, sample_type, node_name, mapper):
        query = {
            "query": self._query_by_name(name, task, operation_type, sample_type, node_name),
            "track_total_hits": True,
            "size": 10000,
        }
        self.logger.debug("Issuing get against index=[%s], query=[%s].", self._index, query)
        result = self._client.search(index=self._index, body=query)
        es_count = result["hits"]["total"]["value"]
        self.logger.debug("Metrics query found [%s] results.", es_count)
        if es_count != len(result["hits"]["hits"]):
            self.logger.warning("Metrics query returned [%d] out of [%s] matching docs.", len(result["hits"]["hits"]), es_count)
        return [mapper(v["_source"]) for v in result["hits"]["hits"]]

    def get_one(
        self, name, sample_type=None, node_name=None, task=None, mapper=lambda doc: doc["value"], sort_key=None, sort_reverse=False
    ):
        order = "desc" if sort_reverse else "asc"
        query = {
            "query": self._query_by_name(name, task, None, sample_type, node_name),
            "size": 1,
        }
        if sort_key:
            query["sort"] = [{sort_key: {"order": order}}]
        self.logger.debug("Issuing get against index=[%s], query=[%s].", self._index, query)
        result = self._client.search(index=self._index, body=query)
        hits = result["hits"]["total"]
        # Elasticsearch 7.0+
        if isinstance(hits, dict):
            hits = hits["value"]
        self.logger.debug("Metrics query produced [%s] results.", hits)
        if hits > 0:
            return mapper(result["hits"]["hits"][0]["_source"])
        else:
            return None

    def get_error_rate(self, task, operation_type=None, sample_type=None):
        query = {
            "query": self._query_by_name("service_time", task, operation_type, sample_type, None),
            "size": 0,
            "aggs": {
                "error_rate": {
                    "terms": {
                        "field": "meta.success",
                    },
                },
            },
        }
        self.logger.debug("Issuing get_error_rate against index=[%s], query=[%s]", self._index, query)
        result = self._client.search(index=self._index, body=query)
        buckets = result["aggregations"]["error_rate"]["buckets"]
        self.logger.debug("Query returned [%d] buckets.", len(buckets))
        count_success = 0
        count_errors = 0
        for bucket in buckets:
            k = bucket["key_as_string"]
            doc_count = int(bucket["doc_count"])
            self.logger.debug("Processing key [%s] with [%d] docs.", k, doc_count)
            if k == "true":
                count_success = doc_count
            elif k == "false":
                count_errors = doc_count
            else:
                self.logger.warning("Unrecognized bucket key [%s] with [%d] docs.", k, doc_count)

        if count_errors == 0:
            return 0.0
        elif count_success == 0:
            return 1.0
        else:
            return count_errors / (count_errors + count_success)

    def get_stats(self, name, task=None, operation_type=None, sample_type=None):
        """
        Gets standard statistics for the given metric name.

        :return: A metric_stats structure. For details please refer to
        https://www.elastic.co/guide/en/elasticsearch/reference/current/search-aggregations-metrics-stats-aggregation.html
        """
        query = {
            "query": self._query_by_name(name, task, operation_type, sample_type, None),
            "size": 0,
            "aggs": {
                "metric_stats": {
                    "stats": {
                        "field": "value",
                    },
                },
            },
        }
        self.logger.debug("Issuing get_stats against index=[%s], query=[%s]", self._index, query)
        result = self._client.search(index=self._index, body=query)
        return result["aggregations"]["metric_stats"]

    def get_percentiles(self, name, task=None, operation_type=None, sample_type=None, percentiles=None):
        if percentiles is None:
            percentiles = [99, 99.9, 100]
        query = {
            "query": self._query_by_name(name, task, operation_type, sample_type, None),
            "size": 0,
            "aggs": {
                "percentile_stats": {
                    "percentiles": {
                        "field": "value",
                        "percents": percentiles,
                    },
                },
            },
        }
        self.logger.debug("Issuing get_percentiles against index=[%s], query=[%s]", self._index, query)
        result = self._client.search(index=self._index, body=query)
        hits = result["hits"]["total"]
        # Elasticsearch 7.0+
        if isinstance(hits, dict):
            hits = hits["value"]
        self.logger.debug("get_percentiles produced %d hits", hits)
        if hits > 0:
            raw = result["aggregations"]["percentile_stats"]["values"]
            return collections.OrderedDict(sorted(raw.items(), key=lambda t: float(t[0])))
        else:
            return None

    def _query_by_name(self, name, task, operation_type, sample_type, node_name):
        q = {
            "bool": {
                "filter": [
                    {
                        "term": {
                            "race-id": self._race_id,
                        },
                    },
                    {
                        "term": {
                            "name": name,
                        },
                    },
                ],
            },
        }
        if task:
            q["bool"]["filter"].append(
                {
                    "term": {
                        "task": task,
                    },
                },
            )
        if operation_type:
            q["bool"]["filter"].append(
                {
                    "term": {
                        "operation-type": operation_type,
                    },
                },
            )
        if sample_type:
            q["bool"]["filter"].append(
                {
                    "term": {
                        "sample-type": sample_type.name.lower(),
                    },
                },
            )
        if node_name:
            q["bool"]["filter"].append(
                {
                    "term": {
                        "meta.node_name": node_name,
                    },
                },
            )
        return q

    def to_externalizable(self, clear=False):
        # no need for an externalizable representation - stores everything directly
        return None

    def __str__(self):
        return "Elasticsearch metrics store"


class InMemoryMetricsStore(MetricsStore):
    def __init__(self, cfg, clock=time.Clock, meta_info=None):
        """

        Creates a new metrics store.

        :param cfg: The config object. Mandatory.
        :param clock: This parameter is optional and needed for testing.
        :param meta_info: This parameter is optional and intended for creating a metrics store with a previously serialized meta-info.
        """
        super().__init__(cfg=cfg, clock=clock, meta_info=meta_info)
        self.docs = []

    def __del__(self):
        """
        Deletes the metrics store instance.
        """
        del self.docs

    def _add(self, doc):
        self.docs.append(doc)

    def flush(self, refresh=True):
        pass

    def to_externalizable(self, clear=False):
        docs = self.docs
        if clear:
            self.docs = []
        compressed = zlib.compress(pickle.dumps(docs))
        self.logger.debug(
            "Compression changed size of metric store from [%d] bytes to [%d] bytes", sys.getsizeof(docs, -1), sys.getsizeof(compressed, -1)
        )
        return compressed

    def get_percentiles(self, name, task=None, operation_type=None, sample_type=None, percentiles=None):
        if percentiles is None:
            percentiles = [99, 99.9, 100]
        result = collections.OrderedDict()
        values = self.get(name, task, operation_type, sample_type)
        if len(values) > 0:
            sorted_values = sorted(values)
            for percentile in percentiles:
                result[percentile] = self.percentile_value(sorted_values, percentile)
        return result

    @staticmethod
    def percentile_value(sorted_values, percentile):
        """
        Calculates a percentile value for a given list of values and a percentile.

        The implementation is based on http://onlinestatbook.com/2/introduction/percentiles.html

        :param sorted_values: A sorted list of raw values for which a percentile should be calculated.
        :param percentile: A percentile between [0, 100]
        :return: the corresponding percentile value.
        """
        rank = float(percentile) / 100.0 * (len(sorted_values) - 1)
        if rank == int(rank):
            return sorted_values[int(rank)]
        else:
            lr = math.floor(rank)
            lr_next = math.ceil(rank)
            fr = rank - lr
            lower_score = sorted_values[lr]
            higher_score = sorted_values[lr_next]
            return lower_score + (higher_score - lower_score) * fr

    def get_error_rate(self, task, operation_type=None, sample_type=None):
        error = 0
        total_count = 0
        for doc in self.docs:
            # we can use any request metrics record (i.e. service time or latency)
            if (
                doc["name"] == "service_time"
                and doc["task"] == task
                and (operation_type is None or doc["operation-type"] == operation_type)
                and (sample_type is None or doc["sample-type"] == sample_type.name.lower())
            ):
                total_count += 1
                if doc["meta"]["success"] is False:
                    error += 1
        if total_count > 0:
            return error / total_count
        else:
            return 0.0

    def get_stats(self, name, task=None, operation_type=None, sample_type=SampleType.Normal):
        values = self.get(name, task, operation_type, sample_type)
        sorted_values = sorted(values)
        if len(sorted_values) > 0:
            return {
                "count": len(sorted_values),
                "min": sorted_values[0],
                "max": sorted_values[-1],
                "avg": statistics.mean(sorted_values),
                "sum": sum(sorted_values),
            }
        else:
            return None

    def _get(self, name, task, operation_type, sample_type, node_name, mapper):
        return [
            mapper(doc)
            for doc in self.docs
            if doc["name"] == name
            and (task is None or doc["task"] == task)
            and (operation_type is None or doc["operation-type"] == operation_type)
            and (sample_type is None or doc["sample-type"] == sample_type.name.lower())
            and (node_name is None or doc.get("meta", {}).get("node_name") == node_name)
        ]

    def get_one(
        self, name, sample_type=None, node_name=None, task=None, mapper=lambda doc: doc["value"], sort_key=None, sort_reverse=False
    ):
        if sort_key:
            docs = sorted(self.docs, key=lambda k: k[sort_key], reverse=sort_reverse)
        else:
            docs = self.docs
        for doc in docs:
            if (
                doc["name"] == name
                and (task is None or doc["task"] == task)
                and (sample_type is None or doc["sample-type"] == sample_type.name.lower())
                and (node_name is None or doc.get("meta", {}).get("node_name") == node_name)
            ):
                return mapper(doc)
        return None

    def __str__(self):
        return "in-memory metrics store"


def race_store(cfg):
    """
    Creates a proper race store based on the current configuration.
    :param cfg: Config object. Mandatory.
    :return: A race store implementation.
    """
    logger = logging.getLogger(__name__)
    if cfg.opts("reporting", "datastore.type") == "elasticsearch":
        logger.info("Creating ES race store")
        return CompositeRaceStore(EsRaceStore(cfg), FileRaceStore(cfg))
    else:
        logger.info("Creating file race store")
        return FileRaceStore(cfg)


def results_store(cfg):
    """
    Creates a proper race store based on the current configuration.
    :param cfg: Config object. Mandatory.
    :return: A race store implementation.
    """
    logger = logging.getLogger(__name__)
    if cfg.opts("reporting", "datastore.type") == "elasticsearch":
        logger.info("Creating ES results store")
        return EsResultsStore(cfg)
    else:
        logger.info("Creating no-op results store")
        return NoopResultsStore()


def delete_race(cfg):
    race_store(cfg).delete_race()


def delete_annotation(cfg):
    race_store(cfg).delete_annotation()


def list_annotations(cfg):
    race_store(cfg).list_annotations()


def add_annotation(cfg):
    race_store(cfg).add_annotation()


def list_races(cfg):
    def format_dict(d):
        if d:
            items = sorted(d.items())
            return ", ".join(["%s=%s" % (k, v) for k, v in items])
        else:
            return None

    races = []
    for race in race_store(cfg).list():
        races.append(
            [
                race.race_id,
                time.to_iso8601(race.race_timestamp),
                race.track,
                race.challenge_name,
                race.car_name,
                race.distribution_version,
                race.revision,
                race.rally_version,
                race.track_revision,
                race.team_revision,
                format_dict(race.user_tags),
            ]
        )

    if len(races) > 0:
        console.println("\nRecent races:\n")
        console.println(
            tabulate.tabulate(
                races,
                headers=[
                    "Race ID",
                    "Race Timestamp",
                    "Track",
                    "Challenge",
                    "Car",
                    "ES Version",
                    "Revision",
                    "Rally Version",
                    "Track Revision",
                    "Team Revision",
                    "User Tags",
                ],
            )
        )
    else:
        console.println("")
        console.println("No recent races found.")


def create_race(cfg, track, challenge, track_revision=None):
    car = cfg.opts("mechanic", "car.names")
    environment = cfg.opts("system", "env.name")
    race_id = cfg.opts("system", "race.id")
    race_timestamp = cfg.opts("system", "time.start")
    user_tags = cfg.opts("race", "user.tags", default_value={}, mandatory=False)
    pipeline = cfg.opts("race", "pipeline")
    track_params = cfg.opts("track", "params")
    car_params = cfg.opts("mechanic", "car.params")
    plugin_params = cfg.opts("mechanic", "plugin.params")
    rally_version = version.version()
    rally_revision = version.revision()

    return Race(
        rally_version,
        rally_revision,
        environment,
        race_id,
        race_timestamp,
        pipeline,
        user_tags,
        track,
        track_params,
        challenge,
        car,
        car_params,
        plugin_params,
        track_revision,
    )


class Race:
    def __init__(
        self,
        rally_version,
        rally_revision,
        environment_name,
        race_id,
        race_timestamp,
        pipeline,
        user_tags,
        track,
        track_params,
        challenge,
        car,
        car_params,
        plugin_params,
        track_revision=None,
        team_revision=None,
        distribution_version=None,
        distribution_flavor=None,
        revision=None,
        results=None,
        meta_data=None,
    ):
        if results is None:
            results = {}
        # this happens when the race is created initially
        if meta_data is None:
            meta_data = {}
            if track:
                meta_data.update(track.meta_data)
            if challenge:
                meta_data.update(challenge.meta_data)
        self.rally_version = rally_version
        self.rally_revision = rally_revision
        self.environment_name = environment_name
        self.race_id = race_id
        self.race_timestamp = race_timestamp
        self.pipeline = pipeline
        self.user_tags = user_tags
        self.track = track
        self.track_params = track_params
        self.challenge = challenge
        self.car = car
        self.car_params = car_params
        self.plugin_params = plugin_params
        self.track_revision = track_revision
        self.team_revision = team_revision
        self.distribution_version = distribution_version
        self.distribution_flavor = distribution_flavor
        self.revision = revision
        self.results = results
        self.meta_data = meta_data

    @property
    def track_name(self):
        return str(self.track)

    @property
    def challenge_name(self):
        return str(self.challenge) if self.challenge else None

    @property
    def car_name(self):
        return "+".join(self.car) if isinstance(self.car, list) else self.car

    def add_results(self, results):
        self.results = results

    def as_dict(self):
        """
        :return: A dict representation suitable for persisting this race instance as JSON.
        """
        d = {
            "rally-version": self.rally_version,
            "rally-revision": self.rally_revision,
            "environment": self.environment_name,
            "race-id": self.race_id,
            "race-timestamp": time.to_iso8601(self.race_timestamp),
            "pipeline": self.pipeline,
            "user-tags": self.user_tags,
            "track": self.track_name,
            "car": self.car,
            "cluster": {
                "revision": self.revision,
                "distribution-version": self.distribution_version,
                "distribution-flavor": self.distribution_flavor,
                "team-revision": self.team_revision,
            },
        }
        if self.results:
            d["results"] = self.results.as_dict()
        if self.track_revision:
            d["track-revision"] = self.track_revision
        if not self.challenge.auto_generated:
            d["challenge"] = self.challenge_name
        if self.track_params:
            d["track-params"] = self.track_params
        if self.car_params:
            d["car-params"] = self.car_params
        if self.plugin_params:
            d["plugin-params"] = self.plugin_params
        return d

    def to_result_dicts(self):
        """
        :return: a list of dicts, suitable for persisting the results of this race in a format that is Kibana-friendly.
        """
        result_template = {
            "rally-version": self.rally_version,
            "rally-revision": self.rally_revision,
            "environment": self.environment_name,
            "race-id": self.race_id,
            "race-timestamp": time.to_iso8601(self.race_timestamp),
            "distribution-version": self.distribution_version,
            "distribution-flavor": self.distribution_flavor,
            "user-tags": self.user_tags,
            "track": self.track_name,
            "challenge": self.challenge_name,
            "car": self.car_name,
            # allow to logically delete records, e.g. for UI purposes when we only want to show the latest result
            "active": True,
        }
        if self.distribution_version:
            result_template["distribution-major-version"] = versions.major_version(self.distribution_version)
        if self.team_revision:
            result_template["team-revision"] = self.team_revision
        if self.track_revision:
            result_template["track-revision"] = self.track_revision
        if self.track_params:
            result_template["track-params"] = self.track_params
        if self.car_params:
            result_template["car-params"] = self.car_params
        if self.plugin_params:
            result_template["plugin-params"] = self.plugin_params
        if self.meta_data:
            result_template["meta"] = self.meta_data

        all_results = []

        for item in self.results.as_flat_list():
            result = result_template.copy()
            result.update(item)
            all_results.append(result)

        return all_results

    @classmethod
    def from_dict(cls, d):
        user_tags = d.get("user-tags", {})
        # TODO: cluster is optional for BWC. This can be removed after some grace period.
        cluster = d.get("cluster", {})
        return Race(
            d["rally-version"],
            d.get("rally-revision"),
            d["environment"],
            d["race-id"],
            time.from_iso8601(d["race-timestamp"]),
            d["pipeline"],
            user_tags,
            d["track"],
            d.get("track-params"),
            d.get("challenge"),
            d["car"],
            d.get("car-params"),
            d.get("plugin-params"),
            track_revision=d.get("track-revision"),
            team_revision=cluster.get("team-revision"),
            distribution_version=cluster.get("distribution-version"),
            distribution_flavor=cluster.get("distribution-flavor"),
            revision=cluster.get("revision"),
            results=d.get("results"),
            meta_data=d.get("meta", {}),
        )


class RaceStore:
    def __init__(self, cfg):
        self.cfg = cfg
        self.environment_name = cfg.opts("system", "env.name")

    def find_by_race_id(self, race_id):
        raise NotImplementedError("abstract method")

    def list(self):
        raise NotImplementedError("abstract method")

    def delete_race(self):
        raise NotImplementedError("abstract method")

    def delete_annotation(self):
        raise NotImplementedError("abstract method")

    def list_annotations(self):
        raise NotImplementedError("abstract method")

    def add_annotation(self):
        raise NotImplementedError("abstract method")

    def store_race(self, race):
        raise NotImplementedError("abstract method")

    def _max_results(self):
        return int(self.cfg.opts("system", "list.max_results"))

    def _track(self):
        return self.cfg.opts("system", "admin.track", mandatory=False)

    def _benchmark_name(self):
        return self.cfg.opts("system", "list.races.benchmark_name", mandatory=False)

    def _race_timestamp(self):
        return self.cfg.opts("system", "add.race_timestamp")

    def _message(self):
        return self.cfg.opts("system", "add.message")

    def _chart_type(self):
        return self.cfg.opts("system", "add.chart_type", mandatory=False)

    def _chart_name(self):
        return self.cfg.opts("system", "add.chart_name", mandatory=False)

    def _from_date(self):
        return self.cfg.opts("system", "list.from_date", mandatory=False)

    def _to_date(self):
        return self.cfg.opts("system", "list.to_date", mandatory=False)

    def _dry_run(self):
        return self.cfg.opts("system", "admin.dry_run", mandatory=False)

    def _id(self):
        return self.cfg.opts("system", "delete.id")


# Does not inherit from RaceStore as it is only a delegator with the same API.
class CompositeRaceStore:
    """
    Internal helper class to store races as file and to Elasticsearch in case users want Elasticsearch as a race store.

    It provides the same API as RaceStore. It delegates writes to all stores and all read operations only the Elasticsearch race store.
    """

    def __init__(self, es_store, file_store):
        self.es_store = es_store
        self.file_store = file_store

    def find_by_race_id(self, race_id):
        return self.es_store.find_by_race_id(race_id)

    def store_race(self, race):
        self.file_store.store_race(race)
        self.es_store.store_race(race)

    def delete_race(self):
        return self.es_store.delete_race()

    def delete_annotation(self):
        return self.es_store.delete_annotation()

    def list_annotations(self):
        return self.es_store.list_annotations()

    def add_annotation(self):
        return self.es_store.add_annotation()

    def list(self):
        return self.es_store.list()


class FileRaceStore(RaceStore):
    def store_race(self, race):
        doc = race.as_dict()
        race_path = paths.race_root(self.cfg, race_id=race.race_id)
        io.ensure_dir(race_path)
        with open(self._race_file(), mode="wt", encoding="utf-8") as f:
            f.write(json.dumps(doc, indent=True, ensure_ascii=False))

    def _race_file(self, race_id=None):
        return os.path.join(paths.race_root(cfg=self.cfg, race_id=race_id), "race.json")

    def delete_race(self):
        raise NotImplementedError("Not supported for in-memory datastore.")

    def delete_annotation(self):
        raise NotImplementedError("Not supported for in-memory datastore.")

    def list_annotations(self):
        raise NotImplementedError("Not supported for in-memory datastore.")

    def add_annotation(self):
        raise NotImplementedError("Not supported for in-memory datastore.")

    def list(self):
        results = glob.glob(self._race_file(race_id="*"))
        all_races = self._to_races(results)
        return all_races[: self._max_results()]

    def find_by_race_id(self, race_id):
        race_file = self._race_file(race_id=race_id)
        if io.exists(race_file):
            races = self._to_races([race_file])
            if races:
                return races[0]
        raise exceptions.NotFound("No race with race id [{}]".format(race_id))

    def _to_races(self, results):
        races = []
        track = self._track()
        name = self._benchmark_name()
        pattern = "%Y%m%d"
        from_date = self._from_date()
        to_date = self._to_date()
        for result in results:
            # noinspection PyBroadException
            try:
                with open(result, mode="rt", encoding="utf-8") as f:
                    races.append(Race.from_dict(json.loads(f.read())))
            except BaseException:
                logging.getLogger(__name__).exception("Could not load race file [%s] (incompatible format?) Skipping...", result)

        if track:
            races = filter(lambda r: r.track == track, races)
        if name:
            filtered_on_name = filter(lambda r: r.user_tags.get("name") == name, races)
            filtered_on_benchmark_name = filter(lambda r: r.user_tags.get("benchmark-name") == name, races)
            races = list(filtered_on_name) + list(filtered_on_benchmark_name)
        if from_date:
            races = filter(lambda r: r.race_timestamp.date() >= datetime.datetime.strptime(from_date, pattern).date(), races)
        if to_date:
            races = filter(lambda r: r.race_timestamp.date() <= datetime.datetime.strptime(to_date, pattern).date(), races)

        return sorted(races, key=lambda r: r.race_timestamp, reverse=True)


class EsRaceStore(RaceStore):
    INDEX_PREFIX = "rally-races-"

    def __init__(self, cfg, client_factory_class=EsClientFactory, index_template_provider_class=IndexTemplateProvider):
        """
        Creates a new metrics store.

        :param cfg: The config object. Mandatory.
        :param client_factory_class: This parameter is optional and needed for testing.
        :param index_template_provider_class: This parameter is optional and needed for testing.
        """
        super().__init__(cfg)
        self.client = client_factory_class(cfg).create()
        self.index_template_provider = index_template_provider_class(cfg)

    def store_race(self, race):
        doc = race.as_dict()
        # always update the mapping to the latest version
        self.client.put_template("rally-races", self.index_template_provider.races_template())
        self.client.index(index=self.index_name(race), item=doc, id=race.race_id)

    def index_name(self, race):
        race_timestamp = race.race_timestamp
        return f"{EsRaceStore.INDEX_PREFIX}{race_timestamp:%Y-%m}"

    def add_annotation(self):
        def _at_midnight(race_timestamp):
            TIMESTAMP_FMT = "%Y%m%dT%H%M%SZ"
            date = datetime.datetime.strptime(race_timestamp, TIMESTAMP_FMT)
            date = date.replace(hour=0, minute=0, second=0, tzinfo=datetime.timezone.utc)
            return date.strftime(TIMESTAMP_FMT)

        environment = self.environment_name
        # To line up annotations with chart data points, use midnight of day N as this is
        # what the chart use too.
        race_timestamp = _at_midnight(self._race_timestamp())
        track = self._track()
        chart_type = self._chart_type()
        chart_name = self._chart_name()
        message = self._message()
        annotation_id = str(uuid.uuid4())
        dry_run = self._dry_run()

        if dry_run:
            console.println(
                f"Would add annotation with message [{message}] for environment=[{environment}], race timestamp=[{race_timestamp}], "
                f"track=[{track}], chart type=[{chart_type}], chart name=[{chart_name}]"
            )
        else:
            if not self.client.exists(index="rally-annotations"):
                body = self.index_template_provider.annotations_template()
                self.client.create_index(index="rally-annotations", body=body)
            self.client.index(
                index="rally-annotations",
                id=annotation_id,
                item={
                    "environment": environment,
                    "race-timestamp": race_timestamp,
                    "track": track,
                    "chart": chart_type,
                    "chart-name": chart_name,
                    "message": message,
                },
            )
            console.println(f"Successfully added annotation [{annotation_id}].")

    def list_annotations(self):
        environment = self.environment_name
        track = self._track()
        from_date = self._from_date()
        to_date = self._to_date()
        query = {
            "query": {
                "bool": {
                    "filter": [
                        {"term": {"environment": environment}},
                        {"range": {"race-timestamp": {"gte": from_date, "lte": to_date, "format": "basic_date"}}},
                    ]
                }
            }
        }
        if track:
            query["query"]["bool"]["filter"].append({"term": {"track": track}})

        query["sort"] = [{"race-timestamp": "desc"}, {"track": "asc"}, {"chart": "asc"}]
        query["size"] = self._max_results()

        result = self.client.search(index="rally-annotations", body=query)
        annotations = []
        hits = result["hits"]["total"]
        if hits == 0:
            console.println(f"No annotations found in environment [{environment}].")
        else:
            for hit in result["hits"]["hits"]:
                src = hit["_source"]
                annotations.append(
                    [
                        hit["_id"],
                        src["race-timestamp"],
                        src.get("track", ""),
                        src.get("chart", ""),
                        src.get("chart-name", ""),
                        src["message"],
                    ]
                )

            if annotations:
                console.println("\nAnnotations:\n")
                console.println(
                    tabulate.tabulate(
                        annotations,
                        headers=["Annotation Id", "Timestamp", "Track", "Chart Type", "Chart Name", "Message"],
                    )
                )

    def delete_annotation(self):
        annotations = self._id().split(",")
        environment = self.environment_name
        if self._dry_run():
            if len(annotations) == 1:
                console.println(f"Would delete annotation with id [{annotations[0]}] in environment [{environment}].")
            else:
                console.println(f"Would delete {len(annotations)} annotations: {annotations} in environment [{environment}].")
        else:
            for annotation_id in annotations:
                result = self.client.delete(index="rally-annotations", id=annotation_id)
                if result["result"] == "deleted":
                    console.println(f"Successfully deleted [{annotation_id}].")
                else:
                    console.println(f"Did not find [{annotation_id}] in environment [{environment}].")

    def delete_race(self):
        races = self._id().split(",")
        environment = self.environment_name
        if self._dry_run():
            if len(races) == 1:
                console.println(f"Would delete race with id {races[0]} in environment {environment}.")
            else:
                console.println(f"Would delete {len(races)} races: {races} in environment {environment}.")
        else:
            for race_id in races:
                selector = {"query": {"bool": {"filter": [{"term": {"environment": environment}}, {"term": {"race-id": race_id}}]}}}
                self.client.delete_by_query(index="rally-races-*", body=selector)
                self.client.delete_by_query(index="rally-metrics-*", body=selector)
                result = self.client.delete_by_query(index="rally-results-*", body=selector)
                if result["deleted"] > 0:
                    console.println(f"Successfully deleted [{race_id}] in environment [{environment}].")
                else:
                    console.println(f"Did not find [{race_id}] in environment [{environment}].")

    def list(self):
        track = self._track()
        name = self._benchmark_name()
        from_date = self._from_date()
        to_date = self._to_date()

        filters = [
            {
                "term": {
                    "environment": self.environment_name,
                },
            },
            {"range": {"race-timestamp": {"gte": from_date, "lte": to_date, "format": "basic_date"}}},
        ]

        query = {
            "query": {
                "bool": {
                    "filter": filters,
                },
            },
            "size": self._max_results(),
            "sort": [
                {
                    "race-timestamp": {
                        "order": "desc",
                    },
                },
            ],
        }
        if track:
            query["query"]["bool"]["filter"].append({"term": {"track": track}})
        if name:
            query["query"]["bool"]["filter"].append(
                {"bool": {"should": [{"term": {"user-tags.benchmark-name": name}}, {"term": {"user-tags.name": name}}]}}
            )

        result = self.client.search(index="%s*" % EsRaceStore.INDEX_PREFIX, body=query)
        hits = result["hits"]["total"]
        # Elasticsearch 7.0+
        if isinstance(hits, dict):
            hits = hits["value"]
        if hits > 0:
            return [Race.from_dict(v["_source"]) for v in result["hits"]["hits"]]
        else:
            return []

    def find_by_race_id(self, race_id):
        query = {
            "query": {
                "bool": {
                    "filter": [
                        {
                            "term": {
                                "race-id": race_id,
                            },
                        },
                    ],
                },
            },
        }
        result = self.client.search(index="%s*" % EsRaceStore.INDEX_PREFIX, body=query)
        hits = result["hits"]["total"]
        # Elasticsearch 7.0+
        if isinstance(hits, dict):
            hits = hits["value"]
        if hits == 1:
            return Race.from_dict(result["hits"]["hits"][0]["_source"])
        elif hits > 1:
            raise exceptions.RallyAssertionError(
                "Expected exactly one race to match race id [{}] but there were [{}] matches.".format(race_id, hits)
            )
        else:
            raise exceptions.NotFound("No race with race id [{}]".format(race_id))


class EsResultsStore:
    """
    Stores the results of a race in a format that is better suited for reporting with Kibana.
    """

    INDEX_PREFIX = "rally-results-"

    def __init__(self, cfg, client_factory_class=EsClientFactory, index_template_provider_class=IndexTemplateProvider):
        """
        Creates a new results store.

        :param cfg: The config object. Mandatory.
        :param client_factory_class: This parameter is optional and needed for testing.
        :param index_template_provider_class: This parameter is optional and needed for testing.
        """
        self.cfg = cfg
        self.client = client_factory_class(cfg).create()
        self.index_template_provider = index_template_provider_class(cfg)

    def store_results(self, race):
        # always update the mapping to the latest version
        self.client.put_template("rally-results", self.index_template_provider.results_template())
        self.client.bulk_index(index=self.index_name(race), items=race.to_result_dicts())

    def index_name(self, race):
        race_timestamp = race.race_timestamp
        return f"{EsResultsStore.INDEX_PREFIX}{race_timestamp:%Y-%m}"


class NoopResultsStore:
    """
    Does not store any results separately as these are stored as part of the race on the file system.
    """

    def store_results(self, race):
        pass


# helper function for encoding and decoding float keys so that the Elasticsearch metrics store can save them.
def encode_float_key(k):
    # ensure that the key is indeed a float to unify the representation (e.g. 50 should be represented as "50_0")
    return str(float(k)).replace(".", "_")


def percentiles_for_sample_size(sample_size):
    # if needed we can come up with something smarter but it'll do for now
    if sample_size < 1:
        raise AssertionError("Percentiles require at least one sample")

    if sample_size == 1:
        return [100]
    elif 1 < sample_size < 10:
        return [50, 100]
    elif 10 <= sample_size < 100:
        return [50, 90, 100]
    elif 100 <= sample_size < 1000:
        return [50, 90, 99, 100]
    elif 1000 <= sample_size < 10000:
        return [50, 90, 99, 99.9, 100]
    else:
        return [50, 90, 99, 99.9, 99.99, 100]


class GlobalStatsCalculator:
    def __init__(self, store, track, challenge):
        self.store = store
        self.logger = logging.getLogger(__name__)
        self.track = track
        self.challenge = challenge

    def __call__(self):
        result = GlobalStats()

        for tasks in self.challenge.schedule:
            for task in tasks:
                t = task.name
                op_type = task.operation.type
                error_rate = self.error_rate(t, op_type)
                duration = self.duration(t)
                if task.operation.include_in_reporting or error_rate > 0:
                    self.logger.debug("Gathering request metrics for [%s].", t)
                    result.add_op_metrics(
                        t,
                        task.operation.name,
                        self.summary_stats("throughput", t, op_type),
                        self.single_latency(t, op_type),
                        self.single_latency(t, op_type, metric_name="service_time"),
                        self.single_latency(t, op_type, metric_name="processing_time"),
                        error_rate,
                        duration,
                        self.merge(self.track.meta_data, self.challenge.meta_data, task.operation.meta_data, task.meta_data),
                    )
        self.logger.debug("Gathering indexing metrics.")
        result.total_time = self.sum("indexing_total_time")
        result.total_time_per_shard = self.shard_stats("indexing_total_time")
        result.indexing_throttle_time = self.sum("indexing_throttle_time")
        result.indexing_throttle_time_per_shard = self.shard_stats("indexing_throttle_time")
        result.merge_time = self.sum("merges_total_time")
        result.merge_time_per_shard = self.shard_stats("merges_total_time")
        result.merge_count = self.sum("merges_total_count")
        result.refresh_time = self.sum("refresh_total_time")
        result.refresh_time_per_shard = self.shard_stats("refresh_total_time")
        result.refresh_count = self.sum("refresh_total_count")
        result.flush_time = self.sum("flush_total_time")
        result.flush_time_per_shard = self.shard_stats("flush_total_time")
        result.flush_count = self.sum("flush_total_count")
        result.merge_throttle_time = self.sum("merges_total_throttled_time")
        result.merge_throttle_time_per_shard = self.shard_stats("merges_total_throttled_time")

        self.logger.debug("Gathering ML max processing times.")
        result.ml_processing_time = self.ml_processing_time_stats()

        self.logger.debug("Gathering garbage collection metrics.")
        result.young_gc_time = self.sum("node_total_young_gen_gc_time")
        result.young_gc_count = self.sum("node_total_young_gen_gc_count")
        result.old_gc_time = self.sum("node_total_old_gen_gc_time")
        result.old_gc_count = self.sum("node_total_old_gen_gc_count")
        result.zgc_cycles_gc_time = self.sum("node_total_zgc_cycles_gc_time")
        result.zgc_cycles_gc_count = self.sum("node_total_zgc_cycles_gc_count")
        result.zgc_pauses_gc_time = self.sum("node_total_zgc_pauses_gc_time")
        result.zgc_pauses_gc_count = self.sum("node_total_zgc_pauses_gc_count")

        self.logger.debug("Gathering segment memory metrics.")
        result.memory_segments = self.median("segments_memory_in_bytes")
        result.memory_doc_values = self.median("segments_doc_values_memory_in_bytes")
        result.memory_terms = self.median("segments_terms_memory_in_bytes")
        result.memory_norms = self.median("segments_norms_memory_in_bytes")
        result.memory_points = self.median("segments_points_memory_in_bytes")
        result.memory_stored_fields = self.median("segments_stored_fields_memory_in_bytes")
        result.store_size = self.sum("store_size_in_bytes")
        result.translog_size = self.sum("translog_size_in_bytes")

        # convert to int, fraction counts are senseless
        median_segment_count = self.median("segments_count")
        result.segment_count = int(median_segment_count) if median_segment_count is not None else median_segment_count

        self.logger.debug("Gathering transform processing times.")
        result.total_transform_processing_times = self.total_transform_metric("total_transform_processing_time")
        result.total_transform_index_times = self.total_transform_metric("total_transform_index_time")
        result.total_transform_search_times = self.total_transform_metric("total_transform_search_time")
        result.total_transform_throughput = self.total_transform_metric("total_transform_throughput")

        self.logger.debug("Gathering Ingest Pipeline metrics.")
        result.ingest_pipeline_cluster_count = self.sum("ingest_pipeline_cluster_count")
        result.ingest_pipeline_cluster_time = self.sum("ingest_pipeline_cluster_time")
        result.ingest_pipeline_cluster_failed = self.sum("ingest_pipeline_cluster_failed")

        self.logger.debug("Gathering disk usage metrics.")
        result.disk_usage_total = self.disk_usage("disk_usage_total")
        result.disk_usage_inverted_index = self.disk_usage("disk_usage_inverted_index")
        result.disk_usage_stored_fields = self.disk_usage("disk_usage_stored_fields")
        result.disk_usage_doc_values = self.disk_usage("disk_usage_doc_values")
        result.disk_usage_points = self.disk_usage("disk_usage_points")
        result.disk_usage_norms = self.disk_usage("disk_usage_norms")
        result.disk_usage_term_vectors = self.disk_usage("disk_usage_term_vectors")

        return result

    def merge(self, *args):
        # This is similar to dict(collections.ChainMap(args)) except that we skip `None` in our implementation.
        result = {}
        for arg in args:
            if arg is not None:
                result.update(arg)
        return result

    def sum(self, metric_name):
        values = self.store.get(metric_name)
        if values:
            return sum(values)
        else:
            return None

    def one(self, metric_name):
        return self.store.get_one(metric_name)

    def summary_stats(self, metric_name, task_name, operation_type):
        mean = self.store.get_mean(metric_name, task=task_name, operation_type=operation_type, sample_type=SampleType.Normal)
        median = self.store.get_median(metric_name, task=task_name, operation_type=operation_type, sample_type=SampleType.Normal)
        unit = self.store.get_unit(metric_name, task=task_name, operation_type=operation_type)
        stats = self.store.get_stats(metric_name, task=task_name, operation_type=operation_type, sample_type=SampleType.Normal)
        if mean and median and stats:
            return {
                "min": stats["min"],
                "mean": mean,
                "median": median,
                "max": stats["max"],
                "unit": unit,
            }
        else:
            return {
                "min": None,
                "mean": None,
                "median": None,
                "max": None,
                "unit": unit,
            }

    def shard_stats(self, metric_name):
        values = self.store.get_raw(metric_name, mapper=lambda doc: doc["per-shard"])
        unit = self.store.get_unit(metric_name)
        if values:
            flat_values = [w for v in values for w in v]
            return {
                "min": min(flat_values),
                "median": statistics.median(flat_values),
                "max": max(flat_values),
                "unit": unit,
            }
        else:
            return {}

    def ml_processing_time_stats(self):
        values = self.store.get_raw("ml_processing_time")
        result = []
        if values:
            for v in values:
                result.append(
                    {"job": v["job"], "min": v["min"], "mean": v["mean"], "median": v["median"], "max": v["max"], "unit": v["unit"]}
                )
        return result

    def total_transform_metric(self, metric_name):
        values = self.store.get_raw(metric_name)
        result = []
        if values:
            for v in values:
                transform_id = v.get("meta", {}).get("transform_id")
                if transform_id is not None:
                    result.append({"id": transform_id, "mean": v["value"], "unit": v["unit"]})
        return result

    def disk_usage(self, metric_name):
        values = self.store.get_raw(metric_name)
        result = []
        if values:
            for v in values:
                meta = v.get("meta", {})
                index = meta.get("index")
                field = meta.get("field")
                if index is not None and field is not None:
                    result.append({"index": index, "field": field, "value": v["value"], "unit": v["unit"]})
        return result

    def error_rate(self, task_name, operation_type):
        return self.store.get_error_rate(task=task_name, operation_type=operation_type, sample_type=SampleType.Normal)

    def duration(self, task_name):
        return self.store.get_one(
            "service_time", task=task_name, mapper=lambda doc: doc["relative-time"], sort_key="relative-time", sort_reverse=True
        )

    def median(self, metric_name, task_name=None, operation_type=None, sample_type=None):
        return self.store.get_median(metric_name, task=task_name, operation_type=operation_type, sample_type=sample_type)

    def single_latency(self, task, operation_type, metric_name="latency"):
        sample_type = SampleType.Normal
        stats = self.store.get_stats(metric_name, task=task, operation_type=operation_type, sample_type=sample_type)
        sample_size = stats["count"] if stats else 0
        if sample_size > 0:
            percentiles = self.store.get_percentiles(
                metric_name,
                task=task,
                operation_type=operation_type,
                sample_type=sample_type,
                percentiles=percentiles_for_sample_size(sample_size),
            )
            mean = self.store.get_mean(metric_name, task=task, operation_type=operation_type, sample_type=sample_type)
            unit = self.store.get_unit(metric_name, task=task, operation_type=operation_type)
            stats = collections.OrderedDict()
            for k, v in percentiles.items():
                # safely encode so we don't have any dots in field names
                stats[encode_float_key(k)] = v
            stats["mean"] = mean
            stats["unit"] = unit
            return stats
        else:
            return {}


class GlobalStats:
    def __init__(self, d=None):
        self.op_metrics = self.v(d, "op_metrics", default=[])
        self.total_time = self.v(d, "total_time")
        self.total_time_per_shard = self.v(d, "total_time_per_shard", default={})
        self.indexing_throttle_time = self.v(d, "indexing_throttle_time")
        self.indexing_throttle_time_per_shard = self.v(d, "indexing_throttle_time_per_shard", default={})
        self.merge_time = self.v(d, "merge_time")
        self.merge_time_per_shard = self.v(d, "merge_time_per_shard", default={})
        self.merge_count = self.v(d, "merge_count")
        self.refresh_time = self.v(d, "refresh_time")
        self.refresh_time_per_shard = self.v(d, "refresh_time_per_shard", default={})
        self.refresh_count = self.v(d, "refresh_count")
        self.flush_time = self.v(d, "flush_time")
        self.flush_time_per_shard = self.v(d, "flush_time_per_shard", default={})
        self.flush_count = self.v(d, "flush_count")
        self.merge_throttle_time = self.v(d, "merge_throttle_time")
        self.merge_throttle_time_per_shard = self.v(d, "merge_throttle_time_per_shard", default={})
        self.ml_processing_time = self.v(d, "ml_processing_time", default=[])

        self.young_gc_time = self.v(d, "young_gc_time")
        self.young_gc_count = self.v(d, "young_gc_count")
        self.old_gc_time = self.v(d, "old_gc_time")
        self.old_gc_count = self.v(d, "old_gc_count")
        self.zgc_cycles_gc_time = self.v(d, "zgc_cycles_gc_time")
        self.zgc_cycles_gc_count = self.v(d, "zgc_cycles_gc_count")
        self.zgc_pauses_gc_time = self.v(d, "zgc_pauses_gc_time")
        self.zgc_pauses_gc_count = self.v(d, "zgc_pauses_gc_count")

        self.memory_segments = self.v(d, "memory_segments")
        self.memory_doc_values = self.v(d, "memory_doc_values")
        self.memory_terms = self.v(d, "memory_terms")
        self.memory_norms = self.v(d, "memory_norms")
        self.memory_points = self.v(d, "memory_points")
        self.memory_stored_fields = self.v(d, "memory_stored_fields")
        self.store_size = self.v(d, "store_size")
        self.translog_size = self.v(d, "translog_size")
        self.segment_count = self.v(d, "segment_count")

        self.total_transform_search_times = self.v(d, "total_transform_search_times")
        self.total_transform_index_times = self.v(d, "total_transform_index_times")
        self.total_transform_processing_times = self.v(d, "total_transform_processing_times")
        self.total_transform_throughput = self.v(d, "total_transform_throughput")

        self.ingest_pipeline_cluster_count = self.v(d, "ingest_pipeline_cluster_count")
        self.ingest_pipeline_cluster_time = self.v(d, "ingest_pipeline_cluster_time")
        self.ingest_pipeline_cluster_failed = self.v(d, "ingest_pipeline_cluster_failed")

        self.disk_usage_total = self.v(d, "disk_usage_total")
        self.disk_usage_inverted_index = self.v(d, "disk_usage_inverted_index")
        self.disk_usage_stored_fields = self.v(d, "disk_usage_stored_fields")
        self.disk_usage_doc_values = self.v(d, "disk_usage_doc_values")
        self.disk_usage_points = self.v(d, "disk_usage_points")
        self.disk_usage_norms = self.v(d, "disk_usage_norms")
        self.disk_usage_term_vectors = self.v(d, "disk_usage_term_vectors")

    def as_dict(self):
        return self.__dict__

    def as_flat_list(self):
        def op_metrics(op_item, key, single_value=False):
            doc = {"task": op_item["task"], "operation": op_item["operation"], "name": key}
            if single_value:
                doc["value"] = {"single": op_item[key]}
            else:
                doc["value"] = op_item[key]
            if "meta" in op_item:
                doc["meta"] = op_item["meta"]
            return doc

        all_results = []
        for metric, value in self.as_dict().items():
            if metric == "op_metrics":
                for item in value:
                    if "throughput" in item:
                        all_results.append(op_metrics(item, "throughput"))
                    if "latency" in item:
                        all_results.append(op_metrics(item, "latency"))
                    if "service_time" in item:
                        all_results.append(op_metrics(item, "service_time"))
                    if "processing_time" in item:
                        all_results.append(op_metrics(item, "processing_time"))
                    if "error_rate" in item:
                        all_results.append(op_metrics(item, "error_rate", single_value=True))
                    if "duration" in item:
                        all_results.append(op_metrics(item, "duration", single_value=True))
            elif metric == "ml_processing_time":
                for item in value:
                    all_results.append(
                        {
                            "job": item["job"],
                            "name": "ml_processing_time",
                            "value": {"min": item["min"], "mean": item["mean"], "median": item["median"], "max": item["max"]},
                        }
                    )
            elif metric.startswith("total_transform_") and value is not None:
                for item in value:
                    all_results.append({"id": item["id"], "name": metric, "value": {"single": item["mean"]}})
            elif metric.startswith("disk_usage_") and value is not None:
                for item in value:
                    all_results.append({"index": item["index"], "field": item["field"], "name": metric, "value": {"single": item["value"]}})
            elif metric.endswith("_time_per_shard"):
                if value:
                    all_results.append({"name": metric, "value": value})
            elif value is not None:
                result = {"name": metric, "value": {"single": value}}
                all_results.append(result)
        # sorting is just necessary to have a stable order for tests. As we just have a small number of metrics, the overhead is neglible.
        return sorted(all_results, key=lambda m: m["name"])

    def v(self, d, k, default=None):
        return d.get(k, default) if d else default

    def add_op_metrics(self, task, operation, throughput, latency, service_time, processing_time, error_rate, duration, meta):
        doc = {
            "task": task,
            "operation": operation,
            "throughput": throughput,
            "latency": latency,
            "service_time": service_time,
            "processing_time": processing_time,
            "error_rate": error_rate,
            "duration": duration,
        }
        if meta:
            doc["meta"] = meta
        self.op_metrics.append(doc)

    def tasks(self):
        # ensure we can read race.json files before Rally 0.8.0
        return [v.get("task", v["operation"]) for v in self.op_metrics]

    def metrics(self, task):
        # ensure we can read race.json files before Rally 0.8.0
        for r in self.op_metrics:
            if r.get("task", r["operation"]) == task:
                return r
        return None


class SystemStatsCalculator:
    def __init__(self, store, node_name):
        self.store = store
        self.logger = logging.getLogger(__name__)
        self.node_name = node_name

    def __call__(self):
        result = SystemStats()
        self.logger.debug("Calculating system metrics for [%s]", self.node_name)
        self.logger.debug("Gathering disk metrics.")
        self.add(result, "final_index_size_bytes", "index_size")
        self.add(result, "disk_io_write_bytes", "bytes_written")
        self.logger.debug("Gathering node startup time metrics.")
        self.add(result, "node_startup_time", "startup_time")
        return result

    def add(self, result, raw_metric_key, summary_metric_key):
        metric_value = self.store.get_one(raw_metric_key, node_name=self.node_name)
        metric_unit = self.store.get_unit(raw_metric_key, node_name=self.node_name)
        if metric_value:
            self.logger.debug("Adding record for [%s] with value [%s].", raw_metric_key, str(metric_value))
            result.add_node_metrics(self.node_name, summary_metric_key, metric_value, metric_unit)
        else:
            self.logger.debug("Skipping incomplete [%s] record.", raw_metric_key)


class SystemStats:
    def __init__(self, d=None):
        self.node_metrics = self.v(d, "node_metrics", default=[])

    def v(self, d, k, default=None):
        return d.get(k, default) if d else default

    def add_node_metrics(self, node, name, value, unit):
        metric = {"node": node, "name": name, "value": value}
        if unit:
            metric["unit"] = unit
        self.node_metrics.append(metric)

    def as_flat_list(self):
        all_results = []
        for v in self.node_metrics:
            all_results.append({"node": v["node"], "name": v["name"], "value": {"single": v["value"]}})
        # Sort for a stable order in tests.
        return sorted(all_results, key=lambda m: m["name"])<|MERGE_RESOLUTION|>--- conflicted
+++ resolved
@@ -155,13 +155,9 @@
                 )
                 self.logger.exception(msg)
                 raise exceptions.SystemSetupError(msg)
-<<<<<<< HEAD
             # TODO: Refactor error handling to better account for TransportError/ApiError subtleties
             except TransportError as e:
-                if e.message in (502, 503, 504, 429) and execution_count < max_execution_count:
-=======
-            except elasticsearch.TransportError as e:
-                if e.status_code == 404 and e.error == "index_not_found_exception":
+                if e.status == 404 and e.error == "index_not_found_exception":
                     node = self._client.transport.hosts[0]
                     msg = (
                         "The operation [%s] against your Elasticsearch metrics store on "
@@ -170,8 +166,8 @@
                     )
                     self.logger.exception(msg)
                     raise exceptions.RallyError(msg)
-                if e.status_code in (502, 503, 504, 429) and execution_count < max_execution_count:
->>>>>>> b5fa9682
+
+                if e.message in (502, 503, 504, 429) and execution_count < max_execution_count:
                     self.logger.debug(
                         "%s (code: %d) in attempt [%d/%d]. Sleeping for [%f] seconds.",
                         responses[e.message],
