--- conflicted
+++ resolved
@@ -1521,13 +1521,9 @@
         for tasks in self.challenge.schedule:
             for task in tasks:
                 t = task.name
-<<<<<<< HEAD
-                error_rate = self.error_rate(t)
-                duration = self.duration(t)
-=======
                 op_type = task.operation.type
                 error_rate = self.error_rate(t, op_type)
->>>>>>> 29c02bd7
+                duration = self.duration(t)
                 if task.operation.include_in_reporting or error_rate > 0:
                     self.logger.debug("Gathering request metrics for [%s].", t)
                     result.add_op_metrics(
