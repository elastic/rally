# Licensed to Elasticsearch B.V. under one or more contributor
# license agreements. See the NOTICE file distributed with
# this work for additional information regarding copyright
# ownership. Elasticsearch B.V. licenses this file to you under
# the Apache License, Version 2.0 (the "License"); you may
# not use this file except in compliance with the License.
# You may obtain a copy of the License at
#
# 	http://www.apache.org/licenses/LICENSE-2.0
#
# Unless required by applicable law or agreed to in writing,
# software distributed under the License is distributed on an
# "AS IS" BASIS, WITHOUT WARRANTIES OR CONDITIONS OF ANY
# KIND, either express or implied.  See the License for the
# specific language governing permissions and limitations
# under the License.

import collections
import glob
import json
import logging
import math
import os
import pickle
import random
import statistics
import sys
import time
import zlib
from enum import Enum, IntEnum
from http.client import responses

import tabulate

from esrally import client, config, exceptions, paths, time, version
from esrally.utils import console, convert, io, versions


class EsClient:
    """
    Provides a stripped-down client interface that is easier to exchange for testing
    """

    def __init__(self, client, cluster_version=None):
        self._client = client
        self.logger = logging.getLogger(__name__)
        self._cluster_version = cluster_version

    # TODO #653: Remove version-specific support for metrics stores before 7.0.0.
    def probe_version(self):
        info = self.guarded(self._client.info)
        try:
            self._cluster_version = versions.components(info["version"]["number"])
        except BaseException:
            msg = "Could not determine version of metrics cluster"
            self.logger.exception(msg)
            raise exceptions.RallyError(msg)

    def put_template(self, name, template):
        # TODO #653: Remove version-specific support for metrics stores before 7.0.0 (also adjust template)
        if self._cluster_version[0] > 6:
            return self.guarded(
                self._client.indices.put_template,
                name=name,
                body=template,
                params={
                    # allows to include the type name although it is not allowed anymore by default
                    "include_type_name": "true"
                },
            )
        else:
            return self.guarded(self._client.indices.put_template, name=name, body=template)

    def template_exists(self, name):
        return self.guarded(self._client.indices.exists_template, name)

    def delete_template(self, name):
        self.guarded(self._client.indices.delete_template, name)

    def get_index(self, name):
        return self.guarded(self._client.indices.get, name)

    def create_index(self, index):
        # ignore 400 cause by IndexAlreadyExistsException when creating an index
        return self.guarded(self._client.indices.create, index=index, ignore=400)

    def exists(self, index):
        return self.guarded(self._client.indices.exists, index=index)

    def refresh(self, index):
        return self.guarded(self._client.indices.refresh, index=index)

    def bulk_index(self, index, doc_type, items):
        # TODO #653: Remove version-specific support for metrics stores before 7.0.0.
        # pylint: disable=import-outside-toplevel
        import elasticsearch.helpers

        if self._cluster_version[0] > 6:
            self.guarded(elasticsearch.helpers.bulk, self._client, items, index=index, chunk_size=5000)
        else:
            self.guarded(elasticsearch.helpers.bulk, self._client, items, index=index, doc_type=doc_type, chunk_size=5000)

    def index(self, index, doc_type, item, id=None):
        doc = {"_source": item}
        if id:
            doc["_id"] = id
        self.bulk_index(index, doc_type, [doc])

    def search(self, index, body):
        return self.guarded(self._client.search, index=index, body=body)

    def guarded(self, target, *args, **kwargs):
        # pylint: disable=import-outside-toplevel
        import elasticsearch

        max_execution_count = 11
        execution_count = 0

        while execution_count < max_execution_count:
            time_to_sleep = 2 ** execution_count + random.random()
            execution_count += 1

            try:
                return target(*args, **kwargs)
            except elasticsearch.exceptions.AuthenticationException:
                # we know that it is just one host (see EsClientFactory)
                node = self._client.transport.hosts[0]
                msg = (
                    "The configured user could not authenticate against your Elasticsearch metrics store running on host [%s] at "
                    "port [%s] (wrong password?). Please fix the configuration in [%s]."
                    % (node["host"], node["port"], config.ConfigFile().location)
                )
                self.logger.exception(msg)
                raise exceptions.SystemSetupError(msg)
            except elasticsearch.exceptions.AuthorizationException:
                node = self._client.transport.hosts[0]
                msg = (
                    "The configured user does not have enough privileges to run the operation [%s] against your Elasticsearch metrics "
                    "store running on host [%s] at port [%s]. Please adjust your x-pack configuration or specify a user with enough "
                    "privileges in the configuration in [%s]." % (target.__name__, node["host"], node["port"], config.ConfigFile().location)
                )
                self.logger.exception(msg)
                raise exceptions.SystemSetupError(msg)
            except elasticsearch.exceptions.ConnectionTimeout:
                if execution_count < max_execution_count:
                    self.logger.debug("Connection timeout in attempt [%d/%d].", execution_count, max_execution_count)
                    time.sleep(time_to_sleep)
                else:
                    operation = target.__name__
                    self.logger.exception("Connection timeout while running [%s] (retried %d times).", operation, max_execution_count)
                    node = self._client.transport.hosts[0]
                    msg = (
                        "A connection timeout occurred while running the operation [%s] against your Elasticsearch metrics store on "
                        "host [%s] at port [%s]." % (operation, node["host"], node["port"])
                    )
                    raise exceptions.RallyError(msg)
            except elasticsearch.exceptions.ConnectionError:
                node = self._client.transport.hosts[0]
                msg = (
                    "Could not connect to your Elasticsearch metrics store. Please check that it is running on host [%s] at port [%s]"
                    " or fix the configuration in [%s]." % (node["host"], node["port"], config.ConfigFile().location)
                )
                self.logger.exception(msg)
                raise exceptions.SystemSetupError(msg)
            except elasticsearch.TransportError as e:
                if e.status_code in (502, 503, 504, 429) and execution_count < max_execution_count:
                    self.logger.debug(
                        "%s (code: %d) in attempt [%d/%d]. Sleeping for [%f] seconds.",
                        responses[e.status_code],
                        e.status_code,
                        execution_count,
                        max_execution_count,
                        time_to_sleep,
                    )
                    time.sleep(time_to_sleep)
                else:
                    node = self._client.transport.hosts[0]
                    msg = (
                        "A transport error occurred while running the operation [%s] against your Elasticsearch metrics store on "
                        "host [%s] at port [%s]." % (target.__name__, node["host"], node["port"])
                    )
                    self.logger.exception(msg)
                    raise exceptions.RallyError(msg)

            except elasticsearch.exceptions.ElasticsearchException:
                node = self._client.transport.hosts[0]
                msg = (
                    "An unknown error occurred while running the operation [%s] against your Elasticsearch metrics store on host [%s] "
                    "at port [%s]." % (target.__name__, node["host"], node["port"])
                )
                self.logger.exception(msg)
                # this does not necessarily mean it's a system setup problem...
                raise exceptions.RallyError(msg)


class EsClientFactory:
    """
    Abstracts how the Elasticsearch client is created. Intended for testing.
    """

    def __init__(self, cfg):
        self._config = cfg
        host = self._config.opts("reporting", "datastore.host")
        port = self._config.opts("reporting", "datastore.port")
        secure = convert.to_bool(self._config.opts("reporting", "datastore.secure"))
        user = self._config.opts("reporting", "datastore.user")
        password = self._config.opts("reporting", "datastore.password")
        verify = self._config.opts("reporting", "datastore.ssl.verification_mode", default_value="full", mandatory=False) != "none"
        ca_path = self._config.opts("reporting", "datastore.ssl.certificate_authorities", default_value=None, mandatory=False)
        self.probe_version = self._config.opts("reporting", "datastore.probe.cluster_version", default_value=True, mandatory=False)

        # Instead of duplicating code, we're just adapting the metrics store specific properties to match the regular client options.
        client_options = {
            "use_ssl": secure,
            "verify_certs": verify,
            "timeout": 120,
        }
        if ca_path:
            client_options["ca_certs"] = ca_path
        if user and password:
            client_options["basic_auth_user"] = user
            client_options["basic_auth_password"] = password

        factory = client.EsClientFactory(hosts=[{"host": host, "port": port}], client_options=client_options)
        self._client = factory.create()

    def create(self):
        c = EsClient(self._client)
        if self.probe_version:
            c.probe_version()
        return c


class IndexTemplateProvider:
    """
    Abstracts how the Rally index template is retrieved. Intended for testing.
    """

    def __init__(self, cfg):
        self.script_dir = cfg.opts("node", "rally.root")

    def metrics_template(self):
        return self._read("metrics-template")

    def races_template(self):
        return self._read("races-template")

    def results_template(self):
        return self._read("results-template")

    def _read(self, template_name):
        with open("%s/resources/%s.json" % (self.script_dir, template_name), encoding="utf-8") as f:
            return f.read()


class MetaInfoScope(Enum):
    """
    Defines the scope of a meta-information. Meta-information provides more context for a metric, for example the concrete version
    of Elasticsearch that has been benchmarked or environment information like CPU model or OS.
    """

    cluster = 1
    """
    Cluster level meta-information is valid for all nodes in the cluster (e.g. the benchmarked Elasticsearch version)
    """
    node = 3
    """
    Node level meta-information is valid for a single node (e.g. GC times)
    """


def calculate_results(store, race):
    calc = GlobalStatsCalculator(store, race.track, race.challenge)
    return calc()


def calculate_system_results(store, node_name):
    calc = SystemStatsCalculator(store, node_name)
    return calc()


def metrics_store(cfg, read_only=True, track=None, challenge=None, car=None, meta_info=None):
    """
    Creates a proper metrics store based on the current configuration.

    :param cfg: Config object.
    :param read_only: Whether to open the metrics store only for reading (Default: True).
    :return: A metrics store implementation.
    """
    cls = metrics_store_class(cfg)
    store = cls(cfg=cfg, meta_info=meta_info)
    logging.getLogger(__name__).info("Creating %s", str(store))

    race_id = cfg.opts("system", "race.id")
    race_timestamp = cfg.opts("system", "time.start")
    selected_car = cfg.opts("mechanic", "car.names") if car is None else car

    store.open(race_id, race_timestamp, track, challenge, selected_car, create=not read_only)
    return store


def metrics_store_class(cfg):
    if cfg.opts("reporting", "datastore.type") == "elasticsearch":
        return EsMetricsStore
    else:
        return InMemoryMetricsStore


def extract_user_tags_from_config(cfg):
    """
    Extracts user tags into a structured dict

    :param cfg: The current configuration object.
    :return: A dict containing user tags. If no user tags are given, an empty dict is returned.
    """
    user_tags = cfg.opts("race", "user.tag", mandatory=False)
    return extract_user_tags_from_string(user_tags)


def extract_user_tags_from_string(user_tags):
    """
    Extracts user tags into a structured dict

    :param user_tags: A string containing user tags (tags separated by comma, key and value separated by colon).
    :return: A dict containing user tags. If no user tags are given, an empty dict is returned.
    """
    user_tags_dict = {}
    if user_tags and user_tags.strip() != "":
        try:
            for user_tag in user_tags.split(","):
                user_tag_key, user_tag_value = user_tag.split(":")
                user_tags_dict[user_tag_key] = user_tag_value
        except ValueError:
            msg = "User tag keys and values have to separated by a ':'. Invalid value [%s]" % user_tags
            logging.getLogger(__name__).exception(msg)
            raise exceptions.SystemSetupError(msg)
    return user_tags_dict


class SampleType(IntEnum):
    Warmup = 0
    Normal = 1


class MetricsStore:
    """
    Abstract metrics store
    """

    def __init__(self, cfg, clock=time.Clock, meta_info=None):
        """
        Creates a new metrics store.

        :param cfg: The config object. Mandatory.
        :param clock: This parameter is optional and needed for testing.
        :param meta_info: This parameter is optional and intended for creating a metrics store with a previously serialized meta-info.
        """
        self._config = cfg
        self._race_id = None
        self._race_timestamp = None
        self._track = None
        self._track_params = cfg.opts("track", "params", default_value={}, mandatory=False)
        self._challenge = None
        self._car = None
        self._car_name = None
        self._environment_name = cfg.opts("system", "env.name")
        self.opened = False
        if meta_info is None:
            self._meta_info = {}
        else:
            self._meta_info = meta_info
        # ensure mandatory keys are always present
        if MetaInfoScope.cluster not in self._meta_info:
            self._meta_info[MetaInfoScope.cluster] = {}
        if MetaInfoScope.node not in self._meta_info:
            self._meta_info[MetaInfoScope.node] = {}
        self._clock = clock
        self._stop_watch = self._clock.stop_watch()
        self.logger = logging.getLogger(__name__)

    def open(self, race_id=None, race_timestamp=None, track_name=None, challenge_name=None, car_name=None, ctx=None, create=False):
        """
        Opens a metrics store for a specific race, track, challenge and car.

        :param race_id: The race id. This attribute is sufficient to uniquely identify a race.
        :param race_timestamp: The race timestamp as a datetime.
        :param track_name: Track name.
        :param challenge_name: Challenge name.
        :param car_name: Car name.
        :param ctx: An metrics store open context retrieved from another metrics store with ``#open_context``.
        :param create: True if an index should be created (if necessary). This is typically True, when attempting to write metrics and
        False when it is just opened for reading (as we can assume all necessary indices exist at this point).
        """
        if ctx:
            self._race_id = ctx["race-id"]
            self._race_timestamp = ctx["race-timestamp"]
            self._track = ctx["track"]
            self._challenge = ctx["challenge"]
            self._car = ctx["car"]
        else:
            self._race_id = race_id
            self._race_timestamp = time.to_iso8601(race_timestamp)
            self._track = track_name
            self._challenge = challenge_name
            self._car = car_name
        assert self._race_id is not None, "Attempting to open metrics store without a race id"
        assert self._race_timestamp is not None, "Attempting to open metrics store without a race timestamp"

        self._car_name = "+".join(self._car) if isinstance(self._car, list) else self._car

        self.logger.info(
            "Opening metrics store for race timestamp=[%s], track=[%s], challenge=[%s], car=[%s]",
            self._race_timestamp,
            self._track,
            self._challenge,
            self._car,
        )

        user_tags = extract_user_tags_from_config(self._config)
        for k, v in user_tags.items():
            # prefix user tag with "tag_" in order to avoid clashes with our internal meta data
            self.add_meta_info(MetaInfoScope.cluster, None, "tag_%s" % k, v)
        # Don't store it for each metrics record as it's probably sufficient on race level
        # self.add_meta_info(MetaInfoScope.cluster, None, "rally_version", version.version())
        self._stop_watch.start()
        self.opened = True

    def reset_relative_time(self):
        """
        Resets the internal relative-time counter to zero.
        """
        self._stop_watch.start()

    def flush(self, refresh=True):
        """
        Explicitly flushes buffered metrics to the metric store. It is not required to flush before closing the metrics store.
        """
        raise NotImplementedError("abstract method")

    def close(self):
        """
        Closes the metric store. Note that it is mandatory to close the metrics store when it is no longer needed as it only persists
        metrics on close (in order to avoid additional latency during the benchmark).
        """
        self.logger.info("Closing metrics store.")
        self.flush()
        self._clear_meta_info()
        self.opened = False

    def add_meta_info(self, scope, scope_key, key, value):
        """
        Adds new meta information to the metrics store. All metrics entries that are created after calling this method are guaranteed to
        contain the added meta info (provided is on the same level or a level below, e.g. a cluster level metric will not contain node
        level meta information but all cluster level meta information will be contained in a node level metrics record).

        :param scope: The scope of the meta information. See MetaInfoScope.
        :param scope_key: The key within the scope. For cluster level metrics None is expected, for node level metrics the node name.
        :param key: The key of the meta information.
        :param value: The value of the meta information.
        """
        if scope == MetaInfoScope.cluster:
            self._meta_info[MetaInfoScope.cluster][key] = value
        elif scope == MetaInfoScope.node:
            if scope_key not in self._meta_info[MetaInfoScope.node]:
                self._meta_info[MetaInfoScope.node][scope_key] = {}
            self._meta_info[MetaInfoScope.node][scope_key][key] = value
        else:
            raise exceptions.SystemSetupError("Unknown meta info scope [%s]" % scope)

    def _clear_meta_info(self):
        """
        Clears all internally stored meta-info. This is considered Rally internal API and not intended for normal client consumption.
        """
        self._meta_info = {MetaInfoScope.cluster: {}, MetaInfoScope.node: {}}

    @property
    def open_context(self):
        return {
            "race-id": self._race_id,
            "race-timestamp": self._race_timestamp,
            "track": self._track,
            "challenge": self._challenge,
            "car": self._car,
        }

    def put_value_cluster_level(
        self,
        name,
        value,
        unit=None,
        task=None,
        operation=None,
        operation_type=None,
        sample_type=SampleType.Normal,
        absolute_time=None,
        relative_time=None,
        meta_data=None,
    ):
        """
        Adds a new cluster level value metric.

        :param name: The name of the metric.
        :param value: The metric value. It is expected to be numeric.
        :param unit: The unit of this metric value (e.g. ms, docs/s). Optional. Defaults to None.
        :param task: The task name to which this value applies. Optional. Defaults to None.
        :param operation: The operation name to which this value applies. Optional. Defaults to None.
        :param operation_type: The operation type to which this value applies. Optional. Defaults to None.
        :param sample_type: Whether this is a warmup or a normal measurement sample. Defaults to SampleType.Normal.
        :param absolute_time: The absolute timestamp in seconds since epoch when this metric record is stored. Defaults to None. The metrics
               store will derive the timestamp automatically.
        :param relative_time: The relative timestamp in seconds since the start of the benchmark when this metric record is stored.
               Defaults to None. The metrics store will derive the timestamp automatically.
        :param meta_data: A dict, containing additional key-value pairs. Defaults to None.
        """
        self._put_metric(
            MetaInfoScope.cluster,
            None,
            name,
            value,
            unit,
            task,
            operation,
            operation_type,
            sample_type,
            absolute_time,
            relative_time,
            meta_data,
        )

    def put_value_node_level(
        self,
        node_name,
        name,
        value,
        unit=None,
        task=None,
        operation=None,
        operation_type=None,
        sample_type=SampleType.Normal,
        absolute_time=None,
        relative_time=None,
        meta_data=None,
    ):
        """
        Adds a new node level value metric.

        :param name: The name of the metric.
        :param node_name: The name of the cluster node for which this metric has been determined.
        :param value: The metric value. It is expected to be numeric.
        :param unit: The unit of this metric value (e.g. ms, docs/s). Optional. Defaults to None.
        :param task: The task name to which this value applies. Optional. Defaults to None.
        :param operation: The operation name to which this value applies. Optional. Defaults to None.
        :param operation_type: The operation type to which this value applies. Optional. Defaults to None.
        :param sample_type: Whether this is a warmup or a normal measurement sample. Defaults to SampleType.Normal.
        :param absolute_time: The absolute timestamp in seconds since epoch when this metric record is stored. Defaults to None. The metrics
               store will derive the timestamp automatically.
        :param relative_time: The relative timestamp in seconds since the start of the benchmark when this metric record is stored.
               Defaults to None. The metrics store will derive the timestamp automatically.
        :param meta_data: A dict, containing additional key-value pairs. Defaults to None.
        """
        self._put_metric(
            MetaInfoScope.node,
            node_name,
            name,
            value,
            unit,
            task,
            operation,
            operation_type,
            sample_type,
            absolute_time,
            relative_time,
            meta_data,
        )

    def _put_metric(
        self,
        level,
        level_key,
        name,
        value,
        unit,
        task,
        operation,
        operation_type,
        sample_type,
        absolute_time=None,
        relative_time=None,
        meta_data=None,
    ):
        if level == MetaInfoScope.cluster:
            meta = self._meta_info[MetaInfoScope.cluster].copy()
        elif level == MetaInfoScope.node:
            meta = self._meta_info[MetaInfoScope.cluster].copy()
            if level_key in self._meta_info[MetaInfoScope.node]:
                meta.update(self._meta_info[MetaInfoScope.node][level_key])
        else:
            raise exceptions.SystemSetupError("Unknown meta info level [%s] for metric [%s]" % (level, name))
        if meta_data:
            meta.update(meta_data)

        if absolute_time is None:
            absolute_time = self._clock.now()
        if relative_time is None:
            relative_time = self._stop_watch.split_time()

        doc = {
            "@timestamp": time.to_epoch_millis(absolute_time),
            "relative-time": convert.seconds_to_ms(relative_time),
            "race-id": self._race_id,
            "race-timestamp": self._race_timestamp,
            "environment": self._environment_name,
            "track": self._track,
            "challenge": self._challenge,
            "car": self._car_name,
            "name": name,
            "value": value,
            "unit": unit,
            "sample-type": sample_type.name.lower(),
            "meta": meta,
        }
        if task:
            doc["task"] = task
        if operation:
            doc["operation"] = operation
        if operation_type:
            doc["operation-type"] = operation_type
        if self._track_params:
            doc["track-params"] = self._track_params
        self._add(doc)

    def put_doc(self, doc, level=None, node_name=None, meta_data=None, absolute_time=None, relative_time=None):
        """
        Adds a new document to the metrics store. It will merge additional properties into the doc such as timestamps or track info.

        :param doc: The raw document as a ``dict``. Ownership is transferred to the metrics store (i.e. don't reuse that object).
        :param level: Whether these are cluster or node-level metrics. May be ``None`` if not applicable.
        :param node_name: The name of the node in case metrics are on node level.
        :param meta_data: A dict, containing additional key-value pairs. Defaults to None.
        :param absolute_time: The absolute timestamp in seconds since epoch when this metric record is stored. Defaults to None. The metrics
               store will derive the timestamp automatically.
        :param relative_time: The relative timestamp in seconds since the start of the benchmark when this metric record is stored.
               Defaults to None. The metrics store will derive the timestamp automatically.
        """
        if level == MetaInfoScope.cluster:
            meta = self._meta_info[MetaInfoScope.cluster].copy()
        elif level == MetaInfoScope.node:
            meta = self._meta_info[MetaInfoScope.cluster].copy()
            if node_name in self._meta_info[MetaInfoScope.node]:
                meta.update(self._meta_info[MetaInfoScope.node][node_name])
        elif level is None:
            meta = None
        else:
            raise exceptions.SystemSetupError("Unknown meta info level [{}]".format(level))

        if meta and meta_data:
            meta.update(meta_data)

        if absolute_time is None:
            absolute_time = self._clock.now()
        if relative_time is None:
            relative_time = self._stop_watch.split_time()

<<<<<<< HEAD
        doc.update({
            "@timestamp": time.to_epoch_millis(absolute_time),
            "relative-time": convert.seconds_to_ms(relative_time),
            "race-id": self._race_id,
            "race-timestamp": self._race_timestamp,
            "environment": self._environment_name,
            "track": self._track,
            "challenge": self._challenge,
            "car": self._car_name,

        })
=======
        doc.update(
            {
                "@timestamp": time.to_epoch_millis(absolute_time),
                # deprecated
                "relative-time-ms": convert.seconds_to_ms(relative_time),
                "relative-time": convert.seconds_to_ms(relative_time),
                "race-id": self._race_id,
                "race-timestamp": self._race_timestamp,
                "environment": self._environment_name,
                "track": self._track,
                "challenge": self._challenge,
                "car": self._car_name,
            }
        )
>>>>>>> 13a55d0a
        if meta:
            doc["meta"] = meta
        if self._track_params:
            doc["track-params"] = self._track_params

        self._add(doc)

    def bulk_add(self, memento):
        """
        Adds raw metrics store documents previously created with #to_externalizable()

        :param memento: The external representation as returned by #to_externalizable().
        """
        if memento:
            self.logger.debug("Restoring in-memory representation of metrics store.")
            for doc in pickle.loads(zlib.decompress(memento)):
                self._add(doc)

    def to_externalizable(self, clear=False):
        raise NotImplementedError("abstract method")

    def _add(self, doc):
        """
        Adds a new document to the metrics store

        :param doc: The new document.
        """
        raise NotImplementedError("abstract method")

    def get_one(
        self, name, sample_type=None, node_name=None, task=None, mapper=lambda doc: doc["value"], sort_key=None, sort_reverse=False
    ):
        """
        Gets one value for the given metric name (even if there should be more than one).

        :param name: The metric name to query.
        :param sample_type The sample type to query. Optional. By default, all samples are considered.
        :param node_name The name of the node where this metric was gathered. Optional.
        :param task The task name to query. Optional.
        :param sort_key The key to sort the docs before returning the first value. Optional.
        :param sort_reverse  The flag to reverse the sort. Optional.
        :return: The corresponding value for the given metric name or None if there is no value.
        """
        raise NotImplementedError("abstract method")

    @staticmethod
    def _first_or_none(values):
        return values[0] if values else None

    def get(self, name, task=None, operation_type=None, sample_type=None, node_name=None):
        """
        Gets all raw values for the given metric name.

        :param name: The metric name to query.
        :param task The task name to query. Optional.
        :param operation_type The operation type to query. Optional.
        :param sample_type The sample type to query. Optional. By default, all samples are considered.
        :param node_name The name of the node where this metric was gathered. Optional.
        :return: A list of all values for the given metric.
        """
        return self._get(name, task, operation_type, sample_type, node_name, lambda doc: doc["value"])

    def get_raw(self, name, task=None, operation_type=None, sample_type=None, node_name=None, mapper=lambda doc: doc):
        """
        Gets all raw records for the given metric name.

        :param name: The metric name to query.
        :param task The task name to query. Optional.
        :param operation_type The operation type to query. Optional.
        :param sample_type The sample type to query. Optional. By default, all samples are considered.
        :param node_name The name of the node where this metric was gathered. Optional.
        :param mapper A record mapper. By default, the complete record is returned.
        :return: A list of all raw records for the given metric.
        """
        return self._get(name, task, operation_type, sample_type, node_name, mapper)

    def get_unit(self, name, task=None, operation_type=None, node_name=None):
        """
        Gets the unit for the given metric name.

        :param name: The metric name to query.
        :param task The task name to query. Optional.
        :param operation_type The operation type to query. Optional.
        :param node_name The name of the node where this metric was gathered. Optional.
        :return: The corresponding unit for the given metric name or None if no metric record is available.
        """
        # does not make too much sense to ask for a sample type here
        return self._first_or_none(self._get(name, task, operation_type, None, node_name, lambda doc: doc["unit"]))

    def _get(self, name, task, operation_type, sample_type, node_name, mapper):
        raise NotImplementedError("abstract method")

    def get_error_rate(self, task, operation_type=None, sample_type=None):
        """
        Gets the error rate for a specific task.

        :param task The task name to query.
        :param operation_type The operation type to query. Optional.
        :param sample_type The sample type to query. Optional. By default, all samples are considered.
        :return: A float between 0.0 and 1.0 (inclusive) representing the error rate.
        """
        raise NotImplementedError("abstract method")

    def get_stats(self, name, task=None, operation_type=None, sample_type=None):
        """
        Gets standard statistics for the given metric.

        :param name: The metric name to query.
        :param task The task name to query. Optional.
        :param operation_type The operation type to query. Optional.
        :param sample_type The sample type to query. Optional. By default, all samples are considered.
        :return: A metric_stats structure.
        """
        raise NotImplementedError("abstract method")

    def get_percentiles(self, name, task=None, operation_type=None, sample_type=None, percentiles=None):
        """
        Retrieves percentile metrics for the given metric.

        :param name: The metric name to query.
        :param task The task name to query. Optional.
        :param operation_type The operation type to query. Optional.
        :param sample_type The sample type to query. Optional. By default, all samples are considered.
        :param percentiles: An optional list of percentiles to show. If None is provided, by default the 99th, 99.9th and 100th percentile
        are determined. Ensure that there are enough data points in the metrics store (e.g. it makes no sense to retrieve a 99.9999
        percentile when there are only 10 values).
        :return: An ordered dictionary of the determined percentile values in ascending order. Key is the percentile, value is the
        determined value at this percentile. If no percentiles could be determined None is returned.
        """
        raise NotImplementedError("abstract method")

    def get_median(self, name, task=None, operation_type=None, sample_type=None):
        """
        Retrieves median value of the given metric.

        :param name: The metric name to query.
        :param task The task name to query. Optional.
        :param operation_type The operation type to query. Optional.
        :param sample_type The sample type to query. Optional. By default, all samples are considered.
        :return: The median value.
        """
        median = "50.0"
        percentiles = self.get_percentiles(name, task, operation_type, sample_type, percentiles=[median])
        return percentiles[median] if percentiles else None

    def get_mean(self, name, task=None, operation_type=None, sample_type=None):
        """
        Retrieves mean of the given metric.

        :param name: The metric name to query.
        :param task The task name to query. Optional.
        :param operation_type The operation type to query. Optional.
        :param sample_type The sample type to query. Optional. By default, all samples are considered.
        :return: The mean.
        """
        stats = self.get_stats(name, task, operation_type, sample_type)
        return stats["avg"] if stats else None


class EsMetricsStore(MetricsStore):
    """
    A metrics store backed by Elasticsearch.
    """

    METRICS_DOC_TYPE = "_doc"

    def __init__(
        self,
        cfg,
        client_factory_class=EsClientFactory,
        index_template_provider_class=IndexTemplateProvider,
        clock=time.Clock,
        meta_info=None,
    ):
        """
        Creates a new metrics store.

        :param cfg: The config object. Mandatory.
        :param client_factory_class: This parameter is optional and needed for testing.
        :param index_template_provider_class: This parameter is optional and needed for testing.
        :param clock: This parameter is optional and needed for testing.
        :param meta_info: This parameter is optional and intended for creating a metrics store with a previously serialized meta-info.
        """
        MetricsStore.__init__(self, cfg=cfg, clock=clock, meta_info=meta_info)
        self._index = None
        self._client = client_factory_class(cfg).create()
        self._index_template_provider = index_template_provider_class(cfg)
        self._docs = None

    def open(self, race_id=None, race_timestamp=None, track_name=None, challenge_name=None, car_name=None, ctx=None, create=False):
        self._docs = []
        MetricsStore.open(self, race_id, race_timestamp, track_name, challenge_name, car_name, ctx, create)
        self._index = self.index_name()
        # reduce a bit of noise in the metrics cluster log
        if create:
            # always update the mapping to the latest version
            self._client.put_template("rally-metrics", self._get_template())
            if not self._client.exists(index=self._index):
                self._client.create_index(index=self._index)
            else:
                self.logger.info("[%s] already exists.", self._index)
        else:
            # we still need to check for the correct index name - prefer the one with the suffix
            new_name = self._migrated_index_name(self._index)
            if self._client.exists(index=new_name):
                self._index = new_name

        # ensure we can search immediately after opening
        self._client.refresh(index=self._index)

    def index_name(self):
        ts = time.from_is8601(self._race_timestamp)
        return "rally-metrics-%04d-%02d" % (ts.year, ts.month)

    def _migrated_index_name(self, original_name):
        return "{}.new".format(original_name)

    def _get_template(self):
        return self._index_template_provider.metrics_template()

    def flush(self, refresh=True):
        if self._docs:
            sw = time.StopWatch()
            sw.start()
            self._client.bulk_index(index=self._index, doc_type=EsMetricsStore.METRICS_DOC_TYPE, items=self._docs)
            sw.stop()
            self.logger.info(
                "Successfully added %d metrics documents for race timestamp=[%s], track=[%s], challenge=[%s], car=[%s] in [%f] seconds.",
                len(self._docs),
                self._race_timestamp,
                self._track,
                self._challenge,
                self._car,
                sw.total_time(),
            )
        self._docs = []
        # ensure we can search immediately after flushing
        if refresh:
            self._client.refresh(index=self._index)

    def _add(self, doc):
        self._docs.append(doc)

    def _get(self, name, task, operation_type, sample_type, node_name, mapper):
        query = {"query": self._query_by_name(name, task, operation_type, sample_type, node_name)}
        self.logger.debug("Issuing get against index=[%s], query=[%s].", self._index, query)
        result = self._client.search(index=self._index, body=query)
        self.logger.debug("Metrics query produced [%s] results.", result["hits"]["total"])
        return [mapper(v["_source"]) for v in result["hits"]["hits"]]

    def get_one(
        self, name, sample_type=None, node_name=None, task=None, mapper=lambda doc: doc["value"], sort_key=None, sort_reverse=False
    ):
        order = "desc" if sort_reverse else "asc"
        query = {
            "query": self._query_by_name(name, task, None, sample_type, node_name),
            "size": 1,
        }
        if sort_key:
            query["sort"] = [{sort_key: {"order": order}}]
        self.logger.debug("Issuing get against index=[%s], query=[%s].", self._index, query)
        result = self._client.search(index=self._index, body=query)
        hits = result["hits"]["total"]
        # Elasticsearch 7.0+
        if isinstance(hits, dict):
            hits = hits["value"]
        self.logger.debug("Metrics query produced [%s] results.", hits)
        if hits > 0:
            return mapper(result["hits"]["hits"][0]["_source"])
        else:
            return None

    def get_error_rate(self, task, operation_type=None, sample_type=None):
        query = {
            "query": self._query_by_name("service_time", task, operation_type, sample_type, None),
            "size": 0,
            "aggs": {
                "error_rate": {
                    "terms": {
                        "field": "meta.success",
                    },
                },
            },
        }
        self.logger.debug("Issuing get_error_rate against index=[%s], query=[%s]", self._index, query)
        result = self._client.search(index=self._index, body=query)
        buckets = result["aggregations"]["error_rate"]["buckets"]
        self.logger.debug("Query returned [%d] buckets.", len(buckets))
        count_success = 0
        count_errors = 0
        for bucket in buckets:
            k = bucket["key_as_string"]
            doc_count = int(bucket["doc_count"])
            self.logger.debug("Processing key [%s] with [%d] docs.", k, doc_count)
            if k == "true":
                count_success = doc_count
            elif k == "false":
                count_errors = doc_count
            else:
                self.logger.warning("Unrecognized bucket key [%s] with [%d] docs.", k, doc_count)

        if count_errors == 0:
            return 0.0
        elif count_success == 0:
            return 1.0
        else:
            return count_errors / (count_errors + count_success)

    def get_stats(self, name, task=None, operation_type=None, sample_type=None):
        """
        Gets standard statistics for the given metric name.

        :return: A metric_stats structure. For details please refer to
        https://www.elastic.co/guide/en/elasticsearch/reference/current/search-aggregations-metrics-stats-aggregation.html
        """
        query = {
            "query": self._query_by_name(name, task, operation_type, sample_type, None),
            "size": 0,
            "aggs": {
                "metric_stats": {
                    "stats": {
                        "field": "value",
                    },
                },
            },
        }
        self.logger.debug("Issuing get_stats against index=[%s], query=[%s]", self._index, query)
        result = self._client.search(index=self._index, body=query)
        return result["aggregations"]["metric_stats"]

    def get_percentiles(self, name, task=None, operation_type=None, sample_type=None, percentiles=None):
        if percentiles is None:
            percentiles = [99, 99.9, 100]
        query = {
            "query": self._query_by_name(name, task, operation_type, sample_type, None),
            "size": 0,
            "aggs": {
                "percentile_stats": {
                    "percentiles": {
                        "field": "value",
                        "percents": percentiles,
                    },
                },
            },
        }
        self.logger.debug("Issuing get_percentiles against index=[%s], query=[%s]", self._index, query)
        result = self._client.search(index=self._index, body=query)
        hits = result["hits"]["total"]
        # Elasticsearch 7.0+
        if isinstance(hits, dict):
            hits = hits["value"]
        self.logger.debug("get_percentiles produced %d hits", hits)
        if hits > 0:
            raw = result["aggregations"]["percentile_stats"]["values"]
            return collections.OrderedDict(sorted(raw.items(), key=lambda t: float(t[0])))
        else:
            return None

    def _query_by_name(self, name, task, operation_type, sample_type, node_name):
        q = {
            "bool": {
                "filter": [
                    {
                        "term": {
                            "race-id": self._race_id,
                        },
                    },
                    {
                        "term": {
                            "name": name,
                        },
                    },
                ],
            },
        }
        if task:
            q["bool"]["filter"].append(
                {
                    "term": {
                        "task": task,
                    },
                },
            )
        if operation_type:
            q["bool"]["filter"].append(
                {
                    "term": {
                        "operation-type": operation_type,
                    },
                },
            )
        if sample_type:
            q["bool"]["filter"].append(
                {
                    "term": {
                        "sample-type": sample_type.name.lower(),
                    },
                },
            )
        if node_name:
            q["bool"]["filter"].append(
                {
                    "term": {
                        "meta.node_name": node_name,
                    },
                },
            )
        return q

    def to_externalizable(self, clear=False):
        # no need for an externalizable representation - stores everything directly
        return None

    def __str__(self):
        return "Elasticsearch metrics store"


class InMemoryMetricsStore(MetricsStore):
    def __init__(self, cfg, clock=time.Clock, meta_info=None):
        """

        Creates a new metrics store.

        :param cfg: The config object. Mandatory.
        :param clock: This parameter is optional and needed for testing.
        :param meta_info: This parameter is optional and intended for creating a metrics store with a previously serialized meta-info.
        """
        super().__init__(cfg=cfg, clock=clock, meta_info=meta_info)
        self.docs = []

    def __del__(self):
        """
        Deletes the metrics store instance.
        """
        del self.docs

    def _add(self, doc):
        self.docs.append(doc)

    def flush(self, refresh=True):
        pass

    def to_externalizable(self, clear=False):
        docs = self.docs
        if clear:
            self.docs = []
        compressed = zlib.compress(pickle.dumps(docs))
        self.logger.debug(
            "Compression changed size of metric store from [%d] bytes to [%d] bytes", sys.getsizeof(docs, -1), sys.getsizeof(compressed, -1)
        )
        return compressed

    def get_percentiles(self, name, task=None, operation_type=None, sample_type=None, percentiles=None):
        if percentiles is None:
            percentiles = [99, 99.9, 100]
        result = collections.OrderedDict()
        values = self.get(name, task, operation_type, sample_type)
        if len(values) > 0:
            sorted_values = sorted(values)
            for percentile in percentiles:
                result[percentile] = self.percentile_value(sorted_values, percentile)
        return result

    @staticmethod
    def percentile_value(sorted_values, percentile):
        """
        Calculates a percentile value for a given list of values and a percentile.

        The implementation is based on http://onlinestatbook.com/2/introduction/percentiles.html

        :param sorted_values: A sorted list of raw values for which a percentile should be calculated.
        :param percentile: A percentile between [0, 100]
        :return: the corresponding percentile value.
        """
        rank = float(percentile) / 100.0 * (len(sorted_values) - 1)
        if rank == int(rank):
            return sorted_values[int(rank)]
        else:
            lr = math.floor(rank)
            lr_next = math.ceil(rank)
            fr = rank - lr
            lower_score = sorted_values[lr]
            higher_score = sorted_values[lr_next]
            return lower_score + (higher_score - lower_score) * fr

    def get_error_rate(self, task, operation_type=None, sample_type=None):
        error = 0
        total_count = 0
        for doc in self.docs:
            # we can use any request metrics record (i.e. service time or latency)
            if (
                doc["name"] == "service_time"
                and doc["task"] == task
                and (operation_type is None or doc["operation-type"] == operation_type)
                and (sample_type is None or doc["sample-type"] == sample_type.name.lower())
            ):
                total_count += 1
                if doc["meta"]["success"] is False:
                    error += 1
        if total_count > 0:
            return error / total_count
        else:
            return 0.0

    def get_stats(self, name, task=None, operation_type=None, sample_type=SampleType.Normal):
        values = self.get(name, task, operation_type, sample_type)
        sorted_values = sorted(values)
        if len(sorted_values) > 0:
            return {
                "count": len(sorted_values),
                "min": sorted_values[0],
                "max": sorted_values[-1],
                "avg": statistics.mean(sorted_values),
                "sum": sum(sorted_values),
            }
        else:
            return None

    def _get(self, name, task, operation_type, sample_type, node_name, mapper):
        return [
            mapper(doc)
            for doc in self.docs
            if doc["name"] == name
            and (task is None or doc["task"] == task)
            and (operation_type is None or doc["operation-type"] == operation_type)
            and (sample_type is None or doc["sample-type"] == sample_type.name.lower())
            and (node_name is None or doc.get("meta", {}).get("node_name") == node_name)
        ]

    def get_one(
        self, name, sample_type=None, node_name=None, task=None, mapper=lambda doc: doc["value"], sort_key=None, sort_reverse=False
    ):
        if sort_key:
            docs = sorted(self.docs, key=lambda k: k[sort_key], reverse=sort_reverse)
        else:
            docs = self.docs
        for doc in docs:
            if (
                doc["name"] == name
                and (task is None or doc["task"] == task)
                and (sample_type is None or doc["sample-type"] == sample_type.name.lower())
                and (node_name is None or doc.get("meta", {}).get("node_name") == node_name)
            ):
                return mapper(doc)
        return None

    def __str__(self):
        return "in-memory metrics store"


def race_store(cfg):
    """
    Creates a proper race store based on the current configuration.
    :param cfg: Config object. Mandatory.
    :return: A race store implementation.
    """
    logger = logging.getLogger(__name__)
    if cfg.opts("reporting", "datastore.type") == "elasticsearch":
        logger.info("Creating ES race store")
        return CompositeRaceStore(EsRaceStore(cfg), FileRaceStore(cfg))
    else:
        logger.info("Creating file race store")
        return FileRaceStore(cfg)


def results_store(cfg):
    """
    Creates a proper race store based on the current configuration.
    :param cfg: Config object. Mandatory.
    :return: A race store implementation.
    """
    logger = logging.getLogger(__name__)
    if cfg.opts("reporting", "datastore.type") == "elasticsearch":
        logger.info("Creating ES results store")
        return EsResultsStore(cfg)
    else:
        logger.info("Creating no-op results store")
        return NoopResultsStore()


def list_races(cfg):
    def format_dict(d):
        if d:
            items = sorted(d.items())
            return ", ".join(["%s=%s" % (k, v) for k, v in items])
        else:
            return None

    races = []
    for race in race_store(cfg).list():
        races.append(
            [
                race.race_id,
                time.to_iso8601(race.race_timestamp),
                race.track,
                format_dict(race.track_params),
                race.challenge_name,
                race.car_name,
                format_dict(race.user_tags),
                race.track_revision,
                race.team_revision,
            ]
        )

    if len(races) > 0:
        console.println("\nRecent races:\n")
        console.println(
            tabulate.tabulate(
                races,
                headers=[
                    "Race ID",
                    "Race Timestamp",
                    "Track",
                    "Track Parameters",
                    "Challenge",
                    "Car",
                    "User Tags",
                    "Track Revision",
                    "Team Revision",
                ],
            )
        )
    else:
        console.println("")
        console.println("No recent races found.")


def create_race(cfg, track, challenge, track_revision=None):
    car = cfg.opts("mechanic", "car.names")
    environment = cfg.opts("system", "env.name")
    race_id = cfg.opts("system", "race.id")
    race_timestamp = cfg.opts("system", "time.start")
    user_tags = extract_user_tags_from_config(cfg)
    pipeline = cfg.opts("race", "pipeline")
    track_params = cfg.opts("track", "params")
    car_params = cfg.opts("mechanic", "car.params")
    plugin_params = cfg.opts("mechanic", "plugin.params")
    rally_version = version.version()
    rally_revision = version.revision()

    return Race(
        rally_version,
        rally_revision,
        environment,
        race_id,
        race_timestamp,
        pipeline,
        user_tags,
        track,
        track_params,
        challenge,
        car,
        car_params,
        plugin_params,
        track_revision,
    )


class Race:
    def __init__(
        self,
        rally_version,
        rally_revision,
        environment_name,
        race_id,
        race_timestamp,
        pipeline,
        user_tags,
        track,
        track_params,
        challenge,
        car,
        car_params,
        plugin_params,
        track_revision=None,
        team_revision=None,
        distribution_version=None,
        distribution_flavor=None,
        revision=None,
        results=None,
        meta_data=None,
    ):
        if results is None:
            results = {}
        # this happens when the race is created initially
        if meta_data is None:
            meta_data = {}
            if track:
                meta_data.update(track.meta_data)
            if challenge:
                meta_data.update(challenge.meta_data)
        self.rally_version = rally_version
        self.rally_revision = rally_revision
        self.environment_name = environment_name
        self.race_id = race_id
        self.race_timestamp = race_timestamp
        self.pipeline = pipeline
        self.user_tags = user_tags
        self.track = track
        self.track_params = track_params
        self.challenge = challenge
        self.car = car
        self.car_params = car_params
        self.plugin_params = plugin_params
        self.track_revision = track_revision
        self.team_revision = team_revision
        self.distribution_version = distribution_version
        self.distribution_flavor = distribution_flavor
        self.revision = revision
        self.results = results
        self.meta_data = meta_data

    @property
    def track_name(self):
        return str(self.track)

    @property
    def challenge_name(self):
        return str(self.challenge) if self.challenge else None

    @property
    def car_name(self):
        return "+".join(self.car) if isinstance(self.car, list) else self.car

    def add_results(self, results):
        self.results = results

    def as_dict(self):
        """
        :return: A dict representation suitable for persisting this race instance as JSON.
        """
        d = {
            "rally-version": self.rally_version,
            "rally-revision": self.rally_revision,
            "environment": self.environment_name,
            "race-id": self.race_id,
            "race-timestamp": time.to_iso8601(self.race_timestamp),
            "pipeline": self.pipeline,
            "user-tags": self.user_tags,
            "track": self.track_name,
            "car": self.car,
            "cluster": {
                "revision": self.revision,
                "distribution-version": self.distribution_version,
                "distribution-flavor": self.distribution_flavor,
                "team-revision": self.team_revision,
            },
        }
        if self.results:
            d["results"] = self.results.as_dict()
        if self.track_revision:
            d["track-revision"] = self.track_revision
        if not self.challenge.auto_generated:
            d["challenge"] = self.challenge_name
        if self.track_params:
            d["track-params"] = self.track_params
        if self.car_params:
            d["car-params"] = self.car_params
        if self.plugin_params:
            d["plugin-params"] = self.plugin_params
        return d

    def to_result_dicts(self):
        """
        :return: a list of dicts, suitable for persisting the results of this race in a format that is Kibana-friendly.
        """
        result_template = {
            "rally-version": self.rally_version,
            "rally-revision": self.rally_revision,
            "environment": self.environment_name,
            "race-id": self.race_id,
            "race-timestamp": time.to_iso8601(self.race_timestamp),
            "distribution-version": self.distribution_version,
            "distribution-flavor": self.distribution_flavor,
            "user-tags": self.user_tags,
            "track": self.track_name,
            "challenge": self.challenge_name,
            "car": self.car_name,
            # allow to logically delete records, e.g. for UI purposes when we only want to show the latest result
            "active": True,
        }
        if self.distribution_version:
            result_template["distribution-major-version"] = versions.major_version(self.distribution_version)
        if self.team_revision:
            result_template["team-revision"] = self.team_revision
        if self.track_revision:
            result_template["track-revision"] = self.track_revision
        if self.track_params:
            result_template["track-params"] = self.track_params
        if self.car_params:
            result_template["car-params"] = self.car_params
        if self.plugin_params:
            result_template["plugin-params"] = self.plugin_params
        if self.meta_data:
            result_template["meta"] = self.meta_data

        all_results = []

        for item in self.results.as_flat_list():
            result = result_template.copy()
            result.update(item)
            all_results.append(result)

        return all_results

    @classmethod
    def from_dict(cls, d):
        user_tags = d.get("user-tags", {})
        # TODO: cluster is optional for BWC. This can be removed after some grace period.
        cluster = d.get("cluster", {})
        return Race(
            d["rally-version"],
            d.get("rally-revision"),
            d["environment"],
            d["race-id"],
            time.from_is8601(d["race-timestamp"]),
            d["pipeline"],
            user_tags,
            d["track"],
            d.get("track-params"),
            d.get("challenge"),
            d["car"],
            d.get("car-params"),
            d.get("plugin-params"),
            track_revision=d.get("track-revision"),
            team_revision=cluster.get("team-revision"),
            distribution_version=cluster.get("distribution-version"),
            distribution_flavor=cluster.get("distribution-flavor"),
            revision=cluster.get("revision"),
            results=d.get("results"),
            meta_data=d.get("meta", {}),
        )


class RaceStore:
    def __init__(self, cfg):
        self.cfg = cfg
        self.environment_name = cfg.opts("system", "env.name")

    def find_by_race_id(self, race_id):
        raise NotImplementedError("abstract method")

    def list(self):
        raise NotImplementedError("abstract method")

    def store_race(self, race):
        raise NotImplementedError("abstract method")

    def _max_results(self):
        return int(self.cfg.opts("system", "list.races.max_results"))


# Does not inherit from RaceStore as it is only a delegator with the same API.
class CompositeRaceStore:
    """
    Internal helper class to store races as file and to Elasticsearch in case users want Elasticsearch as a race store.

    It provides the same API as RaceStore. It delegates writes to all stores and all read operations only the Elasticsearch race store.
    """

    def __init__(self, es_store, file_store):
        self.es_store = es_store
        self.file_store = file_store

    def find_by_race_id(self, race_id):
        return self.es_store.find_by_race_id(race_id)

    def store_race(self, race):
        self.file_store.store_race(race)
        self.es_store.store_race(race)

    def list(self):
        return self.es_store.list()


class FileRaceStore(RaceStore):
    def store_race(self, race):
        doc = race.as_dict()
        race_path = paths.race_root(self.cfg, race_id=race.race_id)
        io.ensure_dir(race_path)
        with open(self._race_file(), mode="wt", encoding="utf-8") as f:
            f.write(json.dumps(doc, indent=True, ensure_ascii=False))

    def _race_file(self, race_id=None):
        return os.path.join(paths.race_root(cfg=self.cfg, race_id=race_id), "race.json")

    def list(self):
        results = glob.glob(self._race_file(race_id="*"))
        all_races = self._to_races(results)
        return all_races[: self._max_results()]

    def find_by_race_id(self, race_id):
        race_file = self._race_file(race_id=race_id)
        if io.exists(race_file):
            races = self._to_races([race_file])
            if races:
                return races[0]
        raise exceptions.NotFound("No race with race id [{}]".format(race_id))

    def _to_races(self, results):
        races = []
        for result in results:
            # noinspection PyBroadException
            try:
                with open(result, mode="rt", encoding="utf-8") as f:
                    races.append(Race.from_dict(json.loads(f.read())))
            except BaseException:
                logging.getLogger(__name__).exception("Could not load race file [%s] (incompatible format?) Skipping...", result)
        return sorted(races, key=lambda r: r.race_timestamp, reverse=True)


class EsRaceStore(RaceStore):
    INDEX_PREFIX = "rally-races-"
    RACE_DOC_TYPE = "_doc"

    def __init__(self, cfg, client_factory_class=EsClientFactory, index_template_provider_class=IndexTemplateProvider):
        """
        Creates a new metrics store.

        :param cfg: The config object. Mandatory.
        :param client_factory_class: This parameter is optional and needed for testing.
        :param index_template_provider_class: This parameter is optional and needed for testing.
        """
        super().__init__(cfg)
        self.client = client_factory_class(cfg).create()
        self.index_template_provider = index_template_provider_class(cfg)

    def store_race(self, race):
        doc = race.as_dict()
        # always update the mapping to the latest version
        self.client.put_template("rally-races", self.index_template_provider.races_template())
        self.client.index(index=self.index_name(race), doc_type=EsRaceStore.RACE_DOC_TYPE, item=doc, id=race.race_id)

    def index_name(self, race):
        race_timestamp = race.race_timestamp
        return f"{EsRaceStore.INDEX_PREFIX}{race_timestamp:%Y-%m}"

    def list(self):
        filters = [
            {
                "term": {
                    "environment": self.environment_name,
                },
            }
        ]

        query = {
            "query": {
                "bool": {
                    "filter": filters,
                },
            },
            "size": self._max_results(),
            "sort": [
                {
                    "race-timestamp": {
                        "order": "desc",
                    },
                },
            ],
        }
        result = self.client.search(index="%s*" % EsRaceStore.INDEX_PREFIX, body=query)
        hits = result["hits"]["total"]
        # Elasticsearch 7.0+
        if isinstance(hits, dict):
            hits = hits["value"]
        if hits > 0:
            return [Race.from_dict(v["_source"]) for v in result["hits"]["hits"]]
        else:
            return []

    def find_by_race_id(self, race_id):
        query = {
            "query": {
                "bool": {
                    "filter": [
                        {
                            "term": {
                                "race-id": race_id,
                            },
                        },
                    ],
                },
            },
        }
        result = self.client.search(index="%s*" % EsRaceStore.INDEX_PREFIX, body=query)
        hits = result["hits"]["total"]
        # Elasticsearch 7.0+
        if isinstance(hits, dict):
            hits = hits["value"]
        if hits == 1:
            return Race.from_dict(result["hits"]["hits"][0]["_source"])
        elif hits > 1:
            raise exceptions.RallyAssertionError(
                "Expected exactly one race to match race id [{}] but there were [{}] matches.".format(race_id, hits)
            )
        else:
            raise exceptions.NotFound("No race with race id [{}]".format(race_id))


class EsResultsStore:
    """
    Stores the results of a race in a format that is better suited for reporting with Kibana.
    """

    INDEX_PREFIX = "rally-results-"
    RESULTS_DOC_TYPE = "_doc"

    def __init__(self, cfg, client_factory_class=EsClientFactory, index_template_provider_class=IndexTemplateProvider):
        """
        Creates a new results store.

        :param cfg: The config object. Mandatory.
        :param client_factory_class: This parameter is optional and needed for testing.
        :param index_template_provider_class: This parameter is optional and needed for testing.
        """
        self.cfg = cfg
        self.client = client_factory_class(cfg).create()
        self.index_template_provider = index_template_provider_class(cfg)

    def store_results(self, race):
        # always update the mapping to the latest version
        self.client.put_template("rally-results", self.index_template_provider.results_template())
        self.client.bulk_index(index=self.index_name(race), doc_type=EsResultsStore.RESULTS_DOC_TYPE, items=race.to_result_dicts())

    def index_name(self, race):
        race_timestamp = race.race_timestamp
        return f"{EsResultsStore.INDEX_PREFIX}{race_timestamp:%Y-%m}"


class NoopResultsStore:
    """
    Does not store any results separately as these are stored as part of the race on the file system.
    """

    def store_results(self, race):
        pass


# helper function for encoding and decoding float keys so that the Elasticsearch metrics store can save them.
def encode_float_key(k):
    # ensure that the key is indeed a float to unify the representation (e.g. 50 should be represented as "50_0")
    return str(float(k)).replace(".", "_")


def percentiles_for_sample_size(sample_size):
    # if needed we can come up with something smarter but it'll do for now
    if sample_size < 1:
        raise AssertionError("Percentiles require at least one sample")
    elif sample_size == 1:
        return [100]
    elif 1 < sample_size < 10:
        return [50, 100]
    elif 10 <= sample_size < 100:
        return [50, 90, 100]
    elif 100 <= sample_size < 1000:
        return [50, 90, 99, 100]
    elif 1000 <= sample_size < 10000:
        return [50, 90, 99, 99.9, 100]
    else:
        return [50, 90, 99, 99.9, 99.99, 100]


class GlobalStatsCalculator:
    def __init__(self, store, track, challenge):
        self.store = store
        self.logger = logging.getLogger(__name__)
        self.track = track
        self.challenge = challenge

    def __call__(self):
        result = GlobalStats()

        for tasks in self.challenge.schedule:
            for task in tasks:
                t = task.name
                op_type = task.operation.type
                error_rate = self.error_rate(t, op_type)
                duration = self.duration(t)
                if task.operation.include_in_reporting or error_rate > 0:
                    self.logger.debug("Gathering request metrics for [%s].", t)
                    result.add_op_metrics(
                        t,
                        task.operation.name,
                        self.summary_stats("throughput", t, op_type),
                        self.single_latency(t, op_type),
                        self.single_latency(t, op_type, metric_name="service_time"),
                        self.single_latency(t, op_type, metric_name="processing_time"),
                        error_rate,
                        duration,
                        self.merge(self.track.meta_data, self.challenge.meta_data, task.operation.meta_data, task.meta_data),
                    )
        self.logger.debug("Gathering indexing metrics.")
        result.total_time = self.sum("indexing_total_time")
        result.total_time_per_shard = self.shard_stats("indexing_total_time")
        result.indexing_throttle_time = self.sum("indexing_throttle_time")
        result.indexing_throttle_time_per_shard = self.shard_stats("indexing_throttle_time")
        result.merge_time = self.sum("merges_total_time")
        result.merge_time_per_shard = self.shard_stats("merges_total_time")
        result.merge_count = self.sum("merges_total_count")
        result.refresh_time = self.sum("refresh_total_time")
        result.refresh_time_per_shard = self.shard_stats("refresh_total_time")
        result.refresh_count = self.sum("refresh_total_count")
        result.flush_time = self.sum("flush_total_time")
        result.flush_time_per_shard = self.shard_stats("flush_total_time")
        result.flush_count = self.sum("flush_total_count")
        result.merge_throttle_time = self.sum("merges_total_throttled_time")
        result.merge_throttle_time_per_shard = self.shard_stats("merges_total_throttled_time")

        self.logger.debug("Gathering ML max processing times.")
        result.ml_processing_time = self.ml_processing_time_stats()

        self.logger.debug("Gathering garbage collection metrics.")
        result.young_gc_time = self.sum("node_total_young_gen_gc_time")
        result.young_gc_count = self.sum("node_total_young_gen_gc_count")
        result.old_gc_time = self.sum("node_total_old_gen_gc_time")
        result.old_gc_count = self.sum("node_total_old_gen_gc_count")

        self.logger.debug("Gathering segment memory metrics.")
        result.memory_segments = self.median("segments_memory_in_bytes")
        result.memory_doc_values = self.median("segments_doc_values_memory_in_bytes")
        result.memory_terms = self.median("segments_terms_memory_in_bytes")
        result.memory_norms = self.median("segments_norms_memory_in_bytes")
        result.memory_points = self.median("segments_points_memory_in_bytes")
        result.memory_stored_fields = self.median("segments_stored_fields_memory_in_bytes")
        result.store_size = self.sum("store_size_in_bytes")
        result.translog_size = self.sum("translog_size_in_bytes")

        # convert to int, fraction counts are senseless
        median_segment_count = self.median("segments_count")
        result.segment_count = int(median_segment_count) if median_segment_count is not None else median_segment_count

        self.logger.debug("Gathering transform processing times.")
        result.total_transform_processing_times = self.total_transform_metric("total_transform_processing_time")
        result.total_transform_index_times = self.total_transform_metric("total_transform_index_time")
        result.total_transform_search_times = self.total_transform_metric("total_transform_search_time")
        result.total_transform_throughput = self.total_transform_metric("total_transform_throughput")

        return result

    def merge(self, *args):
        # This is similar to dict(collections.ChainMap(args)) except that we skip `None` in our implementation.
        result = {}
        for arg in args:
            if arg is not None:
                result.update(arg)
        return result

    def sum(self, metric_name):
        values = self.store.get(metric_name)
        if values:
            return sum(values)
        else:
            return None

    def one(self, metric_name):
        return self.store.get_one(metric_name)

    def summary_stats(self, metric_name, task_name, operation_type):
        mean = self.store.get_mean(metric_name, task=task_name, operation_type=operation_type, sample_type=SampleType.Normal)
        median = self.store.get_median(metric_name, task=task_name, operation_type=operation_type, sample_type=SampleType.Normal)
        unit = self.store.get_unit(metric_name, task=task_name, operation_type=operation_type)
        stats = self.store.get_stats(metric_name, task=task_name, operation_type=operation_type, sample_type=SampleType.Normal)
        if mean and median and stats:
            return {
                "min": stats["min"],
                "mean": mean,
                "median": median,
                "max": stats["max"],
                "unit": unit,
            }
        else:
            return {
                "min": None,
                "mean": None,
                "median": None,
                "max": None,
                "unit": unit,
            }

    def shard_stats(self, metric_name):
        values = self.store.get_raw(metric_name, mapper=lambda doc: doc["per-shard"])
        unit = self.store.get_unit(metric_name)
        if values:
            flat_values = [w for v in values for w in v]
            return {
                "min": min(flat_values),
                "median": statistics.median(flat_values),
                "max": max(flat_values),
                "unit": unit,
            }
        else:
            return {}

    def ml_processing_time_stats(self):
        values = self.store.get_raw("ml_processing_time")
        result = []
        if values:
            for v in values:
                result.append(
                    {"job": v["job"], "min": v["min"], "mean": v["mean"], "median": v["median"], "max": v["max"], "unit": v["unit"]}
                )
        return result

    def total_transform_metric(self, metric_name):
        values = self.store.get_raw(metric_name)
        result = []
        if values:
            for v in values:
                transform_id = v.get("meta", {}).get("transform_id")
                if transform_id is not None:
                    result.append({"id": transform_id, "mean": v["value"], "unit": v["unit"]})
        return result

    def error_rate(self, task_name, operation_type):
        return self.store.get_error_rate(task=task_name, operation_type=operation_type, sample_type=SampleType.Normal)

    def duration(self, task_name):
        return self.store.get_one(
            "service_time", task=task_name, mapper=lambda doc: doc["relative-time"], sort_key="relative-time", sort_reverse=True
        )

    def median(self, metric_name, task_name=None, operation_type=None, sample_type=None):
        return self.store.get_median(metric_name, task=task_name, operation_type=operation_type, sample_type=sample_type)

    def single_latency(self, task, operation_type, metric_name="latency"):
        sample_type = SampleType.Normal
        stats = self.store.get_stats(metric_name, task=task, operation_type=operation_type, sample_type=sample_type)
        sample_size = stats["count"] if stats else 0
        if sample_size > 0:
            percentiles = self.store.get_percentiles(
                metric_name,
                task=task,
                operation_type=operation_type,
                sample_type=sample_type,
                percentiles=percentiles_for_sample_size(sample_size),
            )
            mean = self.store.get_mean(metric_name, task=task, operation_type=operation_type, sample_type=sample_type)
            unit = self.store.get_unit(metric_name, task=task, operation_type=operation_type)
            stats = collections.OrderedDict()
            for k, v in percentiles.items():
                # safely encode so we don't have any dots in field names
                stats[encode_float_key(k)] = v
            stats["mean"] = mean
            stats["unit"] = unit
            return stats
        else:
            return {}


class GlobalStats:
    def __init__(self, d=None):
        self.op_metrics = self.v(d, "op_metrics", default=[])
        self.total_time = self.v(d, "total_time")
        self.total_time_per_shard = self.v(d, "total_time_per_shard", default={})
        self.indexing_throttle_time = self.v(d, "indexing_throttle_time")
        self.indexing_throttle_time_per_shard = self.v(d, "indexing_throttle_time_per_shard", default={})
        self.merge_time = self.v(d, "merge_time")
        self.merge_time_per_shard = self.v(d, "merge_time_per_shard", default={})
        self.merge_count = self.v(d, "merge_count")
        self.refresh_time = self.v(d, "refresh_time")
        self.refresh_time_per_shard = self.v(d, "refresh_time_per_shard", default={})
        self.refresh_count = self.v(d, "refresh_count")
        self.flush_time = self.v(d, "flush_time")
        self.flush_time_per_shard = self.v(d, "flush_time_per_shard", default={})
        self.flush_count = self.v(d, "flush_count")
        self.merge_throttle_time = self.v(d, "merge_throttle_time")
        self.merge_throttle_time_per_shard = self.v(d, "merge_throttle_time_per_shard", default={})
        self.ml_processing_time = self.v(d, "ml_processing_time", default=[])

        self.young_gc_time = self.v(d, "young_gc_time")
        self.young_gc_count = self.v(d, "young_gc_count")
        self.old_gc_time = self.v(d, "old_gc_time")
        self.old_gc_count = self.v(d, "old_gc_count")

        self.memory_segments = self.v(d, "memory_segments")
        self.memory_doc_values = self.v(d, "memory_doc_values")
        self.memory_terms = self.v(d, "memory_terms")
        self.memory_norms = self.v(d, "memory_norms")
        self.memory_points = self.v(d, "memory_points")
        self.memory_stored_fields = self.v(d, "memory_stored_fields")
        self.store_size = self.v(d, "store_size")
        self.translog_size = self.v(d, "translog_size")
        self.segment_count = self.v(d, "segment_count")

        self.total_transform_search_times = self.v(d, "total_transform_search_times")
        self.total_transform_index_times = self.v(d, "total_transform_index_times")
        self.total_transform_processing_times = self.v(d, "total_transform_processing_times")
        self.total_transform_throughput = self.v(d, "total_transform_throughput")

    def as_dict(self):
        return self.__dict__

    def as_flat_list(self):
        def op_metrics(op_item, key, single_value=False):
            doc = {"task": op_item["task"], "operation": op_item["operation"], "name": key}
            if single_value:
                doc["value"] = {"single": op_item[key]}
            else:
                doc["value"] = op_item[key]
            if "meta" in op_item:
                doc["meta"] = op_item["meta"]
            return doc

        all_results = []
        for metric, value in self.as_dict().items():
            if metric == "op_metrics":
                for item in value:
                    if "throughput" in item:
                        all_results.append(op_metrics(item, "throughput"))
                    if "latency" in item:
                        all_results.append(op_metrics(item, "latency"))
                    if "service_time" in item:
                        all_results.append(op_metrics(item, "service_time"))
                    if "processing_time" in item:
                        all_results.append(op_metrics(item, "processing_time"))
                    if "error_rate" in item:
                        all_results.append(op_metrics(item, "error_rate", single_value=True))
                    if "duration" in item:
                        all_results.append(op_metrics(item, "duration", single_value=True))
            elif metric == "ml_processing_time":
                for item in value:
                    all_results.append(
                        {
                            "job": item["job"],
                            "name": "ml_processing_time",
                            "value": {"min": item["min"], "mean": item["mean"], "median": item["median"], "max": item["max"]},
                        }
                    )
            elif metric.startswith("total_transform_") and value is not None:
                for item in value:
                    all_results.append({"id": item["id"], "name": metric, "value": {"single": item["mean"]}})
            elif metric.endswith("_time_per_shard"):
                if value:
                    all_results.append({"name": metric, "value": value})
            elif value is not None:
                result = {"name": metric, "value": {"single": value}}
                all_results.append(result)
        # sorting is just necessary to have a stable order for tests. As we just have a small number of metrics, the overhead is neglible.
        return sorted(all_results, key=lambda m: m["name"])

    def v(self, d, k, default=None):
        return d.get(k, default) if d else default

    def add_op_metrics(self, task, operation, throughput, latency, service_time, processing_time, error_rate, duration, meta):
        doc = {
            "task": task,
            "operation": operation,
            "throughput": throughput,
            "latency": latency,
            "service_time": service_time,
            "processing_time": processing_time,
            "error_rate": error_rate,
            "duration": duration,
        }
        if meta:
            doc["meta"] = meta
        self.op_metrics.append(doc)

    def tasks(self):
        # ensure we can read race.json files before Rally 0.8.0
        return [v.get("task", v["operation"]) for v in self.op_metrics]

    def metrics(self, task):
        # ensure we can read race.json files before Rally 0.8.0
        for r in self.op_metrics:
            if r.get("task", r["operation"]) == task:
                return r
        return None


class SystemStatsCalculator:
    def __init__(self, store, node_name):
        self.store = store
        self.logger = logging.getLogger(__name__)
        self.node_name = node_name

    def __call__(self):
        result = SystemStats()
        self.logger.debug("Calculating system metrics for [%s]", self.node_name)
        self.logger.debug("Gathering disk metrics.")
        self.add(result, "final_index_size_bytes", "index_size")
        self.add(result, "disk_io_write_bytes", "bytes_written")
        self.logger.debug("Gathering node startup time metrics.")
        self.add(result, "node_startup_time", "startup_time")
        return result

    def add(self, result, raw_metric_key, summary_metric_key):
        metric_value = self.store.get_one(raw_metric_key, node_name=self.node_name)
        metric_unit = self.store.get_unit(raw_metric_key, node_name=self.node_name)
        if metric_value:
            self.logger.debug("Adding record for [%s] with value [%s].", raw_metric_key, str(metric_value))
            result.add_node_metrics(self.node_name, summary_metric_key, metric_value, metric_unit)
        else:
            self.logger.debug("Skipping incomplete [%s] record.", raw_metric_key)


class SystemStats:
    def __init__(self, d=None):
        self.node_metrics = self.v(d, "node_metrics", default=[])

    def v(self, d, k, default=None):
        return d.get(k, default) if d else default

    def add_node_metrics(self, node, name, value, unit):
        metric = {"node": node, "name": name, "value": value}
        if unit:
            metric["unit"] = unit
        self.node_metrics.append(metric)

    def as_flat_list(self):
        all_results = []
        for v in self.node_metrics:
            all_results.append({"node": v["node"], "name": v["name"], "value": {"single": v["value"]}})
        # Sort for a stable order in tests.
        return sorted(all_results, key=lambda m: m["name"])<|MERGE_RESOLUTION|>--- conflicted
+++ resolved
@@ -661,24 +661,9 @@
         if relative_time is None:
             relative_time = self._stop_watch.split_time()
 
-<<<<<<< HEAD
-        doc.update({
-            "@timestamp": time.to_epoch_millis(absolute_time),
-            "relative-time": convert.seconds_to_ms(relative_time),
-            "race-id": self._race_id,
-            "race-timestamp": self._race_timestamp,
-            "environment": self._environment_name,
-            "track": self._track,
-            "challenge": self._challenge,
-            "car": self._car_name,
-
-        })
-=======
         doc.update(
             {
                 "@timestamp": time.to_epoch_millis(absolute_time),
-                # deprecated
-                "relative-time-ms": convert.seconds_to_ms(relative_time),
                 "relative-time": convert.seconds_to_ms(relative_time),
                 "race-id": self._race_id,
                 "race-timestamp": self._race_timestamp,
@@ -688,7 +673,6 @@
                 "car": self._car_name,
             }
         )
->>>>>>> 13a55d0a
         if meta:
             doc["meta"] = meta
         if self._track_params:
