--- conflicted
+++ resolved
@@ -141,19 +141,15 @@
             auth = None
         if secure:
             from elasticsearch.connection import create_ssl_context
-            ssl_context = create_ssl_context(cafile=certifi.where())
+            # TODO: pass `verify` to ssl_context
+            ssl_context = create_ssl_context(cafile=ca_path)
         else:
             ssl_context = None
 
         logger.info("Creating connection to metrics store at %s:%s" % (host, port))
         import elasticsearch
         self._client = elasticsearch.Elasticsearch(hosts=[{"host": host, "port": port}],
-<<<<<<< HEAD
                                                    ssl_context=ssl_context, timeout=120, request_timeout=120)
-=======
-                                                   use_ssl=secure, http_auth=auth, verify_certs=verify, ca_certs=ca_path,
-                                                   timeout=120, request_timeout=120)
->>>>>>> 6b042ff6
 
     def create(self):
         return EsClient(self._client)
