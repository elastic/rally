--- conflicted
+++ resolved
@@ -192,12 +192,7 @@
         W0404,
         W0612,
         W0613,
-        W0621,
-<<<<<<< HEAD
-        W1201
-=======
-        W0631
->>>>>>> bdef61cd
+        W0621
 
 
 # Enable the message, report, category or checker with the given id(s). You can
